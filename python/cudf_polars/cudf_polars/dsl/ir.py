# SPDX-FileCopyrightText: Copyright (c) 2024-2025, NVIDIA CORPORATION & AFFILIATES.
# SPDX-License-Identifier: Apache-2.0
"""
DSL nodes for the LogicalPlan of polars.

An IR node is either a source, normal, or a sink. Respectively they
can be considered as functions:

- source: `IO () -> DataFrame`
- normal: `DataFrame -> DataFrame`
- sink: `DataFrame -> IO ()`
"""

from __future__ import annotations

import itertools
import json
import random
import time
from functools import cache
from pathlib import Path
from typing import TYPE_CHECKING, Any, ClassVar, overload

from typing_extensions import assert_never

import polars as pl

import pylibcudf as plc
from pylibcudf import expressions as plc_expr

import cudf_polars.dsl.expr as expr
from cudf_polars.containers import Column, DataFrame, DataType
from cudf_polars.containers.dataframe import NamedColumn
from cudf_polars.dsl.expressions import rolling, unary
from cudf_polars.dsl.expressions.base import ExecutionContext
from cudf_polars.dsl.nodebase import Node
from cudf_polars.dsl.to_ast import to_ast, to_parquet_filter
from cudf_polars.dsl.tracing import log_do_evaluate, nvtx_annotate_cudf_polars
from cudf_polars.dsl.utils.reshape import broadcast
from cudf_polars.dsl.utils.windows import range_window_bounds
from cudf_polars.utils import dtypes
from cudf_polars.utils.cuda_stream import (
    get_cuda_stream,
    get_joined_cuda_stream,
    join_cuda_streams,
)
from cudf_polars.utils.versions import POLARS_VERSION_LT_131

if TYPE_CHECKING:
    from collections.abc import Callable, Hashable, Iterable, Sequence
    from typing import Literal

    from typing_extensions import Self

    from polars.polars import _expr_nodes as pl_expr

    from rmm.pylibrmm.stream import Stream

    from cudf_polars.containers.dataframe import NamedColumn
    from cudf_polars.typing import CSECache, ClosedInterval, Schema, Slice as Zlice
    from cudf_polars.utils.config import ParquetOptions
    from cudf_polars.utils.timer import Timer

__all__ = [
    "IR",
    "Cache",
    "ConditionalJoin",
    "DataFrameScan",
    "Distinct",
    "Empty",
    "ErrorNode",
    "Filter",
    "GroupBy",
    "HConcat",
    "HStack",
    "Join",
    "MapFunction",
    "MergeSorted",
    "Projection",
    "PythonScan",
    "Reduce",
    "Rolling",
    "Scan",
    "Select",
    "Sink",
    "Slice",
    "Sort",
    "Union",
]


_BINOPS = {
    plc.binaryop.BinaryOperator.EQUAL,
    plc.binaryop.BinaryOperator.NOT_EQUAL,
    plc.binaryop.BinaryOperator.LESS,
    plc.binaryop.BinaryOperator.LESS_EQUAL,
    plc.binaryop.BinaryOperator.GREATER,
    plc.binaryop.BinaryOperator.GREATER_EQUAL,
    # TODO: Handle other binary operations as needed
}


_DECIMAL_TYPES = {plc.TypeId.DECIMAL32, plc.TypeId.DECIMAL64, plc.TypeId.DECIMAL128}


_FLOAT_TYPES = {plc.TypeId.FLOAT32, plc.TypeId.FLOAT64}


class IR(Node["IR"]):
    """Abstract plan node, representing an unevaluated dataframe."""

    __slots__ = ("_non_child_args", "schema")
    # This annotation is needed because of https://github.com/python/mypy/issues/17981
    _non_child: ClassVar[tuple[str, ...]] = ("schema",)
    # Concrete classes should set this up with the arguments that will
    # be passed to do_evaluate.
    _non_child_args: tuple[Any, ...]
    schema: Schema
    """Mapping from column names to their data types."""

    def get_hashable(self) -> Hashable:
        """
        Hashable representation of node, treating schema dictionary.

        Since the schema is a dictionary, even though it is morally
        immutable, it is not hashable. We therefore convert it to
        tuples for hashing purposes.
        """
        # Schema is the first constructor argument
        args = self._ctor_arguments(self.children)[1:]
        schema_hash = tuple(self.schema.items())
        return (type(self), schema_hash, args)

    # Hacky to avoid type-checking issues, just advertise the
    # signature. Both mypy and pyright complain if we have an abstract
    # method that takes arbitrary *args, but the subclasses have
    # tighter signatures. This complaint is correct because the
    # subclass is not Liskov-substitutable for the superclass.
    # However, we know do_evaluate will only be called with the
    # correct arguments by "construction".
    do_evaluate: Callable[..., DataFrame]
    """
    Evaluate the node (given its evaluated children), and return a dataframe.

    Parameters
    ----------
    args
        Non child arguments followed by any evaluated dataframe inputs.

    Returns
    -------
    DataFrame (on device) representing the evaluation of this plan
    node.

    Raises
    ------
    NotImplementedError
        If evaluation fails. Ideally this should not occur, since the
        translation phase should fail earlier.
    """

    def evaluate(self, *, cache: CSECache, timer: Timer | None) -> DataFrame:
        """
        Evaluate the node (recursively) and return a dataframe.

        Parameters
        ----------
        cache
            Mapping from cached node ids to constructed DataFrames.
            Used to implement evaluation of the `Cache` node.
        timer
            If not None, a Timer object to record timings for the
            evaluation of the node.

        Notes
        -----
        Prefer not to override this method. Instead implement
        :meth:`do_evaluate` which doesn't encode a recursion scheme
        and just assumes already evaluated inputs.

        Returns
        -------
        DataFrame (on device) representing the evaluation of this plan
        node (and its children).

        Raises
        ------
        NotImplementedError
            If evaluation fails. Ideally this should not occur, since the
            translation phase should fail earlier.
        """
        children = [child.evaluate(cache=cache, timer=timer) for child in self.children]
        if timer is not None:
            start = time.monotonic_ns()
            result = self.do_evaluate(*self._non_child_args, *children)
            end = time.monotonic_ns()
            # TODO: Set better names on each class object.
            timer.store(start, end, type(self).__name__)
            return result
        else:
            return self.do_evaluate(*self._non_child_args, *children)


class ErrorNode(IR):
    """Represents an error translating the IR."""

    __slots__ = ("error",)
    _non_child = (
        "schema",
        "error",
    )
    error: str
    """The error."""

    def __init__(self, schema: Schema, error: str):
        self.schema = schema
        self.error = error
        self.children = ()


class PythonScan(IR):
    """Representation of input from a python function."""

    __slots__ = ("options", "predicate")
    _non_child = ("schema", "options", "predicate")
    options: Any
    """Arbitrary options."""
    predicate: expr.NamedExpr | None
    """Filter to apply to the constructed dataframe before returning it."""

    def __init__(self, schema: Schema, options: Any, predicate: expr.NamedExpr | None):
        self.schema = schema
        self.options = options
        self.predicate = predicate
        self._non_child_args = (schema, options, predicate)
        self.children = ()
        raise NotImplementedError("PythonScan not implemented")


_DECIMAL_IDS = {plc.TypeId.DECIMAL32, plc.TypeId.DECIMAL64, plc.TypeId.DECIMAL128}

_COMPARISON_BINOPS = {
    plc.binaryop.BinaryOperator.EQUAL,
    plc.binaryop.BinaryOperator.NOT_EQUAL,
    plc.binaryop.BinaryOperator.LESS,
    plc.binaryop.BinaryOperator.LESS_EQUAL,
    plc.binaryop.BinaryOperator.GREATER,
    plc.binaryop.BinaryOperator.GREATER_EQUAL,
}


def _parquet_physical_types(
    schema: Schema, paths: list[str], columns: list[str] | None, stream: Stream
) -> dict[str, plc.DataType]:
    # TODO: Read the physical types as cudf::data_type's using
    # read_parquet_metadata or another parquet API
    options = plc.io.parquet.ParquetReaderOptions.builder(
        plc.io.SourceInfo(paths)
    ).build()
    if columns is not None:
        options.set_columns(columns)
    options.set_num_rows(0)
    df = plc.io.parquet.read_parquet(options, stream=stream)
    return dict(zip(schema.keys(), [c.type() for c in df.tbl.columns()], strict=True))


def _cast_literals_to_physical_types(
    node: expr.Expr, phys_type_map: dict[str, plc.DataType]
) -> expr.Expr:
    if isinstance(node, expr.BinOp):
        left, right = node.children
        left = _cast_literals_to_physical_types(left, phys_type_map)
        right = _cast_literals_to_physical_types(right, phys_type_map)
        if node.op in _COMPARISON_BINOPS:
            if (
                isinstance(left, expr.Col)
                and isinstance(right, expr.Literal)
                and phys_type_map[left.name].id() in _DECIMAL_IDS
            ):
                right = expr.Cast(
                    left.dtype,
                    expr.Cast(
                        DataType(pl.Decimal(38, abs(phys_type_map[left.name].scale()))),
                        right,
                    ),
                )
            elif (
                isinstance(right, expr.Col)
                and isinstance(left, expr.Literal)
                and phys_type_map[right.name].id() in _DECIMAL_IDS
            ):
                left = expr.Cast(
                    right.dtype,
                    expr.Cast(
                        DataType(
                            pl.Decimal(38, abs(phys_type_map[right.name].scale()))
                        ),
                        left,
                    ),
                )

        return node.reconstruct([left, right])
    return node


def _align_parquet_schema(df: DataFrame, schema: Schema) -> DataFrame:
    # TODO: Alternatively set the schema of the parquet reader to decimal128
    cast_list = []

    for name, col in df.column_map.items():
        src = col.obj.type()
        dst = schema[name].plc_type

        if (
            plc.traits.is_fixed_point(src)
            and plc.traits.is_fixed_point(dst)
            and ((src.id() != dst.id()) or (src.scale() != dst.scale()))
        ):
            cast_list.append(
                Column(
                    plc.unary.cast(col.obj, dst, stream=df.stream),
                    name=name,
                    dtype=schema[name],
                )
            )

    if cast_list:
        df = df.with_columns(cast_list)

    return df


class Scan(IR):
    """Input from files."""

    __slots__ = (
        "cloud_options",
        "include_file_paths",
        "n_rows",
        "parquet_options",
        "paths",
        "predicate",
        "reader_options",
        "row_index",
        "skip_rows",
        "typ",
        "with_columns",
    )
    _non_child = (
        "schema",
        "typ",
        "reader_options",
        "cloud_options",
        "paths",
        "with_columns",
        "skip_rows",
        "n_rows",
        "row_index",
        "include_file_paths",
        "predicate",
        "parquet_options",
    )
    typ: str
    """What type of file are we reading? Parquet, CSV, etc..."""
    reader_options: dict[str, Any]
    """Reader-specific options, as dictionary."""
    cloud_options: dict[str, Any] | None
    """Cloud-related authentication options, currently ignored."""
    paths: list[str]
    """List of paths to read from."""
    with_columns: list[str] | None
    """Projected columns to return."""
    skip_rows: int
    """Rows to skip at the start when reading."""
    n_rows: int
    """Number of rows to read after skipping."""
    row_index: tuple[str, int] | None
    """If not None add an integer index column of the given name."""
    include_file_paths: str | None
    """Include the path of the source file(s) as a column with this name."""
    predicate: expr.NamedExpr | None
    """Mask to apply to the read dataframe."""
    parquet_options: ParquetOptions
    """Parquet-specific options."""

    PARQUET_DEFAULT_CHUNK_SIZE: int = 0  # unlimited
    PARQUET_DEFAULT_PASS_LIMIT: int = 16 * 1024**3  # 16GiB

    def __init__(
        self,
        schema: Schema,
        typ: str,
        reader_options: dict[str, Any],
        cloud_options: dict[str, Any] | None,
        paths: list[str],
        with_columns: list[str] | None,
        skip_rows: int,
        n_rows: int,
        row_index: tuple[str, int] | None,
        include_file_paths: str | None,
        predicate: expr.NamedExpr | None,
        parquet_options: ParquetOptions,
    ):
        self.schema = schema
        self.typ = typ
        self.reader_options = reader_options
        self.cloud_options = cloud_options
        self.paths = paths
        self.with_columns = with_columns
        self.skip_rows = skip_rows
        self.n_rows = n_rows
        self.row_index = row_index
        self.include_file_paths = include_file_paths
        self.predicate = predicate
        self._non_child_args = (
            schema,
            typ,
            reader_options,
            paths,
            with_columns,
            skip_rows,
            n_rows,
            row_index,
            include_file_paths,
            predicate,
            parquet_options,
        )
        self.children = ()
        self.parquet_options = parquet_options
        if self.typ not in ("csv", "parquet", "ndjson"):  # pragma: no cover
            # This line is unhittable ATM since IPC/Anonymous scan raise
            # on the polars side
            raise NotImplementedError(f"Unhandled scan type: {self.typ}")
        if self.typ == "ndjson" and (self.n_rows != -1 or self.skip_rows != 0):
            raise NotImplementedError("row limit in scan for json reader")
        if self.skip_rows < 0:
            # TODO: polars has this implemented for parquet,
            # maybe we can do this too?
            raise NotImplementedError("slice pushdown for negative slices")
        if self.cloud_options is not None and any(
            self.cloud_options.get(k) is not None for k in ("aws", "azure", "gcp")
        ):
            raise NotImplementedError(
                "Read from cloud storage"
            )  # pragma: no cover; no test yet
        if (
            any(str(p).startswith("https:/") for p in self.paths)
            and POLARS_VERSION_LT_131
        ):  # pragma: no cover; polars passed us the wrong URI
            # https://github.com/pola-rs/polars/issues/22766
            raise NotImplementedError("Read from https")
        if any(
            str(p).startswith("file:/" if POLARS_VERSION_LT_131 else "file://")
            for p in self.paths
        ):
            raise NotImplementedError("Read from file URI")
        if self.typ == "csv":
            if any(
                plc.io.SourceInfo._is_remote_uri(p) for p in self.paths
            ):  # pragma: no cover; no test yet
                # This works fine when the file has no leading blank lines,
                # but currently we do some file introspection
                # to skip blanks before parsing the header.
                # For remote files we cannot determine if leading blank lines
                # exist, so we're punting on CSV support.
                # TODO: Once the CSV reader supports skipping leading
                # blank lines natively, we can remove this guard.
                raise NotImplementedError(
                    "Reading CSV from remote is not yet supported"
                )

            if self.reader_options["skip_rows_after_header"] != 0:
                raise NotImplementedError("Skipping rows after header in CSV reader")
            parse_options = self.reader_options["parse_options"]
            if (
                null_values := parse_options["null_values"]
            ) is not None and "Named" in null_values:
                raise NotImplementedError(
                    "Per column null value specification not supported for CSV reader"
                )
            if (
                comment := parse_options["comment_prefix"]
            ) is not None and "Multi" in comment:
                raise NotImplementedError(
                    "Multi-character comment prefix not supported for CSV reader"
                )
            if not self.reader_options["has_header"]:
                # TODO: To support reading headerless CSV files without requiring new
                # column names, we would need to do file introspection to infer the number
                # of columns so column projection works right.
                reader_schema = self.reader_options.get("schema")
                if not (
                    reader_schema
                    and isinstance(schema, dict)
                    and "fields" in reader_schema
                ):
                    raise NotImplementedError(
                        "Reading CSV without header requires user-provided column names via new_columns"
                    )
        elif self.typ == "ndjson":
            # TODO: consider handling the low memory option here
            # (maybe use chunked JSON reader)
            if self.reader_options["ignore_errors"]:
                raise NotImplementedError(
                    "ignore_errors is not supported in the JSON reader"
                )
            if include_file_paths is not None:
                # TODO: Need to populate num_rows_per_source in read_json in libcudf
                raise NotImplementedError("Including file paths in a json scan.")
        elif (
            self.typ == "parquet"
            and self.row_index is not None
            and self.with_columns is not None
            and len(self.with_columns) == 0
        ):
            raise NotImplementedError(
                "Reading only parquet metadata to produce row index."
            )

    def get_hashable(self) -> Hashable:
        """
        Hashable representation of the node.

        The options dictionaries are serialised for hashing purposes
        as json strings.
        """
        schema_hash = tuple(self.schema.items())
        return (
            type(self),
            schema_hash,
            self.typ,
            json.dumps(self.reader_options),
            json.dumps(self.cloud_options),
            tuple(self.paths),
            tuple(self.with_columns) if self.with_columns is not None else None,
            self.skip_rows,
            self.n_rows,
            self.row_index,
            self.include_file_paths,
            self.predicate,
            self.parquet_options,
        )

    @staticmethod
    def add_file_paths(
        name: str, paths: list[str], rows_per_path: list[int], df: DataFrame
    ) -> DataFrame:
        """
        Add a Column of file paths to the DataFrame.

        Each path is repeated according to the number of rows read from it.
        """
        (filepaths,) = plc.filling.repeat(
            plc.Table([plc.Column.from_arrow(pl.Series(values=map(str, paths)))]),
            plc.Column.from_arrow(
                pl.Series(values=rows_per_path, dtype=pl.datatypes.Int32())
            ),
            stream=df.stream,
        ).columns()
        dtype = DataType(pl.String())
        return df.with_columns([Column(filepaths, name=name, dtype=dtype)])

    def fast_count(self) -> int:  # pragma: no cover
        """Get the number of rows in a Parquet Scan."""
        meta = plc.io.parquet_metadata.read_parquet_metadata(
            plc.io.SourceInfo(self.paths)
        )
        total_rows = meta.num_rows() - self.skip_rows
        if self.n_rows != -1:
            total_rows = min(total_rows, self.n_rows)
        return max(total_rows, 0)

    @classmethod
    @log_do_evaluate
    @nvtx_annotate_cudf_polars(message="Scan")
    def do_evaluate(
        cls,
        schema: Schema,
        typ: str,
        reader_options: dict[str, Any],
        paths: list[str],
        with_columns: list[str] | None,
        skip_rows: int,
        n_rows: int,
        row_index: tuple[str, int] | None,
        include_file_paths: str | None,
        predicate: expr.NamedExpr | None,
        parquet_options: ParquetOptions,
    ) -> DataFrame:
        """Evaluate and return a dataframe."""
        stream = get_cuda_stream()
        if typ == "csv":

            def read_csv_header(
                path: Path | str, sep: str
            ) -> list[str]:  # pragma: no cover
                with Path(path).open() as f:
                    for line in f:
                        stripped = line.strip()
                        if stripped:
                            return stripped.split(sep)
                return []

            parse_options = reader_options["parse_options"]
            sep = chr(parse_options["separator"])
            quote = chr(parse_options["quote_char"])
            eol = chr(parse_options["eol_char"])
            if reader_options["schema"] is not None:
                # Reader schema provides names
                column_names = list(reader_options["schema"]["fields"].keys())
            else:
                # file provides column names
                column_names = None
            usecols = with_columns
            has_header = reader_options["has_header"]
            header = 0 if has_header else -1

            # polars defaults to no null recognition
            null_values = [""]
            if parse_options["null_values"] is not None:
                ((typ, nulls),) = parse_options["null_values"].items()
                if typ == "AllColumnsSingle":
                    # Single value
                    null_values.append(nulls)
                else:
                    # List of values
                    null_values.extend(nulls)
            if parse_options["comment_prefix"] is not None:
                comment = chr(parse_options["comment_prefix"]["Single"])
            else:
                comment = None
            decimal = "," if parse_options["decimal_comma"] else "."

            # polars skips blank lines at the beginning of the file
            pieces = []
            seen_paths = []
            read_partial = n_rows != -1
            for p in paths:
                skiprows = reader_options["skip_rows"]
                path = Path(p)
                with path.open() as f:
                    while f.readline() == "\n":
                        skiprows += 1
                options = (
                    plc.io.csv.CsvReaderOptions.builder(plc.io.SourceInfo([path]))
                    .nrows(n_rows)
                    .skiprows(skiprows + skip_rows)
                    .lineterminator(str(eol))
                    .quotechar(str(quote))
                    .decimal(decimal)
                    .keep_default_na(keep_default_na=False)
                    .na_filter(na_filter=True)
                    .delimiter(str(sep))
                    .build()
                )
                if column_names is not None:
                    options.set_names([str(name) for name in column_names])
                else:
                    if header > -1 and skip_rows > header:  # pragma: no cover
                        # We need to read the header otherwise we would skip it
                        column_names = read_csv_header(path, str(sep))
                        options.set_names(column_names)
                options.set_header(header)
                options.set_dtypes(
                    {name: dtype.plc_type for name, dtype in schema.items()}
                )
                if usecols is not None:
                    options.set_use_cols_names([str(name) for name in usecols])
                options.set_na_values(null_values)
                if comment is not None:
                    options.set_comment(comment)
                tbl_w_meta = plc.io.csv.read_csv(options, stream=stream)
                pieces.append(tbl_w_meta)
                if include_file_paths is not None:
                    seen_paths.append(p)
                if read_partial:
                    n_rows -= tbl_w_meta.tbl.num_rows()
                    if n_rows <= 0:
                        break
            tables, (colnames, *_) = zip(
                *(
                    (piece.tbl, piece.column_names(include_children=False))
                    for piece in pieces
                ),
                strict=True,
            )
            df = DataFrame.from_table(
                plc.concatenate.concatenate(list(tables), stream=stream),
                colnames,
                [schema[colname] for colname in colnames],
                stream=stream,
            )
            if include_file_paths is not None:
                df = Scan.add_file_paths(
                    include_file_paths,
                    seen_paths,
                    [t.num_rows() for t in tables],
                    df,
                )
        elif typ == "parquet":
            filters = None
            if predicate is not None and row_index is None:
                # Can't apply filters during read if we have a row index.
                filters = to_parquet_filter(
                    _cast_literals_to_physical_types(
                        predicate.value,
                        _parquet_physical_types(
                            schema, paths, with_columns or list(schema.keys()), stream
                        ),
                    )
                )
            parquet_reader_options = plc.io.parquet.ParquetReaderOptions.builder(
                plc.io.SourceInfo(paths)
            ).build()
            if with_columns is not None:
                parquet_reader_options.set_columns(with_columns)
            if filters is not None:
                parquet_reader_options.set_filter(filters)
            if n_rows != -1:
                parquet_reader_options.set_num_rows(n_rows)
            if skip_rows != 0:
                parquet_reader_options.set_skip_rows(skip_rows)
            if parquet_options.chunked:
                reader = plc.io.parquet.ChunkedParquetReader(
                    parquet_reader_options,
                    chunk_read_limit=parquet_options.chunk_read_limit,
                    pass_read_limit=parquet_options.pass_read_limit,
                    stream=stream,
                )
                chunk = reader.read_chunk()
                # TODO: Nested column names
                names = chunk.column_names(include_children=False)
                concatenated_columns = chunk.tbl.columns()
                while reader.has_next():
                    columns = reader.read_chunk().tbl.columns()
                    # Discard columns while concatenating to reduce memory footprint.
                    # Reverse order to avoid O(n^2) list popping cost.
                    for i in range(len(concatenated_columns) - 1, -1, -1):
                        concatenated_columns[i] = plc.concatenate.concatenate(
<<<<<<< HEAD
                            [concatenated_columns[i], tbl._columns[i]], stream=stream
=======
                            [concatenated_columns[i], columns.pop()]
>>>>>>> 96e34d49
                        )
                df = DataFrame.from_table(
                    plc.Table(concatenated_columns),
                    names=names,
                    dtypes=[schema[name] for name in names],
                    stream=stream,
                )
                df = _align_parquet_schema(df, schema)
                if include_file_paths is not None:
                    df = Scan.add_file_paths(
                        include_file_paths, paths, chunk.num_rows_per_source, df
                    )
            else:
<<<<<<< HEAD
                tbl_w_meta = plc.io.parquet.read_parquet(options, stream=stream)
=======
                tbl_w_meta = plc.io.parquet.read_parquet(parquet_reader_options)
>>>>>>> 96e34d49
                # TODO: consider nested column names?
                col_names = tbl_w_meta.column_names(include_children=False)
                df = DataFrame.from_table(
                    tbl_w_meta.tbl,
                    col_names,
                    [schema[name] for name in col_names],
                    stream=stream,
                )
                df = _align_parquet_schema(df, schema)
                if include_file_paths is not None:
                    df = Scan.add_file_paths(
                        include_file_paths, paths, tbl_w_meta.num_rows_per_source, df
                    )
            if filters is not None:
                # Mask must have been applied.
                return df
        elif typ == "ndjson":
            json_schema: list[plc.io.json.NameAndType] = [
                (name, typ.plc_type, []) for name, typ in schema.items()
            ]
<<<<<<< HEAD
            plc_tbl_w_meta = plc.io.json.read_json(
                plc.io.json._setup_json_reader_options(
                    plc.io.SourceInfo(paths),
                    lines=True,
                    dtypes=json_schema,
                    prune_columns=True,
                ),
                stream=stream,
=======
            json_reader_options = (
                plc.io.json.JsonReaderOptions.builder(plc.io.SourceInfo(paths))
                .lines(val=True)
                .dtypes(json_schema)
                .prune_columns(val=True)
                .build()
>>>>>>> 96e34d49
            )
            plc_tbl_w_meta = plc.io.json.read_json(json_reader_options)
            # TODO: I don't think cudf-polars supports nested types in general right now
            # (but when it does, we should pass child column names from nested columns in)
            col_names = plc_tbl_w_meta.column_names(include_children=False)
            df = DataFrame.from_table(
                plc_tbl_w_meta.tbl,
                col_names,
                [schema[name] for name in col_names],
                stream=stream,
            )
            col_order = list(schema.keys())
            if row_index is not None:
                col_order.remove(row_index[0])
            df = df.select(col_order)
        else:
            raise NotImplementedError(
                f"Unhandled scan type: {typ}"
            )  # pragma: no cover; post init trips first
        if row_index is not None:
            name, offset = row_index
            offset += skip_rows
            dtype = schema[name]
            step = plc.Scalar.from_py(1, dtype.plc_type, stream=stream)
            init = plc.Scalar.from_py(offset, dtype.plc_type, stream=stream)
            index_col = Column(
                plc.filling.sequence(df.num_rows, init, step, stream=stream),
                is_sorted=plc.types.Sorted.YES,
                order=plc.types.Order.ASCENDING,
                null_order=plc.types.NullOrder.AFTER,
                name=name,
                dtype=dtype,
            )
            df = DataFrame([index_col, *df.columns], stream=df.stream)
            if next(iter(schema)) != name:
                df = df.select(schema)
        assert all(
            c.obj.type() == schema[name].plc_type for name, c in df.column_map.items()
        )
        if predicate is None:
            return df
        else:
            (mask,) = broadcast(predicate.evaluate(df), target_length=df.num_rows)
            return df.filter(mask)


class Sink(IR):
    """Sink a dataframe to a file."""

    __slots__ = ("cloud_options", "kind", "options", "parquet_options", "path")
    _non_child = (
        "schema",
        "kind",
        "path",
        "parquet_options",
        "options",
        "cloud_options",
    )

    kind: str
    """The type of file to write to. Eg. Parquet, CSV, etc."""
    path: str
    """The path to write to"""
    parquet_options: ParquetOptions
    """GPU-specific configuration options"""
    cloud_options: dict[str, Any] | None
    """Cloud-related authentication options, currently ignored."""
    options: dict[str, Any]
    """Sink options from Polars"""

    def __init__(
        self,
        schema: Schema,
        kind: str,
        path: str,
        parquet_options: ParquetOptions,
        options: dict[str, Any],
        cloud_options: dict[str, Any],
        df: IR,
    ):
        self.schema = schema
        self.kind = kind
        self.path = path
        self.parquet_options = parquet_options
        self.options = options
        self.cloud_options = cloud_options
        self.children = (df,)
        self._non_child_args = (schema, kind, path, parquet_options, options)
        if self.cloud_options is not None and any(
            self.cloud_options.get(k) is not None
            for k in ("config", "credential_provider")
        ):
            raise NotImplementedError(
                "Write to cloud storage"
            )  # pragma: no cover; no test yet
        sync_on_close = options.get("sync_on_close")
        if sync_on_close not in {"None", None}:
            raise NotImplementedError(
                f"sync_on_close='{sync_on_close}' is not supported."
            )  # pragma: no cover; no test yet
        child_schema = df.schema.values()
        if kind == "Csv":
            if not all(
                plc.io.csv.is_supported_write_csv(dtype.plc_type)
                for dtype in child_schema
            ):
                # Nested types are unsupported in polars and libcudf
                raise NotImplementedError(
                    "Contains unsupported types for CSV writing"
                )  # pragma: no cover
            serialize = options["serialize_options"]
            if options["include_bom"]:
                raise NotImplementedError("include_bom is not supported.")
            for key in (
                "date_format",
                "time_format",
                "datetime_format",
                "float_scientific",
                "float_precision",
            ):
                if serialize[key] is not None:
                    raise NotImplementedError(f"{key} is not supported.")
            if serialize["quote_style"] != "Necessary":
                raise NotImplementedError("Only quote_style='Necessary' is supported.")
            if chr(serialize["quote_char"]) != '"':
                raise NotImplementedError("Only quote_char='\"' is supported.")
        elif kind == "Parquet":
            compression = options["compression"]
            if isinstance(compression, dict):
                if len(compression) != 1:
                    raise NotImplementedError(
                        "Compression dict with more than one entry."
                    )  # pragma: no cover
                compression, compression_level = next(iter(compression.items()))
                options["compression"] = compression
                if compression_level is not None:
                    raise NotImplementedError(
                        "Setting compression_level is not supported."
                    )
            if compression == "Lz4Raw":
                compression = "Lz4"
                options["compression"] = compression
            if (
                compression != "Uncompressed"
                and not plc.io.parquet.is_supported_write_parquet(
                    getattr(plc.io.types.CompressionType, compression.upper())
                )
            ):
                raise NotImplementedError(
                    f"Compression type '{compression}' is not supported."
                )
        elif (
            kind == "Json"
        ):  # pragma: no cover; options are validated on the polars side
            if not all(
                plc.io.json.is_supported_write_json(dtype.plc_type)
                for dtype in child_schema
            ):
                # Nested types are unsupported in polars and libcudf
                raise NotImplementedError(
                    "Contains unsupported types for JSON writing"
                )  # pragma: no cover
            shared_writer_options = {"sync_on_close", "maintain_order", "mkdir"}
            if set(options) - shared_writer_options:
                raise NotImplementedError("Unsupported options passed JSON writer.")
        else:
            raise NotImplementedError(
                f"Unhandled sink kind: {kind}"
            )  # pragma: no cover

    def get_hashable(self) -> Hashable:
        """
        Hashable representation of the node.

        The option dictionary is serialised for hashing purposes.
        """
        schema_hash = tuple(self.schema.items())  # pragma: no cover
        return (
            type(self),
            schema_hash,
            self.kind,
            self.path,
            self.parquet_options,
            json.dumps(self.options),
            json.dumps(self.cloud_options),
        )  # pragma: no cover

    @classmethod
    def _write_csv(
        cls, target: plc.io.SinkInfo, options: dict[str, Any], df: DataFrame
    ) -> None:
        """Write CSV data to a sink."""
        serialize = options["serialize_options"]
        csv_writer_options = (
            plc.io.csv.CsvWriterOptions.builder(target, df.table)
            .include_header(options["include_header"])
            .names(df.column_names if options["include_header"] else [])
            .na_rep(serialize["null"])
            .line_terminator(serialize["line_terminator"])
            .inter_column_delimiter(chr(serialize["separator"]))
            .build()
        )
<<<<<<< HEAD
        plc.io.csv.write_csv(options, stream=df.stream)
=======
        plc.io.csv.write_csv(csv_writer_options)
>>>>>>> 96e34d49

    @classmethod
    def _write_json(cls, target: plc.io.SinkInfo, df: DataFrame) -> None:
        """Write Json data to a sink."""
        metadata = plc.io.TableWithMetadata(
            df.table, [(col, []) for col in df.column_names]
        )
        options = (
            plc.io.json.JsonWriterOptions.builder(target, df.table)
            .lines(val=True)
            .na_rep("null")
            .include_nulls(val=True)
            .metadata(metadata)
            .utf8_escaped(val=False)
            .build()
        )
        plc.io.json.write_json(options, stream=df.stream)

    @staticmethod
    def _make_parquet_metadata(df: DataFrame) -> plc.io.types.TableInputMetadata:
        """Create TableInputMetadata and set column names."""
        metadata = plc.io.types.TableInputMetadata(df.table)
        for i, name in enumerate(df.column_names):
            metadata.column_metadata[i].set_name(name)
        return metadata

    @overload
    @staticmethod
    def _apply_parquet_writer_options(
        builder: plc.io.parquet.ChunkedParquetWriterOptionsBuilder,
        options: dict[str, Any],
    ) -> plc.io.parquet.ChunkedParquetWriterOptionsBuilder: ...

    # TODO: Remove the type ignore once we actually include pylibcudf type stubs in
    # checking. Without those these types resolve to Any and the overloads collide.
    @overload
    @staticmethod
    def _apply_parquet_writer_options(  # type: ignore[overload-cannot-match]
        builder: plc.io.parquet.ParquetWriterOptionsBuilder,
        options: dict[str, Any],
    ) -> plc.io.parquet.ParquetWriterOptionsBuilder: ...

    @staticmethod
    def _apply_parquet_writer_options(
        builder: plc.io.parquet.ChunkedParquetWriterOptionsBuilder
        | plc.io.parquet.ParquetWriterOptionsBuilder,
        options: dict[str, Any],
    ) -> (
        plc.io.parquet.ChunkedParquetWriterOptionsBuilder
        | plc.io.parquet.ParquetWriterOptionsBuilder
    ):
        """Apply writer options to the builder."""
        compression = options.get("compression")
        if compression and compression != "Uncompressed":
            compression_type = getattr(
                plc.io.types.CompressionType, compression.upper()
            )
            builder = builder.compression(compression_type)

        if (data_page_size := options.get("data_page_size")) is not None:
            builder = builder.max_page_size_bytes(data_page_size)

        if (row_group_size := options.get("row_group_size")) is not None:
            builder = builder.row_group_size_rows(row_group_size)

        return builder

    @classmethod
    def _write_parquet(
        cls,
        target: plc.io.SinkInfo,
        parquet_options: ParquetOptions,
        options: dict[str, Any],
        df: DataFrame,
    ) -> None:
        metadata: plc.io.types.TableInputMetadata = cls._make_parquet_metadata(df)

        builder: (
            plc.io.parquet.ChunkedParquetWriterOptionsBuilder
            | plc.io.parquet.ParquetWriterOptionsBuilder
        )

        if (
            parquet_options.chunked
            and parquet_options.n_output_chunks != 1
            and df.table.num_rows() != 0
        ):
            chunked_builder = plc.io.parquet.ChunkedParquetWriterOptions.builder(
                target
            ).metadata(metadata)
<<<<<<< HEAD
            builder = cls._apply_parquet_writer_options(builder, options)
            writer_options = builder.build()
            writer = plc.io.parquet.ChunkedParquetWriter.from_options(
                writer_options, stream=df.stream
=======
            chunked_builder = cls._apply_parquet_writer_options(
                chunked_builder, options
            )
            chunked_writer_options = chunked_builder.build()
            writer = plc.io.parquet.ChunkedParquetWriter.from_options(
                chunked_writer_options
>>>>>>> 96e34d49
            )

            # TODO: Can be based on a heuristic that estimates chunk size
            # from the input table size and available GPU memory.
            num_chunks = parquet_options.n_output_chunks
            table_chunks = plc.copying.split(
                df.table,
                [i * df.table.num_rows() // num_chunks for i in range(1, num_chunks)],
                stream=df.stream,
            )
            for chunk in table_chunks:
                writer.write(chunk)
            writer.close([])

        else:
            builder = plc.io.parquet.ParquetWriterOptions.builder(
                target, df.table
            ).metadata(metadata)
            builder = cls._apply_parquet_writer_options(builder, options)
            writer_options = builder.build()
            plc.io.parquet.write_parquet(writer_options, stream=df.stream)

    @classmethod
    @log_do_evaluate
    @nvtx_annotate_cudf_polars(message="Sink")
    def do_evaluate(
        cls,
        schema: Schema,
        kind: str,
        path: str,
        parquet_options: ParquetOptions,
        options: dict[str, Any],
        df: DataFrame,
    ) -> DataFrame:
        """Write the dataframe to a file."""
        target = plc.io.SinkInfo([path])

        if options.get("mkdir", False):
            Path(path).parent.mkdir(parents=True, exist_ok=True)
        if kind == "Csv":
            cls._write_csv(target, options, df)
        elif kind == "Parquet":
            cls._write_parquet(target, parquet_options, options, df)
        elif kind == "Json":
            cls._write_json(target, df)

        return DataFrame([], stream=get_cuda_stream())


class Cache(IR):
    """
    Return a cached plan node.

    Used for CSE at the plan level.
    """

    __slots__ = ("key", "refcount")
    _non_child = ("schema", "key", "refcount")
    key: int
    """The cache key."""
    refcount: int | None
    """The number of cache hits."""

    def __init__(self, schema: Schema, key: int, refcount: int | None, value: IR):
        self.schema = schema
        self.key = key
        self.refcount = refcount
        self.children = (value,)
        self._non_child_args = (key, refcount)

    def get_hashable(self) -> Hashable:  # noqa: D102
        # Polars arranges that the keys are unique across all cache
        # nodes that reference the same child, so we don't need to
        # hash the child.
        return (type(self), self.key, self.refcount)

    def is_equal(self, other: Self) -> bool:  # noqa: D102
        if self.key == other.key and self.refcount == other.refcount:
            self.children = other.children
            return True
        return False

    @classmethod
    @log_do_evaluate
    @nvtx_annotate_cudf_polars(message="Cache")
    def do_evaluate(
        cls, key: int, refcount: int | None, df: DataFrame
    ) -> DataFrame:  # pragma: no cover; basic evaluation never calls this
        """Evaluate and return a dataframe."""
        # Our value has already been computed for us, so let's just
        # return it.
        return df

    def evaluate(self, *, cache: CSECache, timer: Timer | None) -> DataFrame:
        """Evaluate and return a dataframe."""
        # We must override the recursion scheme because we don't want
        # to recurse if we're in the cache.
        try:
            (result, hits) = cache[self.key]
        except KeyError:
            (value,) = self.children
            result = value.evaluate(cache=cache, timer=timer)
            cache[self.key] = (result, 0)
            return result
        else:
            if self.refcount is None:
                return result

            hits += 1  # pragma: no cover
            if hits == self.refcount:  # pragma: no cover
                del cache[self.key]
            else:  # pragma: no cover
                cache[self.key] = (result, hits)
            return result  # pragma: no cover


class DataFrameScan(IR):
    """
    Input from an existing polars DataFrame.

    This typically arises from ``q.collect().lazy()``
    """

    __slots__ = ("_id_for_hash", "df", "projection")
    _non_child = ("schema", "df", "projection")
    df: Any
    """Polars internal PyDataFrame object."""
    projection: tuple[str, ...] | None
    """List of columns to project out."""

    def __init__(
        self,
        schema: Schema,
        df: Any,
        projection: Sequence[str] | None,
    ):
        self.schema = schema
        self.df = df
        self.projection = tuple(projection) if projection is not None else None
        self._non_child_args = (
            schema,
            pl.DataFrame._from_pydf(df),
            self.projection,
        )
        self.children = ()
        self._id_for_hash = random.randint(0, 2**64 - 1)

    def get_hashable(self) -> Hashable:
        """
        Hashable representation of the node.

        The (heavy) dataframe object is not hashed. No two instances of
        ``DataFrameScan`` will have the same hash, even if they have the
        same schema, projection, and config options, and data.
        """
        schema_hash = tuple(self.schema.items())
        return (
            type(self),
            schema_hash,
            self._id_for_hash,
            self.projection,
        )

    @classmethod
    @log_do_evaluate
    @nvtx_annotate_cudf_polars(message="DataFrameScan")
    def do_evaluate(
        cls,
        schema: Schema,
        df: Any,
        projection: tuple[str, ...] | None,
    ) -> DataFrame:
        """Evaluate and return a dataframe."""
        if projection is not None:
            df = df.select(projection)
        df = DataFrame.from_polars(df, stream=get_cuda_stream())
        assert all(
            c.obj.type() == dtype.plc_type
            for c, dtype in zip(df.columns, schema.values(), strict=True)
        )
        return df


class Select(IR):
    """Produce a new dataframe selecting given expressions from an input."""

    __slots__ = ("exprs", "should_broadcast")
    _non_child = ("schema", "exprs", "should_broadcast")
    exprs: tuple[expr.NamedExpr, ...]
    """List of expressions to evaluate to form the new dataframe."""
    should_broadcast: bool
    """Should columns be broadcast?"""

    def __init__(
        self,
        schema: Schema,
        exprs: Sequence[expr.NamedExpr],
        should_broadcast: bool,  # noqa: FBT001
        df: IR,
    ):
        self.schema = schema
        self.exprs = tuple(exprs)
        self.should_broadcast = should_broadcast
        self.children = (df,)
        self._non_child_args = (self.exprs, should_broadcast)
        if (
            Select._is_len_expr(self.exprs)
            and isinstance(df, Scan)
            and df.typ != "parquet"
        ):  # pragma: no cover
            raise NotImplementedError(f"Unsupported scan type: {df.typ}")

    @staticmethod
    def _is_len_expr(exprs: tuple[expr.NamedExpr, ...]) -> bool:  # pragma: no cover
        if len(exprs) == 1:
            expr0 = exprs[0].value
            return (
                isinstance(expr0, expr.Cast)
                and len(expr0.children) == 1
                and isinstance(expr0.children[0], expr.Len)
            )
        return False

    @classmethod
    @log_do_evaluate
    @nvtx_annotate_cudf_polars(message="Select")
    def do_evaluate(
        cls,
        exprs: tuple[expr.NamedExpr, ...],
        should_broadcast: bool,  # noqa: FBT001
        df: DataFrame,
    ) -> DataFrame:
        """Evaluate and return a dataframe."""
        # Handle any broadcasting
        columns = [e.evaluate(df) for e in exprs]
        if should_broadcast:
            columns = broadcast(*columns)
        return DataFrame(columns, stream=df.stream)

    def evaluate(self, *, cache: CSECache, timer: Timer | None) -> DataFrame:
        """
        Evaluate the Select node with special handling for fast count queries.

        Parameters
        ----------
        cache
            Mapping from cached node ids to constructed DataFrames.
            Used to implement evaluation of the `Cache` node.
        timer
            If not None, a Timer object to record timings for the
            evaluation of the node.

        Returns
        -------
        DataFrame
            Result of evaluating this Select node. If the expression is a
            count over a parquet scan, returns a constant row count directly
            without evaluating the scan.

        Raises
        ------
        NotImplementedError
            If evaluation fails. Ideally this should not occur, since the
            translation phase should fail earlier.
        """
        if (
            isinstance(self.children[0], Scan)
            and Select._is_len_expr(self.exprs)
            and self.children[0].typ == "parquet"
            and self.children[0].predicate is None
        ):  # pragma: no cover
            stream = get_cuda_stream()
            scan = self.children[0]
            effective_rows = scan.fast_count()
            dtype = DataType(pl.UInt32())
            col = Column(
                plc.Column.from_scalar(
                    plc.Scalar.from_py(effective_rows, dtype.plc_type, stream=stream),
                    1,
                    stream=stream,
                ),
                name=self.exprs[0].name or "len",
                dtype=dtype,
            )
            return DataFrame([col], stream=stream)

        return super().evaluate(cache=cache, timer=timer)


class Reduce(IR):
    """
    Produce a new dataframe selecting given expressions from an input.

    This is a special case of :class:`Select` where all outputs are a single row.
    """

    __slots__ = ("exprs",)
    _non_child = ("schema", "exprs")
    exprs: tuple[expr.NamedExpr, ...]
    """List of expressions to evaluate to form the new dataframe."""

    def __init__(
        self, schema: Schema, exprs: Sequence[expr.NamedExpr], df: IR
    ):  # pragma: no cover; polars doesn't emit this node yet
        self.schema = schema
        self.exprs = tuple(exprs)
        self.children = (df,)
        self._non_child_args = (self.exprs,)

    @classmethod
    @log_do_evaluate
    @nvtx_annotate_cudf_polars(message="Reduce")
    def do_evaluate(
        cls,
        exprs: tuple[expr.NamedExpr, ...],
        df: DataFrame,
    ) -> DataFrame:  # pragma: no cover; not exposed by polars yet
        """Evaluate and return a dataframe."""
        columns = broadcast(*(e.evaluate(df) for e in exprs))
        assert all(column.size == 1 for column in columns)
        return DataFrame(columns, stream=df.stream)


class Rolling(IR):
    """Perform a (possibly grouped) rolling aggregation."""

    __slots__ = (
        "agg_requests",
        "closed_window",
        "following",
        "index",
        "keys",
        "preceding",
        "zlice",
    )
    _non_child = (
        "schema",
        "index",
        "preceding",
        "following",
        "closed_window",
        "keys",
        "agg_requests",
        "zlice",
    )
    index: expr.NamedExpr
    """Column being rolled over."""
    preceding: plc.Scalar
    """Preceding window extent defining start of window."""
    following: plc.Scalar
    """Following window extent defining end of window."""
    closed_window: ClosedInterval
    """Treatment of window endpoints."""
    keys: tuple[expr.NamedExpr, ...]
    """Grouping keys."""
    agg_requests: tuple[expr.NamedExpr, ...]
    """Aggregation expressions."""
    zlice: Zlice | None
    """Optional slice"""

    def __init__(
        self,
        schema: Schema,
        index: expr.NamedExpr,
        preceding: plc.Scalar,
        following: plc.Scalar,
        closed_window: ClosedInterval,
        keys: Sequence[expr.NamedExpr],
        agg_requests: Sequence[expr.NamedExpr],
        zlice: Zlice | None,
        df: IR,
    ):
        self.schema = schema
        self.index = index
        self.preceding = preceding
        self.following = following
        self.closed_window = closed_window
        self.keys = tuple(keys)
        self.agg_requests = tuple(agg_requests)
        if not all(
            plc.rolling.is_valid_rolling_aggregation(
                agg.value.dtype.plc_type, agg.value.agg_request
            )
            for agg in self.agg_requests
        ):
            raise NotImplementedError("Unsupported rolling aggregation")
        if any(
            agg.value.agg_request.kind() == plc.aggregation.Kind.COLLECT_LIST
            for agg in self.agg_requests
        ):
            raise NotImplementedError(
                "Incorrect handling of empty groups for list collection"
            )

        self.zlice = zlice
        self.children = (df,)
        self._non_child_args = (
            index,
            preceding,
            following,
            closed_window,
            keys,
            agg_requests,
            zlice,
        )

    @classmethod
    @log_do_evaluate
    @nvtx_annotate_cudf_polars(message="Rolling")
    def do_evaluate(
        cls,
        index: expr.NamedExpr,
        preceding: plc.Scalar,
        following: plc.Scalar,
        closed_window: ClosedInterval,
        keys_in: Sequence[expr.NamedExpr],
        aggs: Sequence[expr.NamedExpr],
        zlice: Zlice | None,
        df: DataFrame,
    ) -> DataFrame:
        """Evaluate and return a dataframe."""
        keys = broadcast(*(k.evaluate(df) for k in keys_in), target_length=df.num_rows)
        orderby = index.evaluate(df)
        # Polars casts integral orderby to int64, but only for calculating window bounds
        if (
            plc.traits.is_integral(orderby.obj.type())
            and orderby.obj.type().id() != plc.TypeId.INT64
        ):
            orderby_obj = plc.unary.cast(
                orderby.obj, plc.DataType(plc.TypeId.INT64), stream=df.stream
            )
        else:
            orderby_obj = orderby.obj
        preceding_window, following_window = range_window_bounds(
            preceding, following, closed_window
        )
        if orderby.obj.null_count() != 0:
            raise RuntimeError(
                f"Index column '{index.name}' in rolling may not contain nulls"
            )
        if len(keys_in) > 0:
            # Must always check sortedness
            table = plc.Table([*(k.obj for k in keys), orderby_obj])
            n = table.num_columns()
            if not plc.sorting.is_sorted(
                table,
                [plc.types.Order.ASCENDING] * n,
                [plc.types.NullOrder.BEFORE] * n,
                stream=df.stream,
            ):
                raise RuntimeError("Input for grouped rolling is not sorted")
        else:
            if not orderby.check_sorted(
                order=plc.types.Order.ASCENDING, null_order=plc.types.NullOrder.BEFORE
            ):
                raise RuntimeError(
                    f"Index column '{index.name}' in rolling is not sorted, please sort first"
                )
        values = plc.rolling.grouped_range_rolling_window(
            plc.Table([k.obj for k in keys]),
            orderby_obj,
            plc.types.Order.ASCENDING,  # Polars requires ascending orderby.
            plc.types.NullOrder.BEFORE,  # Doesn't matter, polars doesn't allow nulls in orderby
            preceding_window,
            following_window,
            [rolling.to_request(request.value, orderby, df) for request in aggs],
            stream=df.stream,
        )
        return DataFrame(
            itertools.chain(
                keys,
                [orderby],
                (
                    Column(col, name=request.name, dtype=request.value.dtype)
                    for col, request in zip(values.columns(), aggs, strict=True)
                ),
            ),
            stream=df.stream,
        ).slice(zlice)


class GroupBy(IR):
    """Perform a groupby."""

    __slots__ = (
        "agg_requests",
        "keys",
        "maintain_order",
        "zlice",
    )
    _non_child = (
        "schema",
        "keys",
        "agg_requests",
        "maintain_order",
        "zlice",
    )
    keys: tuple[expr.NamedExpr, ...]
    """Grouping keys."""
    agg_requests: tuple[expr.NamedExpr, ...]
    """Aggregation expressions."""
    maintain_order: bool
    """Preserve order in groupby."""
    zlice: Zlice | None
    """Optional slice to apply after grouping."""

    def __init__(
        self,
        schema: Schema,
        keys: Sequence[expr.NamedExpr],
        agg_requests: Sequence[expr.NamedExpr],
        maintain_order: bool,  # noqa: FBT001
        zlice: Zlice | None,
        df: IR,
    ):
        self.schema = schema
        self.keys = tuple(keys)
        for request in agg_requests:
            expr = request.value
            if isinstance(expr, unary.UnaryFunction) and expr.name == "value_counts":
                raise NotImplementedError("value_counts is not supported in groupby")
            if any(
                isinstance(child, unary.UnaryFunction) and child.name == "value_counts"
                for child in expr.children
            ):
                raise NotImplementedError("value_counts is not supported in groupby")
        self.agg_requests = tuple(agg_requests)
        self.maintain_order = maintain_order
        self.zlice = zlice
        self.children = (df,)
        self._non_child_args = (
            schema,
            self.keys,
            self.agg_requests,
            maintain_order,
            self.zlice,
        )

    @classmethod
    @log_do_evaluate
    @nvtx_annotate_cudf_polars(message="GroupBy")
    def do_evaluate(
        cls,
        schema: Schema,
        keys_in: Sequence[expr.NamedExpr],
        agg_requests: Sequence[expr.NamedExpr],
        maintain_order: bool,  # noqa: FBT001
        zlice: Zlice | None,
        df: DataFrame,
    ) -> DataFrame:
        """Evaluate and return a dataframe."""
        keys = broadcast(*(k.evaluate(df) for k in keys_in), target_length=df.num_rows)
        sorted = (
            plc.types.Sorted.YES
            if all(k.is_sorted for k in keys)
            else plc.types.Sorted.NO
        )
        grouper = plc.groupby.GroupBy(
            plc.Table([k.obj for k in keys]),
            null_handling=plc.types.NullPolicy.INCLUDE,
            keys_are_sorted=sorted,
            column_order=[k.order for k in keys],
            null_precedence=[k.null_order for k in keys],
        )
        requests = []
        names = []
        for request in agg_requests:
            name = request.name
            value = request.value
            if isinstance(value, expr.Len):
                # A count aggregation, we need a column so use a key column
                col = keys[0].obj
            elif isinstance(value, expr.Agg):
                if value.name == "quantile":
                    child = value.children[0]
                else:
                    (child,) = value.children
                col = child.evaluate(df, context=ExecutionContext.GROUPBY).obj
            else:
                # Anything else, we pre-evaluate
                col = value.evaluate(df, context=ExecutionContext.GROUPBY).obj
            requests.append(plc.groupby.GroupByRequest(col, [value.agg_request]))
            names.append(name)
        group_keys, raw_tables = grouper.aggregate(requests, stream=df.stream)
        results = [
            Column(column, name=name, dtype=schema[name])
            for name, column, request in zip(
                names,
                itertools.chain.from_iterable(t.columns() for t in raw_tables),
                agg_requests,
                strict=True,
            )
        ]
        result_keys = [
            Column(grouped_key, name=key.name, dtype=key.dtype)
            for key, grouped_key in zip(keys, group_keys.columns(), strict=True)
        ]
        broadcasted = broadcast(*result_keys, *results)
        # Handle order preservation of groups
        if maintain_order and not sorted:
            # The order we want
            want = plc.stream_compaction.stable_distinct(
                plc.Table([k.obj for k in keys]),
                list(range(group_keys.num_columns())),
                plc.stream_compaction.DuplicateKeepOption.KEEP_FIRST,
                plc.types.NullEquality.EQUAL,
                plc.types.NanEquality.ALL_EQUAL,
                stream=df.stream,
            )
            # The order we have
            have = plc.Table([key.obj for key in broadcasted[: len(keys)]])

            # We know an inner join is OK because by construction
            # want and have are permutations of each other.
            left_order, right_order = plc.join.inner_join(
                want, have, plc.types.NullEquality.EQUAL, stream=df.stream
            )
            # Now left_order is an arbitrary permutation of the ordering we
            # want, and right_order is a matching permutation of the ordering
            # we have. To get to the original ordering, we need
            # left_order == iota(nrows), with right_order permuted
            # appropriately. This can be obtained by sorting
            # right_order by left_order.
            (right_order,) = plc.sorting.sort_by_key(
                plc.Table([right_order]),
                plc.Table([left_order]),
                [plc.types.Order.ASCENDING],
                [plc.types.NullOrder.AFTER],
                stream=df.stream,
            ).columns()
            ordered_table = plc.copying.gather(
                plc.Table([col.obj for col in broadcasted]),
                right_order,
                plc.copying.OutOfBoundsPolicy.DONT_CHECK,
                stream=df.stream,
            )
            broadcasted = [
                Column(reordered, name=old.name, dtype=old.dtype)
                for reordered, old in zip(
                    ordered_table.columns(), broadcasted, strict=True
                )
            ]
        return DataFrame(broadcasted, stream=df.stream).slice(zlice)


def _strip_predicate_casts(node: expr.Expr) -> expr.Expr:
    if isinstance(node, expr.Cast):
        (child,) = node.children
        child = _strip_predicate_casts(child)

        src = child.dtype
        dst = node.dtype

        if plc.traits.is_fixed_point(src.plc_type) or plc.traits.is_fixed_point(
            dst.plc_type
        ):
            return child

    if not node.children:
        return node
    return node.reconstruct([_strip_predicate_casts(child) for child in node.children])


def _add_cast(
    target: DataType,
    side: expr.ColRef,
    left_casts: dict[str, DataType],
    right_casts: dict[str, DataType],
) -> None:
    (col,) = side.children
    assert isinstance(col, expr.Col)
    casts = (
        left_casts if side.table_ref == plc_expr.TableReference.LEFT else right_casts
    )
    casts[col.name] = target


def _align_decimal_binop_types(
    left_expr: expr.ColRef,
    right_expr: expr.ColRef,
    left_casts: dict[str, DataType],
    right_casts: dict[str, DataType],
) -> None:
    left_type, right_type = left_expr.dtype, right_expr.dtype

    if plc.traits.is_fixed_point(left_type.plc_type) and plc.traits.is_fixed_point(
        right_type.plc_type
    ):
        target = DataType.common_decimal_dtype(left_type, right_type)

        if left_type.id() != target.id() or left_type.scale() != target.scale():
            _add_cast(target, left_expr, left_casts, right_casts)

        if right_type.id() != target.id() or right_type.scale() != target.scale():
            _add_cast(target, right_expr, left_casts, right_casts)

    elif (
        plc.traits.is_fixed_point(left_type.plc_type)
        and plc.traits.is_floating_point(right_type.plc_type)
    ) or (
        plc.traits.is_fixed_point(right_type.plc_type)
        and plc.traits.is_floating_point(left_type.plc_type)
    ):
        is_decimal_left = plc.traits.is_fixed_point(left_type.plc_type)
        decimal_expr, float_expr = (
            (left_expr, right_expr) if is_decimal_left else (right_expr, left_expr)
        )
        _add_cast(decimal_expr.dtype, float_expr, left_casts, right_casts)


def _collect_decimal_binop_casts(
    predicate: expr.Expr,
) -> tuple[dict[str, DataType], dict[str, DataType]]:
    left_casts: dict[str, DataType] = {}
    right_casts: dict[str, DataType] = {}

    def _walk(node: expr.Expr) -> None:
        if isinstance(node, expr.BinOp) and node.op in _BINOPS:
            left_expr, right_expr = node.children
            if isinstance(left_expr, expr.ColRef) and isinstance(
                right_expr, expr.ColRef
            ):
                _align_decimal_binop_types(
                    left_expr, right_expr, left_casts, right_casts
                )
        for child in node.children:
            _walk(child)

    _walk(predicate)
    return left_casts, right_casts


def _apply_casts(df: DataFrame, casts: dict[str, DataType]) -> DataFrame:
    if not casts:
        return df

    columns = []
    for col in df.columns:
        target = casts.get(col.name)
        if target is None:
            columns.append(Column(col.obj, dtype=col.dtype, name=col.name))
        else:
            casted = col.astype(target)
            columns.append(Column(casted.obj, dtype=casted.dtype, name=col.name))
    return DataFrame(columns, stream=df.stream)


class ConditionalJoin(IR):
    """A conditional inner join of two dataframes on a predicate."""

    class Predicate:
        """Serializable wrapper for a predicate expression."""

        predicate: expr.Expr
        ast: plc.expressions.Expression

        def __init__(self, predicate: expr.Expr):
            self.predicate = predicate
            ast_result = to_ast(predicate)
            if ast_result is None:
                raise NotImplementedError(
                    f"Conditional join with predicate {predicate}"
                )  # pragma: no cover; polars never delivers expressions we can't handle
            self.ast = ast_result

        def __reduce__(self) -> tuple[Any, ...]:
            """Pickle a Predicate object."""
            return (type(self), (self.predicate,))

    __slots__ = ("ast_predicate", "options", "predicate")
    _non_child = ("schema", "predicate", "options")
    predicate: expr.Expr
    """Expression predicate to join on"""
    options: tuple[
        tuple[
            str,
            pl_expr.Operator | Iterable[pl_expr.Operator],
        ]
        | None,
        bool,
        Zlice | None,
        str,
        bool,
        Literal["none", "left", "right", "left_right", "right_left"],
    ]
    """
    tuple of options:
    - predicates: tuple of ir join type (eg. ie_join) and (In)Equality conditions
    - nulls_equal: do nulls compare equal?
    - slice: optional slice to perform after joining.
    - suffix: string suffix for right columns if names match
    - coalesce: should key columns be coalesced (only makes sense for outer joins)
    - maintain_order: which DataFrame row order to preserve, if any
    """

    def __init__(
        self, schema: Schema, predicate: expr.Expr, options: tuple, left: IR, right: IR
    ) -> None:
        self.schema = schema
        predicate = _strip_predicate_casts(predicate)
        self.predicate = predicate
        # options[0] is a tuple[str, Operator, ...]
        # The Operator class can't be pickled, but we don't use it anyway so
        # just throw that away
        if options[0] is not None:
            options = (None, *options[1:])

        self.options = options
        self.children = (left, right)
        predicate_wrapper = self.Predicate(predicate)
        _, nulls_equal, zlice, suffix, coalesce, maintain_order = self.options
        # Preconditions from polars
        assert not nulls_equal
        assert not coalesce
        assert maintain_order == "none"
        self._non_child_args = (predicate_wrapper, options)

    @classmethod
    @log_do_evaluate
    @nvtx_annotate_cudf_polars(message="ConditionalJoin")
    def do_evaluate(
        cls,
        predicate_wrapper: Predicate,
        options: tuple,
        left: DataFrame,
        right: DataFrame,
    ) -> DataFrame:
        """Evaluate and return a dataframe."""
        stream = get_joined_cuda_stream(upstreams=(left.stream, right.stream))
        left_casts, right_casts = _collect_decimal_binop_casts(
            predicate_wrapper.predicate
        )
        _, _, zlice, suffix, _, _ = options

        lg, rg = plc.join.conditional_inner_join(
            _apply_casts(left, left_casts).table,
            _apply_casts(right, right_casts).table,
            predicate_wrapper.ast,
            stream=stream,
        )
        left = DataFrame.from_table(
            plc.copying.gather(
                left.table, lg, plc.copying.OutOfBoundsPolicy.DONT_CHECK, stream=stream
            ),
            left.column_names,
            left.dtypes,
            stream=stream,
        )
        right = DataFrame.from_table(
            plc.copying.gather(
                right.table, rg, plc.copying.OutOfBoundsPolicy.DONT_CHECK, stream=stream
            ),
            right.column_names,
            right.dtypes,
            stream=stream,
        )
        right = right.rename_columns(
            {
                name: f"{name}{suffix}"
                for name in right.column_names
                if name in left.column_names_set
            }
        )
        result = left.with_columns(right.columns)
        return result.slice(zlice)


class Join(IR):
    """A join of two dataframes."""

    __slots__ = ("left_on", "options", "right_on")
    _non_child = ("schema", "left_on", "right_on", "options")
    left_on: tuple[expr.NamedExpr, ...]
    """List of expressions used as keys in the left frame."""
    right_on: tuple[expr.NamedExpr, ...]
    """List of expressions used as keys in the right frame."""
    options: tuple[
        Literal["Inner", "Left", "Right", "Full", "Semi", "Anti", "Cross"],
        bool,
        Zlice | None,
        str,
        bool,
        Literal["none", "left", "right", "left_right", "right_left"],
    ]
    """
    tuple of options:
    - how: join type
    - nulls_equal: do nulls compare equal?
    - slice: optional slice to perform after joining.
    - suffix: string suffix for right columns if names match
    - coalesce: should key columns be coalesced (only makes sense for outer joins)
    - maintain_order: which DataFrame row order to preserve, if any
    """

    SWAPPED_ORDER: ClassVar[
        dict[
            Literal["none", "left", "right", "left_right", "right_left"],
            Literal["none", "left", "right", "left_right", "right_left"],
        ]
    ] = {
        "none": "none",
        "left": "right",
        "right": "left",
        "left_right": "right_left",
        "right_left": "left_right",
    }

    def __init__(
        self,
        schema: Schema,
        left_on: Sequence[expr.NamedExpr],
        right_on: Sequence[expr.NamedExpr],
        options: Any,
        left: IR,
        right: IR,
    ):
        self.schema = schema
        self.left_on = tuple(left_on)
        self.right_on = tuple(right_on)
        self.options = options
        self.children = (left, right)
        self._non_child_args = (self.left_on, self.right_on, self.options)

    @staticmethod
    @cache
    def _joiners(
        how: Literal["Inner", "Left", "Right", "Full", "Semi", "Anti"],
    ) -> tuple[
        Callable, plc.copying.OutOfBoundsPolicy, plc.copying.OutOfBoundsPolicy | None
    ]:
        if how == "Inner":
            return (
                plc.join.inner_join,
                plc.copying.OutOfBoundsPolicy.DONT_CHECK,
                plc.copying.OutOfBoundsPolicy.DONT_CHECK,
            )
        elif how == "Left" or how == "Right":
            return (
                plc.join.left_join,
                plc.copying.OutOfBoundsPolicy.DONT_CHECK,
                plc.copying.OutOfBoundsPolicy.NULLIFY,
            )
        elif how == "Full":
            return (
                plc.join.full_join,
                plc.copying.OutOfBoundsPolicy.NULLIFY,
                plc.copying.OutOfBoundsPolicy.NULLIFY,
            )
        elif how == "Semi":
            return (
                plc.join.left_semi_join,
                plc.copying.OutOfBoundsPolicy.DONT_CHECK,
                None,
            )
        elif how == "Anti":
            return (
                plc.join.left_anti_join,
                plc.copying.OutOfBoundsPolicy.DONT_CHECK,
                None,
            )
        assert_never(how)  # pragma: no cover

    @staticmethod
    def _reorder_maps(
        left_rows: int,
        lg: plc.Column,
        left_policy: plc.copying.OutOfBoundsPolicy,
        right_rows: int,
        rg: plc.Column,
        right_policy: plc.copying.OutOfBoundsPolicy,
        *,
        left_primary: bool = True,
        stream: Stream,
    ) -> list[plc.Column]:
        """
        Reorder gather maps to satisfy polars join order restrictions.

        Parameters
        ----------
        left_rows
            Number of rows in left table
        lg
            Left gather map
        left_policy
            Nullify policy for left map
        right_rows
            Number of rows in right table
        rg
            Right gather map
        right_policy
            Nullify policy for right map
        left_primary
            Whether to preserve the left input row order first, and which
            input stream to use for the primary sort.
            Defaults to True.
        stream
            CUDA stream used for device memory operations and kernel launches.

        Returns
        -------
        list[plc.Column]
            Reordered left and right gather maps.

        Notes
        -----
        When ``left_primary`` is True, the pair of gather maps is stably sorted by
        the original row order of the left side, breaking ties by the right side.
        And vice versa when ``left_primary`` is False.
        """
        # TODO: Perform the `left` and `right` operations concurrently.
        # `lg` and `rg` are on a stream that's downstream of the left and right
        # streams

        # create the `init` and `step` args twice, once per stream,
        # to avoid creating a dependency between the two streams too early.
        (left_order_col,) = plc.copying.gather(
            plc.Table(
                [
                    plc.filling.sequence(
                        left_rows,
                        plc.Scalar.from_py(0, plc.types.SIZE_TYPE, stream=stream),
                        plc.Scalar.from_py(1, plc.types.SIZE_TYPE, stream=stream),
                    )
                ]
            ),
            lg,
            left_policy,
            stream=stream,
        ).columns()
        (right_order_col,) = plc.copying.gather(
            plc.Table(
                [
                    plc.filling.sequence(
                        right_rows,
                        plc.Scalar.from_py(0, plc.types.SIZE_TYPE, stream=stream),
                        plc.Scalar.from_py(1, plc.types.SIZE_TYPE, stream=stream),
                    )
                ]
            ),
            rg,
            right_policy,
            stream=stream,
        ).columns()

        keys = (
            plc.Table([left_order_col, right_order_col])
            if left_primary
            else plc.Table([right_order_col, left_order_col])
        )

        return plc.sorting.stable_sort_by_key(
            plc.Table([lg, rg]),
            keys,
            [plc.types.Order.ASCENDING, plc.types.Order.ASCENDING],
            [plc.types.NullOrder.AFTER, plc.types.NullOrder.AFTER],
            stream=stream,
        ).columns()

    @staticmethod
    def _build_columns(
        columns: Iterable[plc.Column],
        template: Iterable[NamedColumn],
        *,
        left: bool = True,
        empty: bool = False,
        rename: Callable[[str], str] = lambda name: name,
        stream: Stream,
    ) -> list[Column]:
        if empty:
            return [
                Column(
                    plc.column_factories.make_empty_column(
                        col.dtype.plc_type, stream=stream
                    ),
                    col.dtype,
                    name=rename(col.name),
                )
                for col in template
            ]

        result = [
            Column(new, col.dtype, name=rename(col.name))
            for new, col in zip(columns, template, strict=True)
        ]

        if left:
            result = [
                col.sorted_like(orig)
                for col, orig in zip(result, template, strict=True)
            ]

        return result

    @classmethod
    @log_do_evaluate
    @nvtx_annotate_cudf_polars(message="Join")
    def do_evaluate(
        cls,
        left_on_exprs: Sequence[expr.NamedExpr],
        right_on_exprs: Sequence[expr.NamedExpr],
        options: tuple[
            Literal["Inner", "Left", "Right", "Full", "Semi", "Anti", "Cross"],
            bool,
            Zlice | None,
            str,
            bool,
            Literal["none", "left", "right", "left_right", "right_left"],
        ],
        left: DataFrame,
        right: DataFrame,
    ) -> DataFrame:
        """Evaluate and return a dataframe."""
        stream = get_joined_cuda_stream(upstreams=(left.stream, right.stream))
        how, nulls_equal, zlice, suffix, coalesce, maintain_order = options
        if how == "Cross":
            # Separate implementation, since cross_join returns the
            # result, not the gather maps
            if right.num_rows == 0:
                left_cols = Join._build_columns(
                    [], left.columns, empty=True, stream=stream
                )
                right_cols = Join._build_columns(
                    [],
                    right.columns,
                    left=False,
                    empty=True,
                    rename=lambda name: name
                    if name not in left.column_names_set
                    else f"{name}{suffix}",
                    stream=stream,
                )
                return DataFrame([*left_cols, *right_cols], stream=stream)

            columns = plc.join.cross_join(
                left.table, right.table, stream=stream
            ).columns()
            left_cols = Join._build_columns(
                columns[: left.num_columns], left.columns, stream=stream
            )
            right_cols = Join._build_columns(
                columns[left.num_columns :],
                right.columns,
                rename=lambda name: name
                if name not in left.column_names_set
                else f"{name}{suffix}",
                left=False,
                stream=stream,
            )
            return DataFrame([*left_cols, *right_cols], stream=stream).slice(zlice)
        # TODO: Waiting on clarity based on https://github.com/pola-rs/polars/issues/17184
        left_on = DataFrame(
            broadcast(*(e.evaluate(left) for e in left_on_exprs)), stream=stream
        )
        right_on = DataFrame(
            broadcast(*(e.evaluate(right) for e in right_on_exprs)), stream=stream
        )
        join_cuda_streams(
            downstreams=(stream,), upstreams=(left_on.stream, right_on.stream)
        )
        null_equality = (
            plc.types.NullEquality.EQUAL
            if nulls_equal
            else plc.types.NullEquality.UNEQUAL
        )
        join_fn, left_policy, right_policy = cls._joiners(how)
        if right_policy is None:
            # Semi join
            lg = join_fn(left_on.table, right_on.table, null_equality)
            table = plc.copying.gather(left.table, lg, left_policy, stream=stream)
            result = DataFrame.from_table(
                table, left.column_names, left.dtypes, stream=stream
            )
        else:
            if how == "Right":
                # Right join is a left join with the tables swapped
                left, right = right, left
                left_on, right_on = right_on, left_on
                maintain_order = Join.SWAPPED_ORDER[maintain_order]

            lg, rg = join_fn(
                left_on.table, right_on.table, null_equality, stream=stream
            )
            if how in ("Inner", "Left", "Right", "Full") and maintain_order != "none":
                lg, rg = cls._reorder_maps(
                    left.num_rows,
                    lg,
                    left_policy,
                    right.num_rows,
                    rg,
                    right_policy,
                    left_primary=maintain_order.startswith("left"),
                    stream=stream,
                )
            if coalesce:
                if how == "Full":
                    # In this case, keys must be column references,
                    # possibly with dtype casting. We should use them in
                    # preference to the columns from the original tables.
                    left = left.with_columns(left_on.columns, replace_only=True)
                    right = right.with_columns(right_on.columns, replace_only=True)
                else:
                    right = right.discard_columns(right_on.column_names_set)
            left = DataFrame.from_table(
                plc.copying.gather(left.table, lg, left_policy, stream=stream),
                left.column_names,
                left.dtypes,
                stream=stream,
            )
            right = DataFrame.from_table(
                plc.copying.gather(right.table, rg, right_policy, stream=stream),
                right.column_names,
                right.dtypes,
                stream=stream,
            )
            if coalesce and how == "Full":
                left = left.with_columns(
                    (
                        Column(
                            plc.replace.replace_nulls(
                                left_col.obj, right_col.obj, stream=stream
                            ),
                            name=left_col.name,
                            dtype=left_col.dtype,
                        )
                        for left_col, right_col in zip(
                            left.select_columns(left_on.column_names_set),
                            right.select_columns(right_on.column_names_set),
                            strict=True,
                        )
                    ),
                    replace_only=True,
                )
                right = right.discard_columns(right_on.column_names_set)
            if how == "Right":
                # Undo the swap for right join before gluing together.
                left, right = right, left
            right = right.rename_columns(
                {
                    name: f"{name}{suffix}"
                    for name in right.column_names
                    if name in left.column_names_set
                }
            )
            result = left.with_columns(right.columns)
        return result.slice(zlice)


class HStack(IR):
    """Add new columns to a dataframe."""

    __slots__ = ("columns", "should_broadcast")
    _non_child = ("schema", "columns", "should_broadcast")
    should_broadcast: bool
    """Should the resulting evaluated columns be broadcast to the same length."""

    def __init__(
        self,
        schema: Schema,
        columns: Sequence[expr.NamedExpr],
        should_broadcast: bool,  # noqa: FBT001
        df: IR,
    ):
        self.schema = schema
        self.columns = tuple(columns)
        self.should_broadcast = should_broadcast
        self._non_child_args = (self.columns, self.should_broadcast)
        self.children = (df,)

    @classmethod
    @log_do_evaluate
    @nvtx_annotate_cudf_polars(message="HStack")
    def do_evaluate(
        cls,
        exprs: Sequence[expr.NamedExpr],
        should_broadcast: bool,  # noqa: FBT001
        df: DataFrame,
    ) -> DataFrame:
        """Evaluate and return a dataframe."""
        columns = [c.evaluate(df) for c in exprs]
        if should_broadcast:
            columns = broadcast(
                *columns, target_length=df.num_rows if df.num_columns != 0 else None
            )
        else:
            # Polars ensures this is true, but let's make sure nothing
            # went wrong. In this case, the parent node is a
            # guaranteed to be a Select which will take care of making
            # sure that everything is the same length. The result
            # table that might have mismatching column lengths will
            # never be turned into a pylibcudf Table with all columns
            # by the Select, which is why this is safe.
            assert all(e.name.startswith("__POLARS_CSER_0x") for e in exprs)
        return df.with_columns(columns)


class Distinct(IR):
    """Produce a new dataframe with distinct rows."""

    __slots__ = ("keep", "stable", "subset", "zlice")
    _non_child = ("schema", "keep", "subset", "zlice", "stable")
    keep: plc.stream_compaction.DuplicateKeepOption
    """Which distinct value to keep."""
    subset: frozenset[str] | None
    """Which columns should be used to define distinctness. If None,
    then all columns are used."""
    zlice: Zlice | None
    """Optional slice to apply to the result."""
    stable: bool
    """Should the result maintain ordering."""

    def __init__(
        self,
        schema: Schema,
        keep: plc.stream_compaction.DuplicateKeepOption,
        subset: frozenset[str] | None,
        zlice: Zlice | None,
        stable: bool,  # noqa: FBT001
        df: IR,
    ):
        self.schema = schema
        self.keep = keep
        self.subset = subset
        self.zlice = zlice
        self.stable = stable
        self._non_child_args = (keep, subset, zlice, stable)
        self.children = (df,)

    _KEEP_MAP: ClassVar[dict[str, plc.stream_compaction.DuplicateKeepOption]] = {
        "first": plc.stream_compaction.DuplicateKeepOption.KEEP_FIRST,
        "last": plc.stream_compaction.DuplicateKeepOption.KEEP_LAST,
        "none": plc.stream_compaction.DuplicateKeepOption.KEEP_NONE,
        "any": plc.stream_compaction.DuplicateKeepOption.KEEP_ANY,
    }

    @classmethod
    @log_do_evaluate
    @nvtx_annotate_cudf_polars(message="Distinct")
    def do_evaluate(
        cls,
        keep: plc.stream_compaction.DuplicateKeepOption,
        subset: frozenset[str] | None,
        zlice: Zlice | None,
        stable: bool,  # noqa: FBT001
        df: DataFrame,
    ) -> DataFrame:
        """Evaluate and return a dataframe."""
        if subset is None:
            indices = list(range(df.num_columns))
            keys_sorted = all(c.is_sorted for c in df.column_map.values())
        else:
            indices = [i for i, k in enumerate(df.column_names) if k in subset]
            keys_sorted = all(df.column_map[name].is_sorted for name in subset)
        if keys_sorted:
            table = plc.stream_compaction.unique(
                df.table,
                indices,
                keep,
                plc.types.NullEquality.EQUAL,
            )
        else:
            distinct = (
                plc.stream_compaction.stable_distinct
                if stable
                else plc.stream_compaction.distinct
            )
            table = distinct(
                df.table,
                indices,
                keep,
                plc.types.NullEquality.EQUAL,
                plc.types.NanEquality.ALL_EQUAL,
            )
        # TODO: Is this sortedness setting correct
        result = DataFrame(
            [
                Column(new, name=old.name, dtype=old.dtype).sorted_like(old)
                for new, old in zip(table.columns(), df.columns, strict=True)
            ],
            stream=df.stream,
        )
        if keys_sorted or stable:
            result = result.sorted_like(df)
        return result.slice(zlice)


class Sort(IR):
    """Sort a dataframe."""

    __slots__ = ("by", "null_order", "order", "stable", "zlice")
    _non_child = ("schema", "by", "order", "null_order", "stable", "zlice")
    by: tuple[expr.NamedExpr, ...]
    """Sort keys."""
    order: tuple[plc.types.Order, ...]
    """Sort order for each sort key."""
    null_order: tuple[plc.types.NullOrder, ...]
    """Null sorting location for each sort key."""
    stable: bool
    """Should the sort be stable?"""
    zlice: Zlice | None
    """Optional slice to apply to the result."""

    def __init__(
        self,
        schema: Schema,
        by: Sequence[expr.NamedExpr],
        order: Sequence[plc.types.Order],
        null_order: Sequence[plc.types.NullOrder],
        stable: bool,  # noqa: FBT001
        zlice: Zlice | None,
        df: IR,
    ):
        self.schema = schema
        self.by = tuple(by)
        self.order = tuple(order)
        self.null_order = tuple(null_order)
        self.stable = stable
        self.zlice = zlice
        self._non_child_args = (
            self.by,
            self.order,
            self.null_order,
            self.stable,
            self.zlice,
        )
        self.children = (df,)

    @classmethod
    @log_do_evaluate
    @nvtx_annotate_cudf_polars(message="Sort")
    def do_evaluate(
        cls,
        by: Sequence[expr.NamedExpr],
        order: Sequence[plc.types.Order],
        null_order: Sequence[plc.types.NullOrder],
        stable: bool,  # noqa: FBT001
        zlice: Zlice | None,
        df: DataFrame,
    ) -> DataFrame:
        """Evaluate and return a dataframe."""
        sort_keys = broadcast(*(k.evaluate(df) for k in by), target_length=df.num_rows)
        do_sort = plc.sorting.stable_sort_by_key if stable else plc.sorting.sort_by_key
        table = do_sort(
            df.table,
            plc.Table([k.obj for k in sort_keys]),
            list(order),
            list(null_order),
            stream=df.stream,
        )
        result = DataFrame.from_table(
            table, df.column_names, df.dtypes, stream=df.stream
        )
        first_key = sort_keys[0]
        name = by[0].name
        first_key_in_result = (
            name in df.column_map and first_key.obj is df.column_map[name].obj
        )
        if first_key_in_result:
            result.column_map[name].set_sorted(
                is_sorted=plc.types.Sorted.YES, order=order[0], null_order=null_order[0]
            )
        return result.slice(zlice)


class Slice(IR):
    """Slice a dataframe."""

    __slots__ = ("length", "offset")
    _non_child = ("schema", "offset", "length")
    offset: int
    """Start of the slice."""
    length: int | None
    """Length of the slice."""

    def __init__(self, schema: Schema, offset: int, length: int | None, df: IR):
        self.schema = schema
        self.offset = offset
        self.length = length
        self._non_child_args = (offset, length)
        self.children = (df,)

    @classmethod
    @log_do_evaluate
    @nvtx_annotate_cudf_polars(message="Slice")
    def do_evaluate(cls, offset: int, length: int, df: DataFrame) -> DataFrame:
        """Evaluate and return a dataframe."""
        return df.slice((offset, length))


class Filter(IR):
    """Filter a dataframe with a boolean mask."""

    __slots__ = ("mask",)
    _non_child = ("schema", "mask")
    mask: expr.NamedExpr
    """Expression to produce the filter mask."""

    def __init__(self, schema: Schema, mask: expr.NamedExpr, df: IR):
        self.schema = schema
        self.mask = mask
        self._non_child_args = (mask,)
        self.children = (df,)

    @classmethod
    @log_do_evaluate
    @nvtx_annotate_cudf_polars(message="Filter")
    def do_evaluate(cls, mask_expr: expr.NamedExpr, df: DataFrame) -> DataFrame:
        """Evaluate and return a dataframe."""
        (mask,) = broadcast(mask_expr.evaluate(df), target_length=df.num_rows)
        return df.filter(mask)


class Projection(IR):
    """Select a subset of columns from a dataframe."""

    __slots__ = ()
    _non_child = ("schema",)

    def __init__(self, schema: Schema, df: IR):
        self.schema = schema
        self._non_child_args = (schema,)
        self.children = (df,)

    @classmethod
    @log_do_evaluate
    @nvtx_annotate_cudf_polars(message="Projection")
    def do_evaluate(cls, schema: Schema, df: DataFrame) -> DataFrame:
        """Evaluate and return a dataframe."""
        # This can reorder things.
        columns = broadcast(
            *(df.column_map[name] for name in schema), target_length=df.num_rows
        )
        return DataFrame(columns, stream=df.stream)


class MergeSorted(IR):
    """Merge sorted operation."""

    __slots__ = ("key",)
    _non_child = ("schema", "key")
    key: str
    """Key that is sorted."""

    def __init__(self, schema: Schema, key: str, left: IR, right: IR):
        # Children must be Sort or Repartition(Sort).
        # The Repartition(Sort) case happens during fallback.
        left_sort_child = left if isinstance(left, Sort) else left.children[0]
        right_sort_child = right if isinstance(right, Sort) else right.children[0]
        assert isinstance(left_sort_child, Sort)
        assert isinstance(right_sort_child, Sort)
        assert left_sort_child.order == right_sort_child.order
        assert len(left.schema.keys()) <= len(right.schema.keys())
        self.schema = schema
        self.key = key
        self.children = (left, right)
        self._non_child_args = (key,)

    @classmethod
    @log_do_evaluate
    @nvtx_annotate_cudf_polars(message="MergeSorted")
    def do_evaluate(cls, key: str, *dfs: DataFrame) -> DataFrame:
        """Evaluate and return a dataframe."""
        stream = get_joined_cuda_stream(upstreams=(df.stream for df in dfs))
        left, right = dfs
        right = right.discard_columns(right.column_names_set - left.column_names_set)
        on_col_left = left.select_columns({key})[0]
        on_col_right = right.select_columns({key})[0]
        return DataFrame.from_table(
            plc.merge.merge(
                [right.table, left.table],
                [left.column_names.index(key), right.column_names.index(key)],
                [on_col_left.order, on_col_right.order],
                [on_col_left.null_order, on_col_right.null_order],
                stream=stream,
            ),
            left.column_names,
            left.dtypes,
            stream=stream,
        )


class MapFunction(IR):
    """Apply some function to a dataframe."""

    __slots__ = ("name", "options")
    _non_child = ("schema", "name", "options")
    name: str
    """Name of the function to apply"""
    options: Any
    """Arbitrary name-specific options"""

    _NAMES: ClassVar[frozenset[str]] = frozenset(
        [
            "rechunk",
            "rename",
            "explode",
            "unpivot",
            "row_index",
            "fast_count",
        ]
    )

    def __init__(self, schema: Schema, name: str, options: Any, df: IR):
        self.schema = schema
        self.name = name
        self.options = options
        self.children = (df,)
        if (
            self.name not in MapFunction._NAMES
        ):  # pragma: no cover; need more polars rust functions
            raise NotImplementedError(
                f"Unhandled map function {self.name}"
            )  # pragma: no cover
        if self.name == "explode":
            (to_explode,) = self.options
            if len(to_explode) > 1:
                # TODO: straightforward, but need to error check
                # polars requires that all to-explode columns have the
                # same sub-shapes
                raise NotImplementedError("Explode with more than one column")
            self.options = (tuple(to_explode),)
        elif POLARS_VERSION_LT_131 and self.name == "rename":  # pragma: no cover
            # As of 1.31, polars validates renaming in the IR
            old, new, strict = self.options
            if len(new) != len(set(new)) or (
                set(new) & (set(df.schema.keys()) - set(old))
            ):
                raise NotImplementedError(
                    "Duplicate new names in rename."
                )  # pragma: no cover
            self.options = (tuple(old), tuple(new), strict)
        elif self.name == "unpivot":
            indices, pivotees, variable_name, value_name = self.options
            value_name = "value" if value_name is None else value_name
            variable_name = "variable" if variable_name is None else variable_name
            if len(pivotees) == 0:
                index = frozenset(indices)
                pivotees = [name for name in df.schema if name not in index]
            if not all(
                dtypes.can_cast(df.schema[p].plc_type, self.schema[value_name].plc_type)
                for p in pivotees
            ):
                raise NotImplementedError(
                    "Unpivot cannot cast all input columns to "
                    f"{self.schema[value_name].id()}"
                )  # pragma: no cover
            self.options = (
                tuple(indices),
                tuple(pivotees),
                variable_name,
                value_name,
            )
        elif self.name == "row_index":
            col_name, offset = options
            self.options = (col_name, offset)
        elif self.name == "fast_count":
            # TODO: Remove this once all scan types support projections
            # using Select + Len. Currently, CSV is the only format that
            # uses the legacy MapFunction(FastCount) path because it is
            # faster than the new-streaming path for large files.
            # See https://github.com/pola-rs/polars/pull/22363#issue-3010224808
            raise NotImplementedError(
                "Fast count unsupported for CSV scans"
            )  # pragma: no cover
        self._non_child_args = (schema, name, self.options)

    def get_hashable(self) -> Hashable:
        """
        Hashable representation of the node.

        The options dictionaries are serialised for hashing purposes
        as json strings.
        """
        return (
            type(self),
            self.name,
            json.dumps(self.options),
            tuple(self.schema.items()),
            self._ctor_arguments(self.children)[1:],
        )

    @classmethod
    @log_do_evaluate
    @nvtx_annotate_cudf_polars(message="MapFunction")
    def do_evaluate(
        cls, schema: Schema, name: str, options: Any, df: DataFrame
    ) -> DataFrame:
        """Evaluate and return a dataframe."""
        if name == "rechunk":
            # No-op in our data model
            # Don't think this appears in a plan tree from python
            return df  # pragma: no cover
        elif POLARS_VERSION_LT_131 and name == "rename":  # pragma: no cover
            # final tag is "swapping" which is useful for the
            # optimiser (it blocks some pushdown operations)
            old, new, _ = options
            return df.rename_columns(dict(zip(old, new, strict=True)))
        elif name == "explode":
            ((to_explode,),) = options
            index = df.column_names.index(to_explode)
            subset = df.column_names_set - {to_explode}
            return DataFrame.from_table(
                plc.lists.explode_outer(df.table, index, stream=df.stream),
                df.column_names,
                df.dtypes,
                stream=df.stream,
            ).sorted_like(df, subset=subset)
        elif name == "unpivot":
            (
                indices,
                pivotees,
                variable_name,
                value_name,
            ) = options
            npiv = len(pivotees)
            selected = df.select(indices)
            index_columns = [
                Column(tiled, name=name, dtype=old.dtype)
                for tiled, name, old in zip(
                    plc.reshape.tile(selected.table, npiv, stream=df.stream).columns(),
                    indices,
                    selected.columns,
                    strict=True,
                )
            ]
            (variable_column,) = plc.filling.repeat(
                plc.Table(
                    [
                        plc.Column.from_arrow(
                            pl.Series(
                                values=pivotees, dtype=schema[variable_name].polars_type
                            )
                        )
                    ]
                ),
                df.num_rows,
                stream=df.stream,
            ).columns()
            value_column = plc.concatenate.concatenate(
                [
                    df.column_map[pivotee].astype(schema[value_name]).obj
                    for pivotee in pivotees
                ],
                stream=df.stream,
            )
            return DataFrame(
                [
                    *index_columns,
                    Column(
                        variable_column, name=variable_name, dtype=schema[variable_name]
                    ),
                    Column(value_column, name=value_name, dtype=schema[value_name]),
                ],
                stream=df.stream,
            )
        elif name == "row_index":
            col_name, offset = options
            dtype = schema[col_name]
            step = plc.Scalar.from_py(1, dtype.plc_type, stream=df.stream)
            init = plc.Scalar.from_py(offset, dtype.plc_type, stream=df.stream)
            index_col = Column(
                plc.filling.sequence(df.num_rows, init, step, stream=df.stream),
                is_sorted=plc.types.Sorted.YES,
                order=plc.types.Order.ASCENDING,
                null_order=plc.types.NullOrder.AFTER,
                name=col_name,
                dtype=dtype,
            )
            return DataFrame([index_col, *df.columns], stream=df.stream)
        else:
            raise AssertionError("Should never be reached")  # pragma: no cover


class Union(IR):
    """Concatenate dataframes vertically."""

    __slots__ = ("zlice",)
    _non_child = ("schema", "zlice")
    zlice: Zlice | None
    """Optional slice to apply to the result."""

    def __init__(self, schema: Schema, zlice: Zlice | None, *children: IR):
        self.schema = schema
        self.zlice = zlice
        self._non_child_args = (zlice,)
        self.children = children
        schema = self.children[0].schema

    @classmethod
    @log_do_evaluate
    @nvtx_annotate_cudf_polars(message="Union")
    def do_evaluate(cls, zlice: Zlice | None, *dfs: DataFrame) -> DataFrame:
        """Evaluate and return a dataframe."""
        stream = get_joined_cuda_stream(upstreams=(df.stream for df in dfs))

        # TODO: only evaluate what we need if we have a slice?
        return DataFrame.from_table(
            plc.concatenate.concatenate([df.table for df in dfs], stream=stream),
            dfs[0].column_names,
            dfs[0].dtypes,
            stream=stream,
        ).slice(zlice)


class HConcat(IR):
    """Concatenate dataframes horizontally."""

    __slots__ = ("should_broadcast",)
    _non_child = ("schema", "should_broadcast")

    def __init__(
        self,
        schema: Schema,
        should_broadcast: bool,  # noqa: FBT001
        *children: IR,
    ):
        self.schema = schema
        self.should_broadcast = should_broadcast
        self._non_child_args = (should_broadcast,)
        self.children = children

    @staticmethod
    def _extend_with_nulls(
        table: plc.Table, *, nrows: int, stream: Stream
    ) -> plc.Table:
        """
        Extend a table with nulls.

        Parameters
        ----------
        table
            Table to extend
        nrows
            Number of additional rows
        stream
            CUDA stream used for device memory operations and kernel launches

        Returns
        -------
        New pylibcudf table.
        """
        return plc.concatenate.concatenate(
            [
                table,
                plc.Table(
                    [
                        plc.Column.all_null_like(column, nrows, stream=stream)
                        for column in table.columns()
                    ]
                ),
            ],
            stream=stream,
        )

    @classmethod
    @log_do_evaluate
    @nvtx_annotate_cudf_polars(message="HConcat")
    def do_evaluate(
        cls,
        should_broadcast: bool,  # noqa: FBT001
        *dfs: DataFrame,
    ) -> DataFrame:
        """Evaluate and return a dataframe."""
        stream = get_joined_cuda_stream(upstreams=(df.stream for df in dfs))

        # Special should_broadcast case.
        # Used to recombine decomposed expressions
        if should_broadcast:
            return DataFrame(
                broadcast(*itertools.chain.from_iterable(df.columns for df in dfs)),
                stream=stream,
            )

        max_rows = max(df.num_rows for df in dfs)
        # Horizontal concatenation extends shorter tables with nulls
        return DataFrame(
            itertools.chain.from_iterable(
                df.columns
                for df in (
                    df
                    if df.num_rows == max_rows
                    else DataFrame.from_table(
                        cls._extend_with_nulls(
                            df.table, nrows=max_rows - df.num_rows, stream=stream
                        ),
                        df.column_names,
                        df.dtypes,
                        stream=stream,
                    )
                    for df in dfs
                )
            ),
            stream=stream,
        )


class Empty(IR):
    """Represents an empty DataFrame with a known schema."""

    __slots__ = ("schema",)
    _non_child = ("schema",)

    def __init__(self, schema: Schema):
        self.schema = schema
        self._non_child_args = (schema,)
        self.children = ()

    @classmethod
    @log_do_evaluate
    @nvtx_annotate_cudf_polars(message="Empty")
    def do_evaluate(cls, schema: Schema) -> DataFrame:  # pragma: no cover
        """Evaluate and return a dataframe."""
        stream = get_cuda_stream()
        return DataFrame(
            [
                Column(
                    plc.column_factories.make_empty_column(
                        dtype.plc_type, stream=stream
                    ),
                    dtype=dtype,
                    name=name,
                )
                for name, dtype in schema.items()
            ],
            stream=stream,
        )<|MERGE_RESOLUTION|>--- conflicted
+++ resolved
@@ -737,11 +737,7 @@
                     # Reverse order to avoid O(n^2) list popping cost.
                     for i in range(len(concatenated_columns) - 1, -1, -1):
                         concatenated_columns[i] = plc.concatenate.concatenate(
-<<<<<<< HEAD
-                            [concatenated_columns[i], tbl._columns[i]], stream=stream
-=======
-                            [concatenated_columns[i], columns.pop()]
->>>>>>> 96e34d49
+                            [concatenated_columns[i], columns.pop()], stream=stream
                         )
                 df = DataFrame.from_table(
                     plc.Table(concatenated_columns),
@@ -755,11 +751,9 @@
                         include_file_paths, paths, chunk.num_rows_per_source, df
                     )
             else:
-<<<<<<< HEAD
-                tbl_w_meta = plc.io.parquet.read_parquet(options, stream=stream)
-=======
-                tbl_w_meta = plc.io.parquet.read_parquet(parquet_reader_options)
->>>>>>> 96e34d49
+                tbl_w_meta = plc.io.parquet.read_parquet(
+                    parquet_reader_options, stream=stream
+                )
                 # TODO: consider nested column names?
                 col_names = tbl_w_meta.column_names(include_children=False)
                 df = DataFrame.from_table(
@@ -780,25 +774,14 @@
             json_schema: list[plc.io.json.NameAndType] = [
                 (name, typ.plc_type, []) for name, typ in schema.items()
             ]
-<<<<<<< HEAD
-            plc_tbl_w_meta = plc.io.json.read_json(
-                plc.io.json._setup_json_reader_options(
-                    plc.io.SourceInfo(paths),
-                    lines=True,
-                    dtypes=json_schema,
-                    prune_columns=True,
-                ),
-                stream=stream,
-=======
             json_reader_options = (
                 plc.io.json.JsonReaderOptions.builder(plc.io.SourceInfo(paths))
                 .lines(val=True)
                 .dtypes(json_schema)
                 .prune_columns(val=True)
                 .build()
->>>>>>> 96e34d49
-            )
-            plc_tbl_w_meta = plc.io.json.read_json(json_reader_options)
+            )
+            plc_tbl_w_meta = plc.io.json.read_json(json_reader_options, stream=stream)
             # TODO: I don't think cudf-polars supports nested types in general right now
             # (but when it does, we should pass child column names from nested columns in)
             col_names = plc_tbl_w_meta.column_names(include_children=False)
@@ -999,11 +982,7 @@
             .inter_column_delimiter(chr(serialize["separator"]))
             .build()
         )
-<<<<<<< HEAD
-        plc.io.csv.write_csv(options, stream=df.stream)
-=======
-        plc.io.csv.write_csv(csv_writer_options)
->>>>>>> 96e34d49
+        plc.io.csv.write_csv(csv_writer_options, stream=df.stream)
 
     @classmethod
     def _write_json(cls, target: plc.io.SinkInfo, df: DataFrame) -> None:
@@ -1094,19 +1073,12 @@
             chunked_builder = plc.io.parquet.ChunkedParquetWriterOptions.builder(
                 target
             ).metadata(metadata)
-<<<<<<< HEAD
-            builder = cls._apply_parquet_writer_options(builder, options)
-            writer_options = builder.build()
-            writer = plc.io.parquet.ChunkedParquetWriter.from_options(
-                writer_options, stream=df.stream
-=======
             chunked_builder = cls._apply_parquet_writer_options(
                 chunked_builder, options
             )
             chunked_writer_options = chunked_builder.build()
             writer = plc.io.parquet.ChunkedParquetWriter.from_options(
-                chunked_writer_options
->>>>>>> 96e34d49
+                chunked_writer_options, stream=df.stream
             )
 
             # TODO: Can be based on a heuristic that estimates chunk size
