--- conflicted
+++ resolved
@@ -15,13 +15,9 @@
 
 import itertools
 import json
-<<<<<<< HEAD
+import time
 import operator
 from functools import cache, reduce
-=======
-import time
-from functools import cache
->>>>>>> 5940b841
 from pathlib import Path
 from typing import TYPE_CHECKING, Any, ClassVar
 
@@ -654,17 +650,11 @@
                     # TODO: consider nested column names?
                     tbl_w_meta.column_names(include_children=False),
                 )
-<<<<<<< HEAD
                 if include_file_paths is not None:
                     df = _include_file_paths_column(include_file_paths, df)
-                if filters is not None:
-                    # Mask must have been applied.
-                    return df
-=======
             if filters is not None:
                 # Mask must have been applied.
                 return df
->>>>>>> 5940b841
 
         elif typ == "ndjson":
             json_schema: list[plc.io.json.NameAndType] = [
