# SPDX-FileCopyrightText: Copyright (c) 2024-2025, NVIDIA CORPORATION & AFFILIATES.
# SPDX-License-Identifier: Apache-2.0
"""
DSL nodes for the LogicalPlan of polars.

An IR node is either a source, normal, or a sink. Respectively they
can be considered as functions:

- source: `IO () -> DataFrame`
- normal: `DataFrame -> DataFrame`
- sink: `DataFrame -> IO ()`
"""

from __future__ import annotations

import itertools
import json
import time
from functools import cache
from pathlib import Path
from typing import TYPE_CHECKING, Any, ClassVar

import pyarrow as pa
from typing_extensions import assert_never

import polars as pl

import pylibcudf as plc

import cudf_polars.dsl.expr as expr
from cudf_polars.containers import Column, DataFrame
from cudf_polars.dsl.nodebase import Node
from cudf_polars.dsl.to_ast import to_ast, to_parquet_filter
from cudf_polars.utils import dtypes

if TYPE_CHECKING:
    from collections.abc import Callable, Hashable, Iterable, MutableMapping, Sequence
    from typing import Literal

    from polars.polars import _expr_nodes as pl_expr

    from cudf_polars.typing import Schema, Slice as Zlice
<<<<<<< HEAD
    from cudf_polars.utils.timer import Timer
=======
    from cudf_polars.utils.config import ConfigOptions
>>>>>>> 0aa81d04


__all__ = [
    "IR",
    "Cache",
    "ConditionalJoin",
    "DataFrameScan",
    "Distinct",
    "ErrorNode",
    "Filter",
    "GroupBy",
    "HConcat",
    "HStack",
    "Join",
    "MapFunction",
    "Projection",
    "PythonScan",
    "Scan",
    "Select",
    "Slice",
    "Sort",
    "Union",
]


def broadcast(*columns: Column, target_length: int | None = None) -> list[Column]:
    """
    Broadcast a sequence of columns to a common length.

    Parameters
    ----------
    columns
        Columns to broadcast.
    target_length
        Optional length to broadcast to. If not provided, uses the
        non-unit length of existing columns.

    Returns
    -------
    List of broadcasted columns all of the same length.

    Raises
    ------
    RuntimeError
        If broadcasting is not possible.

    Notes
    -----
    In evaluation of a set of expressions, polars type-puns length-1
    columns with scalars. When we insert these into a DataFrame
    object, we need to ensure they are of equal length. This function
    takes some columns, some of which may be length-1 and ensures that
    all length-1 columns are broadcast to the length of the others.

    Broadcasting is only possible if the set of lengths of the input
    columns is a subset of ``{1, n}`` for some (fixed) ``n``. If
    ``target_length`` is provided and not all columns are length-1
    (i.e. ``n != 1``), then ``target_length`` must be equal to ``n``.
    """
    if len(columns) == 0:
        return []
    lengths: set[int] = {column.size for column in columns}
    if lengths == {1}:
        if target_length is None:
            return list(columns)
        nrows = target_length
    else:
        try:
            (nrows,) = lengths.difference([1])
        except ValueError as e:
            raise RuntimeError("Mismatching column lengths") from e
        if target_length is not None and nrows != target_length:
            raise RuntimeError(
                f"Cannot broadcast columns of length {nrows=} to {target_length=}"
            )
    return [
        column
        if column.size != 1
        else Column(
            plc.Column.from_scalar(column.obj_scalar, nrows),
            is_sorted=plc.types.Sorted.YES,
            order=plc.types.Order.ASCENDING,
            null_order=plc.types.NullOrder.BEFORE,
            name=column.name,
        )
        for column in columns
    ]


class IR(Node["IR"]):
    """Abstract plan node, representing an unevaluated dataframe."""

    __slots__ = ("_non_child_args", "schema")
    # This annotation is needed because of https://github.com/python/mypy/issues/17981
    _non_child: ClassVar[tuple[str, ...]] = ("schema",)
    # Concrete classes should set this up with the arguments that will
    # be passed to do_evaluate.
    _non_child_args: tuple[Any, ...]
    schema: Schema
    """Mapping from column names to their data types."""

    def get_hashable(self) -> Hashable:
        """
        Hashable representation of node, treating schema dictionary.

        Since the schema is a dictionary, even though it is morally
        immutable, it is not hashable. We therefore convert it to
        tuples for hashing purposes.
        """
        # Schema is the first constructor argument
        args = self._ctor_arguments(self.children)[1:]
        schema_hash = tuple(self.schema.items())
        return (type(self), schema_hash, args)

    # Hacky to avoid type-checking issues, just advertise the
    # signature. Both mypy and pyright complain if we have an abstract
    # method that takes arbitrary *args, but the subclasses have
    # tighter signatures. This complaint is correct because the
    # subclass is not Liskov-substitutable for the superclass.
    # However, we know do_evaluate will only be called with the
    # correct arguments by "construction".
    do_evaluate: Callable[..., DataFrame]
    """
    Evaluate the node (given its evaluated children), and return a dataframe.

    Parameters
    ----------
    args
        Non child arguments followed by any evaluated dataframe inputs.

    Returns
    -------
    DataFrame (on device) representing the evaluation of this plan
    node.

    Raises
    ------
    NotImplementedError
        If evaluation fails. Ideally this should not occur, since the
        translation phase should fail earlier.
    """

    def evaluate(
        self, *, cache: MutableMapping[int, DataFrame], timer: Timer | None
    ) -> DataFrame:
        """
        Evaluate the node (recursively) and return a dataframe.

        Parameters
        ----------
        cache
            Mapping from cached node ids to constructed DataFrames.
            Used to implement evaluation of the `Cache` node.
        timer
            If not None, a Timer object to record timings for the
            evaluation of the node.

        Notes
        -----
        Prefer not to override this method. Instead implement
        :meth:`do_evaluate` which doesn't encode a recursion scheme
        and just assumes already evaluated inputs.

        Returns
        -------
        DataFrame (on device) representing the evaluation of this plan
        node (and its children).

        Raises
        ------
        NotImplementedError
            If evaluation fails. Ideally this should not occur, since the
            translation phase should fail earlier.
        """
        children = [child.evaluate(cache=cache, timer=timer) for child in self.children]
        if timer is not None:
            start = time.monotonic_ns()
            result = self.do_evaluate(*self._non_child_args, *children)
            end = time.monotonic_ns()
            # TODO: Set better names on each class object.
            timer.store(start, end, type(self).__name__)
            return result
        else:
            return self.do_evaluate(*self._non_child_args, *children)


class ErrorNode(IR):
    """Represents an error translating the IR."""

    __slots__ = ("error",)
    _non_child = (
        "schema",
        "error",
    )
    error: str
    """The error."""

    def __init__(self, schema: Schema, error: str):
        self.schema = schema
        self.error = error
        self.children = ()


class PythonScan(IR):
    """Representation of input from a python function."""

    __slots__ = ("options", "predicate")
    _non_child = ("schema", "options", "predicate")
    options: Any
    """Arbitrary options."""
    predicate: expr.NamedExpr | None
    """Filter to apply to the constructed dataframe before returning it."""

    def __init__(self, schema: Schema, options: Any, predicate: expr.NamedExpr | None):
        self.schema = schema
        self.options = options
        self.predicate = predicate
        self._non_child_args = (schema, options, predicate)
        self.children = ()
        raise NotImplementedError("PythonScan not implemented")


class Scan(IR):
    """Input from files."""

    __slots__ = (
        "cloud_options",
        "config_options",
        "n_rows",
        "paths",
        "predicate",
        "reader_options",
        "row_index",
        "skip_rows",
        "typ",
        "with_columns",
    )
    _non_child = (
        "schema",
        "typ",
        "reader_options",
        "cloud_options",
        "config_options",
        "paths",
        "with_columns",
        "skip_rows",
        "n_rows",
        "row_index",
        "predicate",
    )
    typ: str
    """What type of file are we reading? Parquet, CSV, etc..."""
    reader_options: dict[str, Any]
    """Reader-specific options, as dictionary."""
    cloud_options: dict[str, Any] | None
    """Cloud-related authentication options, currently ignored."""
    config_options: ConfigOptions
    """GPU-specific configuration options"""
    paths: list[str]
    """List of paths to read from."""
    with_columns: list[str] | None
    """Projected columns to return."""
    skip_rows: int
    """Rows to skip at the start when reading."""
    n_rows: int
    """Number of rows to read after skipping."""
    row_index: tuple[str, int] | None
    """If not None add an integer index column of the given name."""
    predicate: expr.NamedExpr | None
    """Mask to apply to the read dataframe."""

    PARQUET_DEFAULT_CHUNK_SIZE: int = 0  # unlimited
    PARQUET_DEFAULT_PASS_LIMIT: int = 16 * 1024**3  # 16GiB

    def __init__(
        self,
        schema: Schema,
        typ: str,
        reader_options: dict[str, Any],
        cloud_options: dict[str, Any] | None,
        config_options: ConfigOptions,
        paths: list[str],
        with_columns: list[str] | None,
        skip_rows: int,
        n_rows: int,
        row_index: tuple[str, int] | None,
        predicate: expr.NamedExpr | None,
    ):
        self.schema = schema
        self.typ = typ
        self.reader_options = reader_options
        self.cloud_options = cloud_options
        self.config_options = config_options
        self.paths = paths
        self.with_columns = with_columns
        self.skip_rows = skip_rows
        self.n_rows = n_rows
        self.row_index = row_index
        self.predicate = predicate
        self._non_child_args = (
            schema,
            typ,
            reader_options,
            config_options,
            paths,
            with_columns,
            skip_rows,
            n_rows,
            row_index,
            predicate,
        )
        self.children = ()
        if self.typ not in ("csv", "parquet", "ndjson"):  # pragma: no cover
            # This line is unhittable ATM since IPC/Anonymous scan raise
            # on the polars side
            raise NotImplementedError(f"Unhandled scan type: {self.typ}")
        if self.typ == "ndjson" and (self.n_rows != -1 or self.skip_rows != 0):
            raise NotImplementedError("row limit in scan for json reader")
        if self.skip_rows < 0:
            # TODO: polars has this implemented for parquet,
            # maybe we can do this too?
            raise NotImplementedError("slice pushdown for negative slices")
        if self.typ in {"csv"} and self.skip_rows != 0:  # pragma: no cover
            # This comes from slice pushdown, but that
            # optimization doesn't happen right now
            raise NotImplementedError("skipping rows in CSV reader")
        if self.cloud_options is not None and any(
            self.cloud_options.get(k) is not None for k in ("aws", "azure", "gcp")
        ):
            raise NotImplementedError(
                "Read from cloud storage"
            )  # pragma: no cover; no test yet
        if any(p.startswith("https://") for p in self.paths):
            raise NotImplementedError("Read from https")
        if self.typ == "csv":
            if self.reader_options["skip_rows_after_header"] != 0:
                raise NotImplementedError("Skipping rows after header in CSV reader")
            parse_options = self.reader_options["parse_options"]
            if (
                null_values := parse_options["null_values"]
            ) is not None and "Named" in null_values:
                raise NotImplementedError(
                    "Per column null value specification not supported for CSV reader"
                )
            if (
                comment := parse_options["comment_prefix"]
            ) is not None and "Multi" in comment:
                raise NotImplementedError(
                    "Multi-character comment prefix not supported for CSV reader"
                )
            if not self.reader_options["has_header"]:
                # Need to do some file introspection to get the number
                # of columns so that column projection works right.
                raise NotImplementedError("Reading CSV without header")
        elif self.typ == "ndjson":
            # TODO: consider handling the low memory option here
            # (maybe use chunked JSON reader)
            if self.reader_options["ignore_errors"]:
                raise NotImplementedError(
                    "ignore_errors is not supported in the JSON reader"
                )
        elif (
            self.typ == "parquet"
            and self.row_index is not None
            and self.with_columns is not None
            and len(self.with_columns) == 0
        ):
            raise NotImplementedError(
                "Reading only parquet metadata to produce row index."
            )

    def get_hashable(self) -> Hashable:
        """
        Hashable representation of the node.

        The options dictionaries are serialised for hashing purposes
        as json strings.
        """
        schema_hash = tuple(self.schema.items())
        return (
            type(self),
            schema_hash,
            self.typ,
            json.dumps(self.reader_options),
            json.dumps(self.cloud_options),
            self.config_options,
            tuple(self.paths),
            tuple(self.with_columns) if self.with_columns is not None else None,
            self.skip_rows,
            self.n_rows,
            self.row_index,
            self.predicate,
        )

    @classmethod
    def do_evaluate(
        cls,
        schema: Schema,
        typ: str,
        reader_options: dict[str, Any],
        config_options: ConfigOptions,
        paths: list[str],
        with_columns: list[str] | None,
        skip_rows: int,
        n_rows: int,
        row_index: tuple[str, int] | None,
        predicate: expr.NamedExpr | None,
    ):
        """Evaluate and return a dataframe."""
        if typ == "csv":
            parse_options = reader_options["parse_options"]
            sep = chr(parse_options["separator"])
            quote = chr(parse_options["quote_char"])
            eol = chr(parse_options["eol_char"])
            if reader_options["schema"] is not None:
                # Reader schema provides names
                column_names = list(reader_options["schema"]["fields"].keys())
            else:
                # file provides column names
                column_names = None
            usecols = with_columns
            # TODO: support has_header=False
            header = 0

            # polars defaults to no null recognition
            null_values = [""]
            if parse_options["null_values"] is not None:
                ((typ, nulls),) = parse_options["null_values"].items()
                if typ == "AllColumnsSingle":
                    # Single value
                    null_values.append(nulls)
                else:
                    # List of values
                    null_values.extend(nulls)
            if parse_options["comment_prefix"] is not None:
                comment = chr(parse_options["comment_prefix"]["Single"])
            else:
                comment = None
            decimal = "," if parse_options["decimal_comma"] else "."

            # polars skips blank lines at the beginning of the file
            pieces = []
            read_partial = n_rows != -1
            for p in paths:
                skiprows = reader_options["skip_rows"]
                path = Path(p)
                with path.open() as f:
                    while f.readline() == "\n":
                        skiprows += 1
                options = (
                    plc.io.csv.CsvReaderOptions.builder(plc.io.SourceInfo([path]))
                    .nrows(n_rows)
                    .skiprows(skiprows)
                    .lineterminator(str(eol))
                    .quotechar(str(quote))
                    .decimal(decimal)
                    .keep_default_na(keep_default_na=False)
                    .na_filter(na_filter=True)
                    .build()
                )
                options.set_delimiter(str(sep))
                if column_names is not None:
                    options.set_names([str(name) for name in column_names])
                options.set_header(header)
                options.set_dtypes(schema)
                if usecols is not None:
                    options.set_use_cols_names([str(name) for name in usecols])
                options.set_na_values(null_values)
                if comment is not None:
                    options.set_comment(comment)
                tbl_w_meta = plc.io.csv.read_csv(options)
                pieces.append(tbl_w_meta)
                if read_partial:
                    n_rows -= tbl_w_meta.tbl.num_rows()
                    if n_rows <= 0:
                        break
            tables, colnames = zip(
                *(
                    (piece.tbl, piece.column_names(include_children=False))
                    for piece in pieces
                ),
                strict=True,
            )
            df = DataFrame.from_table(
                plc.concatenate.concatenate(list(tables)),
                colnames[0],
            )
        elif typ == "parquet":
<<<<<<< HEAD
            parquet_options = config_options.get("parquet_options", {})
            filters = None
            if predicate is not None and row_index is None:
                # Can't apply filters during read if we have a row index.
                filters = to_parquet_filter(predicate.value)
            options = plc.io.parquet.ParquetReaderOptions.builder(
                plc.io.SourceInfo(paths)
            ).build()
            if with_columns is not None:
                options.set_columns(with_columns)
            if filters is not None:
                options.set_filter(filters)
            if parquet_options.get("chunked", True):
=======
            if config_options.get("parquet_options.chunked", default=True):
                options = plc.io.parquet.ParquetReaderOptions.builder(
                    plc.io.SourceInfo(paths)
                ).build()
>>>>>>> 0aa81d04
                # We handle skip_rows != 0 by reading from the
                # up to n_rows + skip_rows and slicing off the
                # first skip_rows entries.
                # TODO: Remove this workaround once
                # https://github.com/rapidsai/cudf/issues/16186
                # is fixed
                nrows = n_rows + skip_rows
                if nrows > -1:
                    options.set_num_rows(nrows)
                reader = plc.io.parquet.ChunkedParquetReader(
                    options,
                    chunk_read_limit=config_options.get(
                        "parquet_options.chunk_read_limit",
                        default=cls.PARQUET_DEFAULT_CHUNK_SIZE,
                    ),
                    pass_read_limit=config_options.get(
                        "parquet_options.pass_read_limit",
                        default=cls.PARQUET_DEFAULT_PASS_LIMIT,
                    ),
                )
                chk = reader.read_chunk()
                rows_left_to_skip = skip_rows

                def slice_skip(tbl: plc.Table):
                    nonlocal rows_left_to_skip
                    if rows_left_to_skip > 0:
                        table_rows = tbl.num_rows()
                        chunk_skip = min(rows_left_to_skip, table_rows)
                        # TODO: Check performance impact of skipping this
                        # call and creating an empty table manually when the
                        # slice would be empty (chunk_skip == table_rows).
                        (tbl,) = plc.copying.slice(tbl, [chunk_skip, table_rows])
                        rows_left_to_skip -= chunk_skip
                    return tbl

                tbl = slice_skip(chk.tbl)
                # TODO: Nested column names
                names = chk.column_names(include_children=False)
                concatenated_columns = tbl.columns()
                while reader.has_next():
                    tbl = slice_skip(reader.read_chunk().tbl)

                    for i in range(tbl.num_columns()):
                        concatenated_columns[i] = plc.concatenate.concatenate(
                            [concatenated_columns[i], tbl._columns[i]]
                        )
                        # Drop residual columns to save memory
                        tbl._columns[i] = None

                df = DataFrame.from_table(
                    plc.Table(concatenated_columns),
                    names=names,
                )
            else:
                if n_rows != -1:
                    options.set_num_rows(n_rows)
                if skip_rows != 0:
                    options.set_skip_rows(skip_rows)
                tbl_w_meta = plc.io.parquet.read_parquet(options)
                df = DataFrame.from_table(
                    tbl_w_meta.tbl,
                    # TODO: consider nested column names?
                    tbl_w_meta.column_names(include_children=False),
                )
            if filters is not None:
                # Mask must have been applied.
                return df

        elif typ == "ndjson":
            json_schema: list[plc.io.json.NameAndType] = [
                (name, typ, []) for name, typ in schema.items()
            ]
            plc_tbl_w_meta = plc.io.json.read_json(
                plc.io.json._setup_json_reader_options(
                    plc.io.SourceInfo(paths),
                    lines=True,
                    dtypes=json_schema,
                    prune_columns=True,
                )
            )
            # TODO: I don't think cudf-polars supports nested types in general right now
            # (but when it does, we should pass child column names from nested columns in)
            df = DataFrame.from_table(
                plc_tbl_w_meta.tbl, plc_tbl_w_meta.column_names(include_children=False)
            )
            col_order = list(schema.keys())
            if row_index is not None:
                col_order.remove(row_index[0])
            df = df.select(col_order)
        else:
            raise NotImplementedError(
                f"Unhandled scan type: {typ}"
            )  # pragma: no cover; post init trips first
        if row_index is not None:
            name, offset = row_index
            offset += skip_rows
            dtype = schema[name]
            step = plc.interop.from_arrow(
                pa.scalar(1, type=plc.interop.to_arrow(dtype))
            )
            init = plc.interop.from_arrow(
                pa.scalar(offset, type=plc.interop.to_arrow(dtype))
            )
            index = Column(
                plc.filling.sequence(df.num_rows, init, step),
                is_sorted=plc.types.Sorted.YES,
                order=plc.types.Order.ASCENDING,
                null_order=plc.types.NullOrder.AFTER,
                name=name,
            )
            df = DataFrame([index, *df.columns])
        assert all(c.obj.type() == schema[name] for name, c in df.column_map.items())
        if predicate is None:
            return df
        else:
            (mask,) = broadcast(predicate.evaluate(df), target_length=df.num_rows)
            return df.filter(mask)


class Cache(IR):
    """
    Return a cached plan node.

    Used for CSE at the plan level.
    """

    __slots__ = ("key",)
    _non_child = ("schema", "key")
    key: int
    """The cache key."""

    def __init__(self, schema: Schema, key: int, value: IR):
        self.schema = schema
        self.key = key
        self.children = (value,)
        self._non_child_args = (key,)

    @classmethod
    def do_evaluate(
        cls, key: int, df: DataFrame
    ) -> DataFrame:  # pragma: no cover; basic evaluation never calls this
        """Evaluate and return a dataframe."""
        # Our value has already been computed for us, so let's just
        # return it.
        return df

    def evaluate(
        self, *, cache: MutableMapping[int, DataFrame], timer: Timer | None
    ) -> DataFrame:
        """Evaluate and return a dataframe."""
        # We must override the recursion scheme because we don't want
        # to recurse if we're in the cache.
        try:
            return cache[self.key]
        except KeyError:
            (value,) = self.children
            return cache.setdefault(self.key, value.evaluate(cache=cache, timer=timer))


class DataFrameScan(IR):
    """
    Input from an existing polars DataFrame.

    This typically arises from ``q.collect().lazy()``
    """

    __slots__ = ("config_options", "df", "projection")
    _non_child = ("schema", "df", "projection", "config_options")
    df: Any
    """Polars LazyFrame object."""
    projection: tuple[str, ...] | None
    """List of columns to project out."""
    config_options: ConfigOptions
    """GPU-specific configuration options"""

    def __init__(
        self,
        schema: Schema,
        df: Any,
        projection: Sequence[str] | None,
        config_options: ConfigOptions,
    ):
        self.schema = schema
        self.df = df
        self.projection = tuple(projection) if projection is not None else None
        self.config_options = config_options
        self._non_child_args = (
            schema,
            pl.DataFrame._from_pydf(df),
            self.projection,
        )
        self.children = ()

    def get_hashable(self) -> Hashable:
        """
        Hashable representation of the node.

        The (heavy) dataframe object is hashed as its id, so this is
        not stable across runs, or repeat instances of the same equal dataframes.
        """
        schema_hash = tuple(self.schema.items())
        return (
            type(self),
            schema_hash,
            id(self.df),
            self.projection,
            self.config_options,
        )

    @classmethod
    def do_evaluate(
        cls,
        schema: Schema,
        df: Any,
        projection: tuple[str, ...] | None,
    ) -> DataFrame:
        """Evaluate and return a dataframe."""
        if projection is not None:
            df = df.select(projection)
        df = DataFrame.from_polars(df)
        assert all(
            c.obj.type() == dtype
            for c, dtype in zip(df.columns, schema.values(), strict=True)
        )
        return df


class Select(IR):
    """Produce a new dataframe selecting given expressions from an input."""

    __slots__ = ("exprs", "should_broadcast")
    _non_child = ("schema", "exprs", "should_broadcast")
    exprs: tuple[expr.NamedExpr, ...]
    """List of expressions to evaluate to form the new dataframe."""
    should_broadcast: bool
    """Should columns be broadcast?"""

    def __init__(
        self,
        schema: Schema,
        exprs: Sequence[expr.NamedExpr],
        should_broadcast: bool,  # noqa: FBT001
        df: IR,
    ):
        self.schema = schema
        self.exprs = tuple(exprs)
        self.should_broadcast = should_broadcast
        self.children = (df,)
        self._non_child_args = (self.exprs, should_broadcast)

    @classmethod
    def do_evaluate(
        cls,
        exprs: tuple[expr.NamedExpr, ...],
        should_broadcast: bool,  # noqa: FBT001
        df: DataFrame,
    ) -> DataFrame:
        """Evaluate and return a dataframe."""
        # Handle any broadcasting
        columns = [e.evaluate(df) for e in exprs]
        if should_broadcast:
            columns = broadcast(*columns)
        return DataFrame(columns)


class Reduce(IR):
    """
    Produce a new dataframe selecting given expressions from an input.

    This is a special case of :class:`Select` where all outputs are a single row.
    """

    __slots__ = ("exprs",)
    _non_child = ("schema", "exprs")
    exprs: tuple[expr.NamedExpr, ...]
    """List of expressions to evaluate to form the new dataframe."""

    def __init__(
        self, schema: Schema, exprs: Sequence[expr.NamedExpr], df: IR
    ):  # pragma: no cover; polars doesn't emit this node yet
        self.schema = schema
        self.exprs = tuple(exprs)
        self.children = (df,)
        self._non_child_args = (self.exprs,)

    @classmethod
    def do_evaluate(
        cls,
        exprs: tuple[expr.NamedExpr, ...],
        df: DataFrame,
    ) -> DataFrame:  # pragma: no cover; not exposed by polars yet
        """Evaluate and return a dataframe."""
        columns = broadcast(*(e.evaluate(df) for e in exprs))
        assert all(column.size == 1 for column in columns)
        return DataFrame(columns)


class GroupBy(IR):
    """Perform a groupby."""

    class AggInfos:
        """Serializable wrapper for GroupBy aggregation info."""

        agg_requests: Sequence[expr.NamedExpr]
        agg_infos: Sequence[expr.AggInfo]

        def __init__(self, agg_requests: Sequence[expr.NamedExpr]):
            self.agg_requests = tuple(agg_requests)
            self.agg_infos = [req.collect_agg(depth=0) for req in self.agg_requests]

        def __reduce__(self):
            """Pickle an AggInfos object."""
            return (type(self), (self.agg_requests,))

    class GroupbyOptions:
        """Serializable wrapper for polars GroupbyOptions."""

        def __init__(self, polars_groupby_options: Any):
            self.dynamic = polars_groupby_options.dynamic
            self.rolling = polars_groupby_options.rolling
            self.slice = polars_groupby_options.slice

    __slots__ = (
        "agg_infos",
        "agg_requests",
        "config_options",
        "keys",
        "maintain_order",
        "options",
    )
    _non_child = (
        "schema",
        "keys",
        "agg_requests",
        "maintain_order",
        "options",
        "config_options",
    )
    keys: tuple[expr.NamedExpr, ...]
    """Grouping keys."""
    agg_requests: tuple[expr.NamedExpr, ...]
    """Aggregation expressions."""
    maintain_order: bool
    """Preserve order in groupby."""
    options: GroupbyOptions
    """Arbitrary options."""
    config_options: ConfigOptions
    """GPU-specific configuration options"""

    def __init__(
        self,
        schema: Schema,
        keys: Sequence[expr.NamedExpr],
        agg_requests: Sequence[expr.NamedExpr],
        maintain_order: bool,  # noqa: FBT001
        options: Any,
        config_options: ConfigOptions,
        df: IR,
    ):
        self.schema = schema
        self.keys = tuple(keys)
        self.agg_requests = tuple(agg_requests)
        self.maintain_order = maintain_order
        self.options = self.GroupbyOptions(options)
        self.config_options = config_options
        self.children = (df,)
        if self.options.rolling:
            raise NotImplementedError(
                "rolling window/groupby"
            )  # pragma: no cover; rollingwindow constructor has already raised
        if self.options.dynamic:
            raise NotImplementedError("dynamic group by")
        if any(GroupBy.check_agg(a.value) > 1 for a in self.agg_requests):
            raise NotImplementedError("Nested aggregations in groupby")
        self._non_child_args = (
            self.keys,
            self.agg_requests,
            maintain_order,
            self.options,
            self.AggInfos(self.agg_requests),
        )

    @staticmethod
    def check_agg(agg: expr.Expr) -> int:
        """
        Determine if we can handle an aggregation expression.

        Parameters
        ----------
        agg
            Expression to check

        Returns
        -------
        depth of nesting

        Raises
        ------
        NotImplementedError
            For unsupported expression nodes.
        """
        if isinstance(agg, (expr.BinOp, expr.Cast, expr.UnaryFunction)):
            return max(GroupBy.check_agg(child) for child in agg.children)
        elif isinstance(agg, expr.Agg):
            return 1 + max(GroupBy.check_agg(child) for child in agg.children)
        elif isinstance(agg, (expr.Len, expr.Col, expr.Literal, expr.LiteralColumn)):
            return 0
        else:
            raise NotImplementedError(f"No handler for {agg=}")

    @classmethod
    def do_evaluate(
        cls,
        keys_in: Sequence[expr.NamedExpr],
        agg_requests: Sequence[expr.NamedExpr],
        maintain_order: bool,  # noqa: FBT001
        options: GroupbyOptions,
        agg_info_wrapper: AggInfos,
        df: DataFrame,
    ):
        """Evaluate and return a dataframe."""
        keys = broadcast(*(k.evaluate(df) for k in keys_in), target_length=df.num_rows)
        sorted = (
            plc.types.Sorted.YES
            if all(k.is_sorted for k in keys)
            else plc.types.Sorted.NO
        )
        grouper = plc.groupby.GroupBy(
            plc.Table([k.obj for k in keys]),
            null_handling=plc.types.NullPolicy.INCLUDE,
            keys_are_sorted=sorted,
            column_order=[k.order for k in keys],
            null_precedence=[k.null_order for k in keys],
        )
        # TODO: uniquify
        requests = []
        replacements: list[expr.Expr] = []
        for info in agg_info_wrapper.agg_infos:
            for pre_eval, req, rep in info.requests:
                if pre_eval is None:
                    # A count aggregation, doesn't touch the column,
                    # but we need to have one. Rather than evaluating
                    # one, just use one of the key columns.
                    col = keys[0].obj
                else:
                    col = pre_eval.evaluate(df).obj
                requests.append(plc.groupby.GroupByRequest(col, [req]))
                replacements.append(rep)
        group_keys, raw_tables = grouper.aggregate(requests)
        raw_columns: list[Column] = []
        for i, table in enumerate(raw_tables):
            (column,) = table.columns()
            raw_columns.append(Column(column, name=f"tmp{i}"))
        mapping = dict(zip(replacements, raw_columns, strict=True))
        result_keys = [
            Column(grouped_key, name=key.name)
            for key, grouped_key in zip(keys, group_keys.columns(), strict=True)
        ]
        result_subs = DataFrame(raw_columns)
        results = [req.evaluate(result_subs, mapping=mapping) for req in agg_requests]
        broadcasted = broadcast(*result_keys, *results)
        # Handle order preservation of groups
        if maintain_order and not sorted:
            # The order we want
            want = plc.stream_compaction.stable_distinct(
                plc.Table([k.obj for k in keys]),
                list(range(group_keys.num_columns())),
                plc.stream_compaction.DuplicateKeepOption.KEEP_FIRST,
                plc.types.NullEquality.EQUAL,
                plc.types.NanEquality.ALL_EQUAL,
            )
            # The order we have
            have = plc.Table([key.obj for key in broadcasted[: len(keys)]])

            # We know an inner join is OK because by construction
            # want and have are permutations of each other.
            left_order, right_order = plc.join.inner_join(
                want, have, plc.types.NullEquality.EQUAL
            )
            # Now left_order is an arbitrary permutation of the ordering we
            # want, and right_order is a matching permutation of the ordering
            # we have. To get to the original ordering, we need
            # left_order == iota(nrows), with right_order permuted
            # appropriately. This can be obtained by sorting
            # right_order by left_order.
            (right_order,) = plc.sorting.sort_by_key(
                plc.Table([right_order]),
                plc.Table([left_order]),
                [plc.types.Order.ASCENDING],
                [plc.types.NullOrder.AFTER],
            ).columns()
            ordered_table = plc.copying.gather(
                plc.Table([col.obj for col in broadcasted]),
                right_order,
                plc.copying.OutOfBoundsPolicy.DONT_CHECK,
            )
            broadcasted = [
                Column(reordered, name=old.name)
                for reordered, old in zip(
                    ordered_table.columns(), broadcasted, strict=True
                )
            ]
        return DataFrame(broadcasted).slice(options.slice)


class ConditionalJoin(IR):
    """A conditional inner join of two dataframes on a predicate."""

    class Predicate:
        """Serializable wrapper for a predicate expression."""

        predicate: expr.Expr
        ast: plc.expressions.Expression

        def __init__(self, predicate: expr.Expr):
            self.predicate = predicate
            self.ast = to_ast(predicate)

        def __reduce__(self):
            """Pickle a Predicate object."""
            return (type(self), (self.predicate,))

    __slots__ = ("ast_predicate", "options", "predicate")
    _non_child = ("schema", "predicate", "options")
    predicate: expr.Expr
    """Expression predicate to join on"""
    options: tuple[
        tuple[
            str,
            pl_expr.Operator | Iterable[pl_expr.Operator],
        ],
        bool,
        Zlice | None,
        str,
        bool,
        Literal["none", "left", "right", "left_right", "right_left"],
    ]
    """
    tuple of options:
    - predicates: tuple of ir join type (eg. ie_join) and (In)Equality conditions
    - nulls_equal: do nulls compare equal?
    - slice: optional slice to perform after joining.
    - suffix: string suffix for right columns if names match
    - coalesce: should key columns be coalesced (only makes sense for outer joins)
    - maintain_order: which DataFrame row order to preserve, if any
    """

    def __init__(
        self, schema: Schema, predicate: expr.Expr, options: tuple, left: IR, right: IR
    ) -> None:
        self.schema = schema
        self.predicate = predicate
        self.options = options
        self.children = (left, right)
        predicate_wrapper = self.Predicate(predicate)
        _, nulls_equal, zlice, suffix, coalesce, maintain_order = self.options
        # Preconditions from polars
        assert not nulls_equal
        assert not coalesce
        assert maintain_order == "none"
        if predicate_wrapper.ast is None:
            raise NotImplementedError(
                f"Conditional join with predicate {predicate}"
            )  # pragma: no cover; polars never delivers expressions we can't handle
        self._non_child_args = (predicate_wrapper, zlice, suffix, maintain_order)

    @classmethod
    def do_evaluate(
        cls,
        predicate_wrapper: Predicate,
        zlice: Zlice | None,
        suffix: str,
        maintain_order: Literal["none", "left", "right", "left_right", "right_left"],
        left: DataFrame,
        right: DataFrame,
    ) -> DataFrame:
        """Evaluate and return a dataframe."""
        lg, rg = plc.join.conditional_inner_join(
            left.table,
            right.table,
            predicate_wrapper.ast,
        )
        left = DataFrame.from_table(
            plc.copying.gather(
                left.table, lg, plc.copying.OutOfBoundsPolicy.DONT_CHECK
            ),
            left.column_names,
        )
        right = DataFrame.from_table(
            plc.copying.gather(
                right.table, rg, plc.copying.OutOfBoundsPolicy.DONT_CHECK
            ),
            right.column_names,
        )
        right = right.rename_columns(
            {
                name: f"{name}{suffix}"
                for name in right.column_names
                if name in left.column_names_set
            }
        )
        result = left.with_columns(right.columns)
        return result.slice(zlice)


class Join(IR):
    """A join of two dataframes."""

    __slots__ = ("config_options", "left_on", "options", "right_on")
    _non_child = ("schema", "left_on", "right_on", "options", "config_options")
    left_on: tuple[expr.NamedExpr, ...]
    """List of expressions used as keys in the left frame."""
    right_on: tuple[expr.NamedExpr, ...]
    """List of expressions used as keys in the right frame."""
    options: tuple[
        Literal["Inner", "Left", "Right", "Full", "Semi", "Anti", "Cross"],
        bool,
        Zlice | None,
        str,
        bool,
        Literal["none", "left", "right", "left_right", "right_left"],
    ]
    """
    tuple of options:
    - how: join type
    - nulls_equal: do nulls compare equal?
    - slice: optional slice to perform after joining.
    - suffix: string suffix for right columns if names match
    - coalesce: should key columns be coalesced (only makes sense for outer joins)
    - maintain_order: which DataFrame row order to preserve, if any
    """
    config_options: ConfigOptions
    """GPU-specific configuration options"""

    def __init__(
        self,
        schema: Schema,
        left_on: Sequence[expr.NamedExpr],
        right_on: Sequence[expr.NamedExpr],
        options: Any,
        config_options: ConfigOptions,
        left: IR,
        right: IR,
    ):
        self.schema = schema
        self.left_on = tuple(left_on)
        self.right_on = tuple(right_on)
        self.options = options
        self.config_options = config_options
        self.children = (left, right)
        self._non_child_args = (self.left_on, self.right_on, self.options)
        # TODO: Implement maintain_order
        if options[5] != "none":
            raise NotImplementedError("maintain_order not implemented yet")

    @staticmethod
    @cache
    def _joiners(
        how: Literal["Inner", "Left", "Right", "Full", "Semi", "Anti"],
    ) -> tuple[
        Callable, plc.copying.OutOfBoundsPolicy, plc.copying.OutOfBoundsPolicy | None
    ]:
        if how == "Inner":
            return (
                plc.join.inner_join,
                plc.copying.OutOfBoundsPolicy.DONT_CHECK,
                plc.copying.OutOfBoundsPolicy.DONT_CHECK,
            )
        elif how == "Left" or how == "Right":
            return (
                plc.join.left_join,
                plc.copying.OutOfBoundsPolicy.DONT_CHECK,
                plc.copying.OutOfBoundsPolicy.NULLIFY,
            )
        elif how == "Full":
            return (
                plc.join.full_join,
                plc.copying.OutOfBoundsPolicy.NULLIFY,
                plc.copying.OutOfBoundsPolicy.NULLIFY,
            )
        elif how == "Semi":
            return (
                plc.join.left_semi_join,
                plc.copying.OutOfBoundsPolicy.DONT_CHECK,
                None,
            )
        elif how == "Anti":
            return (
                plc.join.left_anti_join,
                plc.copying.OutOfBoundsPolicy.DONT_CHECK,
                None,
            )
        assert_never(how)  # pragma: no cover

    @staticmethod
    def _reorder_maps(
        left_rows: int,
        lg: plc.Column,
        left_policy: plc.copying.OutOfBoundsPolicy,
        right_rows: int,
        rg: plc.Column,
        right_policy: plc.copying.OutOfBoundsPolicy,
    ) -> list[plc.Column]:
        """
        Reorder gather maps to satisfy polars join order restrictions.

        Parameters
        ----------
        left_rows
            Number of rows in left table
        lg
            Left gather map
        left_policy
            Nullify policy for left map
        right_rows
            Number of rows in right table
        rg
            Right gather map
        right_policy
            Nullify policy for right map

        Returns
        -------
        list of reordered left and right gather maps.

        Notes
        -----
        For a left join, the polars result preserves the order of the
        left keys, and is stable wrt the right keys. For all other
        joins, there is no order obligation.
        """
        dt = plc.interop.to_arrow(plc.types.SIZE_TYPE)
        init = plc.interop.from_arrow(pa.scalar(0, type=dt))
        step = plc.interop.from_arrow(pa.scalar(1, type=dt))
        left_order = plc.copying.gather(
            plc.Table([plc.filling.sequence(left_rows, init, step)]), lg, left_policy
        )
        right_order = plc.copying.gather(
            plc.Table([plc.filling.sequence(right_rows, init, step)]), rg, right_policy
        )
        return plc.sorting.stable_sort_by_key(
            plc.Table([lg, rg]),
            plc.Table([*left_order.columns(), *right_order.columns()]),
            [plc.types.Order.ASCENDING, plc.types.Order.ASCENDING],
            [plc.types.NullOrder.AFTER, plc.types.NullOrder.AFTER],
        ).columns()

    @classmethod
    def do_evaluate(
        cls,
        left_on_exprs: Sequence[expr.NamedExpr],
        right_on_exprs: Sequence[expr.NamedExpr],
        options: tuple[
            Literal["Inner", "Left", "Right", "Full", "Semi", "Anti", "Cross"],
            bool,
            Zlice | None,
            str,
            bool,
            Literal["none", "left", "right", "left_right", "right_left"],
        ],
        left: DataFrame,
        right: DataFrame,
    ) -> DataFrame:
        """Evaluate and return a dataframe."""
        how, nulls_equal, zlice, suffix, coalesce, _ = options
        if how == "Cross":
            # Separate implementation, since cross_join returns the
            # result, not the gather maps
            columns = plc.join.cross_join(left.table, right.table).columns()
            left_cols = [
                Column(new, name=old.name).sorted_like(old)
                for new, old in zip(
                    columns[: left.num_columns], left.columns, strict=True
                )
            ]
            right_cols = [
                Column(
                    new,
                    name=name
                    if name not in left.column_names_set
                    else f"{name}{suffix}",
                )
                for new, name in zip(
                    columns[left.num_columns :], right.column_names, strict=True
                )
            ]
            return DataFrame([*left_cols, *right_cols]).slice(zlice)
        # TODO: Waiting on clarity based on https://github.com/pola-rs/polars/issues/17184
        left_on = DataFrame(broadcast(*(e.evaluate(left) for e in left_on_exprs)))
        right_on = DataFrame(broadcast(*(e.evaluate(right) for e in right_on_exprs)))
        null_equality = (
            plc.types.NullEquality.EQUAL
            if nulls_equal
            else plc.types.NullEquality.UNEQUAL
        )
        join_fn, left_policy, right_policy = cls._joiners(how)
        if right_policy is None:
            # Semi join
            lg = join_fn(left_on.table, right_on.table, null_equality)
            table = plc.copying.gather(left.table, lg, left_policy)
            result = DataFrame.from_table(table, left.column_names)
        else:
            if how == "Right":
                # Right join is a left join with the tables swapped
                left, right = right, left
                left_on, right_on = right_on, left_on
            lg, rg = join_fn(left_on.table, right_on.table, null_equality)
            if how == "Left" or how == "Right":
                # Order of left table is preserved
                lg, rg = cls._reorder_maps(
                    left.num_rows, lg, left_policy, right.num_rows, rg, right_policy
                )
            if coalesce:
                if how == "Full":
                    # In this case, keys must be column references,
                    # possibly with dtype casting. We should use them in
                    # preference to the columns from the original tables.
                    left = left.with_columns(left_on.columns, replace_only=True)
                    right = right.with_columns(right_on.columns, replace_only=True)
                else:
                    right = right.discard_columns(right_on.column_names_set)
            left = DataFrame.from_table(
                plc.copying.gather(left.table, lg, left_policy), left.column_names
            )
            right = DataFrame.from_table(
                plc.copying.gather(right.table, rg, right_policy), right.column_names
            )
            if coalesce and how == "Full":
                left = left.with_columns(
                    (
                        Column(
                            plc.replace.replace_nulls(left_col.obj, right_col.obj),
                            name=left_col.name,
                        )
                        for left_col, right_col in zip(
                            left.select_columns(left_on.column_names_set),
                            right.select_columns(right_on.column_names_set),
                            strict=True,
                        )
                    ),
                    replace_only=True,
                )
                right = right.discard_columns(right_on.column_names_set)
            if how == "Right":
                # Undo the swap for right join before gluing together.
                left, right = right, left
            right = right.rename_columns(
                {
                    name: f"{name}{suffix}"
                    for name in right.column_names
                    if name in left.column_names_set
                }
            )
            result = left.with_columns(right.columns)
        return result.slice(zlice)


class HStack(IR):
    """Add new columns to a dataframe."""

    __slots__ = ("columns", "should_broadcast")
    _non_child = ("schema", "columns", "should_broadcast")
    should_broadcast: bool
    """Should the resulting evaluated columns be broadcast to the same length."""

    def __init__(
        self,
        schema: Schema,
        columns: Sequence[expr.NamedExpr],
        should_broadcast: bool,  # noqa: FBT001
        df: IR,
    ):
        self.schema = schema
        self.columns = tuple(columns)
        self.should_broadcast = should_broadcast
        self._non_child_args = (self.columns, self.should_broadcast)
        self.children = (df,)

    @classmethod
    def do_evaluate(
        cls,
        exprs: Sequence[expr.NamedExpr],
        should_broadcast: bool,  # noqa: FBT001
        df: DataFrame,
    ) -> DataFrame:
        """Evaluate and return a dataframe."""
        columns = [c.evaluate(df) for c in exprs]
        if should_broadcast:
            columns = broadcast(
                *columns, target_length=df.num_rows if df.num_columns != 0 else None
            )
        else:
            # Polars ensures this is true, but let's make sure nothing
            # went wrong. In this case, the parent node is a
            # guaranteed to be a Select which will take care of making
            # sure that everything is the same length. The result
            # table that might have mismatching column lengths will
            # never be turned into a pylibcudf Table with all columns
            # by the Select, which is why this is safe.
            assert all(e.name.startswith("__POLARS_CSER_0x") for e in exprs)
        return df.with_columns(columns)


class Distinct(IR):
    """Produce a new dataframe with distinct rows."""

    __slots__ = ("keep", "stable", "subset", "zlice")
    _non_child = ("schema", "keep", "subset", "zlice", "stable")
    keep: plc.stream_compaction.DuplicateKeepOption
    """Which distinct value to keep."""
    subset: frozenset[str] | None
    """Which columns should be used to define distinctness. If None,
    then all columns are used."""
    zlice: Zlice | None
    """Optional slice to apply to the result."""
    stable: bool
    """Should the result maintain ordering."""

    def __init__(
        self,
        schema: Schema,
        keep: plc.stream_compaction.DuplicateKeepOption,
        subset: frozenset[str] | None,
        zlice: Zlice | None,
        stable: bool,  # noqa: FBT001
        df: IR,
    ):
        self.schema = schema
        self.keep = keep
        self.subset = subset
        self.zlice = zlice
        self.stable = stable
        self._non_child_args = (keep, subset, zlice, stable)
        self.children = (df,)

    _KEEP_MAP: ClassVar[dict[str, plc.stream_compaction.DuplicateKeepOption]] = {
        "first": plc.stream_compaction.DuplicateKeepOption.KEEP_FIRST,
        "last": plc.stream_compaction.DuplicateKeepOption.KEEP_LAST,
        "none": plc.stream_compaction.DuplicateKeepOption.KEEP_NONE,
        "any": plc.stream_compaction.DuplicateKeepOption.KEEP_ANY,
    }

    @classmethod
    def do_evaluate(
        cls,
        keep: plc.stream_compaction.DuplicateKeepOption,
        subset: frozenset[str] | None,
        zlice: Zlice | None,
        stable: bool,  # noqa: FBT001
        df: DataFrame,
    ):
        """Evaluate and return a dataframe."""
        if subset is None:
            indices = list(range(df.num_columns))
            keys_sorted = all(c.is_sorted for c in df.column_map.values())
        else:
            indices = [i for i, k in enumerate(df.column_names) if k in subset]
            keys_sorted = all(df.column_map[name].is_sorted for name in subset)
        if keys_sorted:
            table = plc.stream_compaction.unique(
                df.table,
                indices,
                keep,
                plc.types.NullEquality.EQUAL,
            )
        else:
            distinct = (
                plc.stream_compaction.stable_distinct
                if stable
                else plc.stream_compaction.distinct
            )
            table = distinct(
                df.table,
                indices,
                keep,
                plc.types.NullEquality.EQUAL,
                plc.types.NanEquality.ALL_EQUAL,
            )
        # TODO: Is this sortedness setting correct
        result = DataFrame(
            [
                Column(new, name=old.name).sorted_like(old)
                for new, old in zip(table.columns(), df.columns, strict=True)
            ]
        )
        if keys_sorted or stable:
            result = result.sorted_like(df)
        return result.slice(zlice)


class Sort(IR):
    """Sort a dataframe."""

    __slots__ = ("by", "null_order", "order", "stable", "zlice")
    _non_child = ("schema", "by", "order", "null_order", "stable", "zlice")
    by: tuple[expr.NamedExpr, ...]
    """Sort keys."""
    order: tuple[plc.types.Order, ...]
    """Sort order for each sort key."""
    null_order: tuple[plc.types.NullOrder, ...]
    """Null sorting location for each sort key."""
    stable: bool
    """Should the sort be stable?"""
    zlice: Zlice | None
    """Optional slice to apply to the result."""

    def __init__(
        self,
        schema: Schema,
        by: Sequence[expr.NamedExpr],
        order: Sequence[plc.types.Order],
        null_order: Sequence[plc.types.NullOrder],
        stable: bool,  # noqa: FBT001
        zlice: Zlice | None,
        df: IR,
    ):
        self.schema = schema
        self.by = tuple(by)
        self.order = tuple(order)
        self.null_order = tuple(null_order)
        self.stable = stable
        self.zlice = zlice
        self._non_child_args = (
            self.by,
            self.order,
            self.null_order,
            self.stable,
            self.zlice,
        )
        self.children = (df,)

    @classmethod
    def do_evaluate(
        cls,
        by: Sequence[expr.NamedExpr],
        order: Sequence[plc.types.Order],
        null_order: Sequence[plc.types.NullOrder],
        stable: bool,  # noqa: FBT001
        zlice: Zlice | None,
        df: DataFrame,
    ) -> DataFrame:
        """Evaluate and return a dataframe."""
        sort_keys = broadcast(*(k.evaluate(df) for k in by), target_length=df.num_rows)
        # TODO: More robust identification here.
        keys_in_result = {
            k.name: i
            for i, k in enumerate(sort_keys)
            if k.name in df.column_map and k.obj is df.column_map[k.name].obj
        }
        do_sort = plc.sorting.stable_sort_by_key if stable else plc.sorting.sort_by_key
        table = do_sort(
            df.table,
            plc.Table([k.obj for k in sort_keys]),
            list(order),
            list(null_order),
        )
        columns: list[Column] = []
        for name, c in zip(df.column_map, table.columns(), strict=True):
            column = Column(c, name=name)
            # If a sort key is in the result table, set the sortedness property
            if name in keys_in_result:
                i = keys_in_result[name]
                column = column.set_sorted(
                    is_sorted=plc.types.Sorted.YES,
                    order=order[i],
                    null_order=null_order[i],
                )
            columns.append(column)
        return DataFrame(columns).slice(zlice)


class Slice(IR):
    """Slice a dataframe."""

    __slots__ = ("length", "offset")
    _non_child = ("schema", "offset", "length")
    offset: int
    """Start of the slice."""
    length: int
    """Length of the slice."""

    def __init__(self, schema: Schema, offset: int, length: int, df: IR):
        self.schema = schema
        self.offset = offset
        self.length = length
        self._non_child_args = (offset, length)
        self.children = (df,)

    @classmethod
    def do_evaluate(cls, offset: int, length: int, df: DataFrame) -> DataFrame:
        """Evaluate and return a dataframe."""
        return df.slice((offset, length))


class Filter(IR):
    """Filter a dataframe with a boolean mask."""

    __slots__ = ("mask",)
    _non_child = ("schema", "mask")
    mask: expr.NamedExpr
    """Expression to produce the filter mask."""

    def __init__(self, schema: Schema, mask: expr.NamedExpr, df: IR):
        self.schema = schema
        self.mask = mask
        self._non_child_args = (mask,)
        self.children = (df,)

    @classmethod
    def do_evaluate(cls, mask_expr: expr.NamedExpr, df: DataFrame) -> DataFrame:
        """Evaluate and return a dataframe."""
        (mask,) = broadcast(mask_expr.evaluate(df), target_length=df.num_rows)
        return df.filter(mask)


class Projection(IR):
    """Select a subset of columns from a dataframe."""

    __slots__ = ()
    _non_child = ("schema",)

    def __init__(self, schema: Schema, df: IR):
        self.schema = schema
        self._non_child_args = (schema,)
        self.children = (df,)

    @classmethod
    def do_evaluate(cls, schema: Schema, df: DataFrame) -> DataFrame:
        """Evaluate and return a dataframe."""
        # This can reorder things.
        columns = broadcast(
            *(df.column_map[name] for name in schema), target_length=df.num_rows
        )
        return DataFrame(columns)


class MergeSorted(IR):
    """Merge sorted operation."""

    __slots__ = ("key",)
    _non_child = ("schema", "key")
    key: str
    """Key that is sorted."""

    def __init__(self, schema: Schema, key: str, left: IR, right: IR):
        assert isinstance(left, Sort)
        assert isinstance(right, Sort)
        assert left.order == right.order
        assert len(left.schema.keys()) <= len(right.schema.keys())
        self.schema = schema
        self.key = key
        self.children = (left, right)
        self._non_child_args = (key,)

    @classmethod
    def do_evaluate(cls, key: str, *dfs: DataFrame) -> DataFrame:
        left, right = dfs
        right = right.discard_columns(right.column_names_set - left.column_names_set)
        on_col_left = left.select_columns({key})[0]
        on_col_right = right.select_columns({key})[0]
        return DataFrame.from_table(
            plc.merge.merge(
                [right.table, left.table],
                [left.column_names.index(key), right.column_names.index(key)],
                [on_col_left.order, on_col_right.order],
                [on_col_left.null_order, on_col_right.null_order],
            ),
            left.column_names,
        )


class MapFunction(IR):
    """Apply some function to a dataframe."""

    __slots__ = ("name", "options")
    _non_child = ("schema", "name", "options")
    name: str
    """Name of the function to apply"""
    options: Any
    """Arbitrary name-specific options"""

    _NAMES: ClassVar[frozenset[str]] = frozenset(
        [
            "rechunk",
            "rename",
            "explode",
            "unpivot",
            "row_index",
        ]
    )

    def __init__(self, schema: Schema, name: str, options: Any, df: IR):
        self.schema = schema
        self.name = name
        self.options = options
        self.children = (df,)
        if (
            self.name not in MapFunction._NAMES
        ):  # pragma: no cover; need more polars rust functions
            raise NotImplementedError(
                f"Unhandled map function {self.name}"
            )  # pragma: no cover
        if self.name == "explode":
            (to_explode,) = self.options
            if len(to_explode) > 1:
                # TODO: straightforward, but need to error check
                # polars requires that all to-explode columns have the
                # same sub-shapes
                raise NotImplementedError("Explode with more than one column")
            self.options = (tuple(to_explode),)
        elif self.name == "rename":
            old, new, strict = self.options
            # TODO: perhaps polars should validate renaming in the IR?
            if len(new) != len(set(new)) or (
                set(new) & (set(df.schema.keys()) - set(old))
            ):
                raise NotImplementedError("Duplicate new names in rename.")
            self.options = (tuple(old), tuple(new), strict)
        elif self.name == "unpivot":
            indices, pivotees, variable_name, value_name = self.options
            value_name = "value" if value_name is None else value_name
            variable_name = "variable" if variable_name is None else variable_name
            if len(pivotees) == 0:
                index = frozenset(indices)
                pivotees = [name for name in df.schema if name not in index]
            if not all(
                dtypes.can_cast(df.schema[p], self.schema[value_name]) for p in pivotees
            ):
                raise NotImplementedError(
                    "Unpivot cannot cast all input columns to "
                    f"{self.schema[value_name].id()}"
                )  # pragma: no cover
            self.options = (
                tuple(indices),
                tuple(pivotees),
                variable_name,
                value_name,
            )
        elif self.name == "row_index":
            col_name, offset = options
            self.options = (col_name, offset)
        self._non_child_args = (schema, name, self.options)

    @classmethod
    def do_evaluate(
        cls, schema: Schema, name: str, options: Any, df: DataFrame
    ) -> DataFrame:
        """Evaluate and return a dataframe."""
        if name == "rechunk":
            # No-op in our data model
            # Don't think this appears in a plan tree from python
            return df  # pragma: no cover
        elif name == "rename":
            # final tag is "swapping" which is useful for the
            # optimiser (it blocks some pushdown operations)
            old, new, _ = options
            return df.rename_columns(dict(zip(old, new, strict=True)))
        elif name == "explode":
            ((to_explode,),) = options
            index = df.column_names.index(to_explode)
            subset = df.column_names_set - {to_explode}
            return DataFrame.from_table(
                plc.lists.explode_outer(df.table, index), df.column_names
            ).sorted_like(df, subset=subset)
        elif name == "unpivot":
            (
                indices,
                pivotees,
                variable_name,
                value_name,
            ) = options
            npiv = len(pivotees)
            index_columns = [
                Column(col, name=name)
                for col, name in zip(
                    plc.reshape.tile(df.select(indices).table, npiv).columns(),
                    indices,
                    strict=True,
                )
            ]
            (variable_column,) = plc.filling.repeat(
                plc.Table(
                    [
                        plc.interop.from_arrow(
                            pa.array(
                                pivotees,
                                type=plc.interop.to_arrow(schema[variable_name]),
                            ),
                        )
                    ]
                ),
                df.num_rows,
            ).columns()
            value_column = plc.concatenate.concatenate(
                [
                    df.column_map[pivotee].astype(schema[value_name]).obj
                    for pivotee in pivotees
                ]
            )
            return DataFrame(
                [
                    *index_columns,
                    Column(variable_column, name=variable_name),
                    Column(value_column, name=value_name),
                ]
            )
        elif name == "row_index":
            col_name, offset = options
            dtype = schema[col_name]
            step = plc.interop.from_arrow(
                pa.scalar(1, type=plc.interop.to_arrow(dtype))
            )
            init = plc.interop.from_arrow(
                pa.scalar(offset, type=plc.interop.to_arrow(dtype))
            )
            index_col = Column(
                plc.filling.sequence(df.num_rows, init, step),
                is_sorted=plc.types.Sorted.YES,
                order=plc.types.Order.ASCENDING,
                null_order=plc.types.NullOrder.AFTER,
                name=col_name,
            )
            return DataFrame([index_col, *df.columns])
        else:
            raise AssertionError("Should never be reached")  # pragma: no cover


class Union(IR):
    """Concatenate dataframes vertically."""

    __slots__ = ("zlice",)
    _non_child = ("schema", "zlice")
    zlice: Zlice | None
    """Optional slice to apply to the result."""

    def __init__(self, schema: Schema, zlice: Zlice | None, *children: IR):
        self.schema = schema
        self.zlice = zlice
        self._non_child_args = (zlice,)
        self.children = children
        schema = self.children[0].schema

    @classmethod
    def do_evaluate(cls, zlice: Zlice | None, *dfs: DataFrame) -> DataFrame:
        """Evaluate and return a dataframe."""
        # TODO: only evaluate what we need if we have a slice?
        return DataFrame.from_table(
            plc.concatenate.concatenate([df.table for df in dfs]),
            dfs[0].column_names,
        ).slice(zlice)


class HConcat(IR):
    """Concatenate dataframes horizontally."""

    __slots__ = ()
    _non_child = ("schema",)

    def __init__(self, schema: Schema, *children: IR):
        self.schema = schema
        self._non_child_args = ()
        self.children = children

    @staticmethod
    def _extend_with_nulls(table: plc.Table, *, nrows: int) -> plc.Table:
        """
        Extend a table with nulls.

        Parameters
        ----------
        table
            Table to extend
        nrows
            Number of additional rows

        Returns
        -------
        New pylibcudf table.
        """
        return plc.concatenate.concatenate(
            [
                table,
                plc.Table(
                    [
                        plc.Column.all_null_like(column, nrows)
                        for column in table.columns()
                    ]
                ),
            ]
        )

    @classmethod
    def do_evaluate(cls, *dfs: DataFrame) -> DataFrame:
        """Evaluate and return a dataframe."""
        max_rows = max(df.num_rows for df in dfs)
        # Horizontal concatenation extends shorter tables with nulls
        return DataFrame(
            itertools.chain.from_iterable(
                df.columns
                for df in (
                    df
                    if df.num_rows == max_rows
                    else DataFrame.from_table(
                        cls._extend_with_nulls(df.table, nrows=max_rows - df.num_rows),
                        df.column_names,
                    )
                    for df in dfs
                )
            )
        )<|MERGE_RESOLUTION|>--- conflicted
+++ resolved
@@ -40,11 +40,8 @@
     from polars.polars import _expr_nodes as pl_expr
 
     from cudf_polars.typing import Schema, Slice as Zlice
-<<<<<<< HEAD
+    from cudf_polars.utils.config import ConfigOptions
     from cudf_polars.utils.timer import Timer
-=======
-    from cudf_polars.utils.config import ConfigOptions
->>>>>>> 0aa81d04
 
 
 __all__ = [
@@ -533,8 +530,7 @@
                 colnames[0],
             )
         elif typ == "parquet":
-<<<<<<< HEAD
-            parquet_options = config_options.get("parquet_options", {})
+            parquet_options = config_options.get("parquet_options", default={})
             filters = None
             if predicate is not None and row_index is None:
                 # Can't apply filters during read if we have a row index.
@@ -546,13 +542,7 @@
                 options.set_columns(with_columns)
             if filters is not None:
                 options.set_filter(filters)
-            if parquet_options.get("chunked", True):
-=======
-            if config_options.get("parquet_options.chunked", default=True):
-                options = plc.io.parquet.ParquetReaderOptions.builder(
-                    plc.io.SourceInfo(paths)
-                ).build()
->>>>>>> 0aa81d04
+            if parquet_options.get("chunked", default=True):
                 # We handle skip_rows != 0 by reading from the
                 # up to n_rows + skip_rows and slicing off the
                 # first skip_rows entries.
