# SPDX-FileCopyrightText: Copyright (c) 2024 NVIDIA CORPORATION & AFFILIATES.
# SPDX-License-Identifier: Apache-2.0
"""
DSL nodes for the LogicalPlan of polars.

An IR node is either a source, normal, or a sink. Respectively they
can be considered as functions:

- source: `IO () -> DataFrame`
- normal: `DataFrame -> DataFrame`
- sink: `DataFrame -> IO ()`
"""

from __future__ import annotations

import itertools
import json
from functools import cache
from pathlib import Path
from typing import TYPE_CHECKING, Any, ClassVar

import pyarrow as pa
from typing_extensions import assert_never

import polars as pl

import pylibcudf as plc

import cudf_polars.dsl.expr as expr
from cudf_polars.containers import Column, DataFrame
from cudf_polars.dsl.nodebase import Node
from cudf_polars.dsl.to_ast import to_ast, to_parquet_filter
from cudf_polars.utils import dtypes
from cudf_polars.utils.versions import POLARS_VERSION_GT_112

if TYPE_CHECKING:
    from collections.abc import Callable, Hashable, MutableMapping, Sequence
    from typing import Literal

    from cudf_polars.typing import Schema


__all__ = [
    "IR",
    "ErrorNode",
    "PythonScan",
    "Scan",
    "Cache",
    "DataFrameScan",
    "Select",
    "GroupBy",
    "Join",
    "ConditionalJoin",
    "HStack",
    "Distinct",
    "Sort",
    "Slice",
    "Filter",
    "Projection",
    "MapFunction",
    "Union",
    "HConcat",
]


def broadcast(*columns: Column, target_length: int | None = None) -> list[Column]:
    """
    Broadcast a sequence of columns to a common length.

    Parameters
    ----------
    columns
        Columns to broadcast.
    target_length
        Optional length to broadcast to. If not provided, uses the
        non-unit length of existing columns.

    Returns
    -------
    List of broadcasted columns all of the same length.

    Raises
    ------
    RuntimeError
        If broadcasting is not possible.

    Notes
    -----
    In evaluation of a set of expressions, polars type-puns length-1
    columns with scalars. When we insert these into a DataFrame
    object, we need to ensure they are of equal length. This function
    takes some columns, some of which may be length-1 and ensures that
    all length-1 columns are broadcast to the length of the others.

    Broadcasting is only possible if the set of lengths of the input
    columns is a subset of ``{1, n}`` for some (fixed) ``n``. If
    ``target_length`` is provided and not all columns are length-1
    (i.e. ``n != 1``), then ``target_length`` must be equal to ``n``.
    """
    if len(columns) == 0:
        return []
    lengths: set[int] = {column.obj.size() for column in columns}
    if lengths == {1}:
        if target_length is None:
            return list(columns)
        nrows = target_length
    else:
        try:
            (nrows,) = lengths.difference([1])
        except ValueError as e:
            raise RuntimeError("Mismatching column lengths") from e
        if target_length is not None and nrows != target_length:
            raise RuntimeError(
                f"Cannot broadcast columns of length {nrows=} to {target_length=}"
            )
    return [
        column
        if column.obj.size() != 1
        else Column(
            plc.Column.from_scalar(column.obj_scalar, nrows),
            is_sorted=plc.types.Sorted.YES,
            order=plc.types.Order.ASCENDING,
            null_order=plc.types.NullOrder.BEFORE,
            name=column.name,
        )
        for column in columns
    ]


class IR(Node["IR"]):
    """Abstract plan node, representing an unevaluated dataframe."""

    __slots__ = ("schema", "_non_child_args")
    # This annotation is needed because of https://github.com/python/mypy/issues/17981
    _non_child: ClassVar[tuple[str, ...]] = ("schema",)
    # Concrete classes should set this up with the arguments that will
    # be passed to do_evaluate.
    _non_child_args: tuple[Any, ...]
    schema: Schema
    """Mapping from column names to their data types."""

    def get_hashable(self) -> Hashable:
        """
        Hashable representation of node, treating schema dictionary.

        Since the schema is a dictionary, even though it is morally
        immutable, it is not hashable. We therefore convert it to
        tuples for hashing purposes.
        """
        # Schema is the first constructor argument
        args = self._ctor_arguments(self.children)[1:]
        schema_hash = tuple(self.schema.items())
        return (type(self), schema_hash, args)

    # Hacky to avoid type-checking issues, just advertise the
    # signature. Both mypy and pyright complain if we have an abstract
    # method that takes arbitrary *args, but the subclasses have
    # tighter signatures. This complaint is correct because the
    # subclass is not Liskov-substitutable for the superclass.
    # However, we know do_evaluate will only be called with the
    # correct arguments by "construction".
    do_evaluate: Callable[..., DataFrame]
    """
    Evaluate the node (given its evaluated children), and return a dataframe.

    Parameters
    ----------
    args
        Non child arguments followed by any evaluated dataframe inputs.

    Returns
    -------
    DataFrame (on device) representing the evaluation of this plan
    node.

    Raises
    ------
    NotImplementedError
        If evaluation fails. Ideally this should not occur, since the
        translation phase should fail earlier.
    """

    def evaluate(self, *, cache: MutableMapping[int, DataFrame]) -> DataFrame:
        """
        Evaluate the node (recursively) and return a dataframe.

        Parameters
        ----------
        cache
            Mapping from cached node ids to constructed DataFrames.
            Used to implement evaluation of the `Cache` node.

        Notes
        -----
        Prefer not to override this method. Instead implement
        :meth:`do_evaluate` which doesn't encode a recursion scheme
        and just assumes already evaluated inputs.

        Returns
        -------
        DataFrame (on device) representing the evaluation of this plan
        node (and its children).

        Raises
        ------
        NotImplementedError
            If evaluation fails. Ideally this should not occur, since the
            translation phase should fail earlier.
        """
        return self.do_evaluate(
            *self._non_child_args,
            *(child.evaluate(cache=cache) for child in self.children),
        )


class ErrorNode(IR):
    """Represents an error translating the IR."""

    __slots__ = ("error",)
    _non_child = (
        "schema",
        "error",
    )
    error: str
    """The error."""

    def __init__(self, schema: Schema, error: str):
        self.schema = schema
        self.error = error
        self.children = ()


class PythonScan(IR):
    """Representation of input from a python function."""

    __slots__ = ("options", "predicate")
    _non_child = ("schema", "options", "predicate")
    options: Any
    """Arbitrary options."""
    predicate: expr.NamedExpr | None
    """Filter to apply to the constructed dataframe before returning it."""

    def __init__(self, schema: Schema, options: Any, predicate: expr.NamedExpr | None):
        self.schema = schema
        self.options = options
        self.predicate = predicate
        self._non_child_args = (schema, options, predicate)
        self.children = ()
        raise NotImplementedError("PythonScan not implemented")


class Scan(IR):
    """Input from files."""

    __slots__ = (
        "typ",
        "reader_options",
        "cloud_options",
        "config_options",
        "paths",
        "with_columns",
        "skip_rows",
        "n_rows",
        "row_index",
        "predicate",
    )
    _non_child = (
        "schema",
        "typ",
        "reader_options",
        "cloud_options",
        "config_options",
        "paths",
        "with_columns",
        "skip_rows",
        "n_rows",
        "row_index",
        "predicate",
    )
    typ: str
    """What type of file are we reading? Parquet, CSV, etc..."""
    reader_options: dict[str, Any]
    """Reader-specific options, as dictionary."""
    cloud_options: dict[str, Any] | None
    """Cloud-related authentication options, currently ignored."""
    config_options: dict[str, Any]
    """GPU-specific configuration options"""
    paths: list[str]
    """List of paths to read from."""
    with_columns: list[str] | None
    """Projected columns to return."""
    skip_rows: int
    """Rows to skip at the start when reading."""
    n_rows: int
    """Number of rows to read after skipping."""
    row_index: tuple[str, int] | None
    """If not None add an integer index column of the given name."""
    predicate: expr.NamedExpr | None
    """Mask to apply to the read dataframe."""

    PARQUET_DEFAULT_CHUNK_SIZE: int = 0  # unlimited
    PARQUET_DEFAULT_PASS_LIMIT: int = 16 * 1024**3  # 16GiB

    def __init__(
        self,
        schema: Schema,
        typ: str,
        reader_options: dict[str, Any],
        cloud_options: dict[str, Any] | None,
        config_options: dict[str, Any],
        paths: list[str],
        with_columns: list[str] | None,
        skip_rows: int,
        n_rows: int,
        row_index: tuple[str, int] | None,
        predicate: expr.NamedExpr | None,
    ):
        self.schema = schema
        self.typ = typ
        self.reader_options = reader_options
        self.cloud_options = cloud_options
        self.config_options = config_options
        self.paths = paths
        self.with_columns = with_columns
        self.skip_rows = skip_rows
        self.n_rows = n_rows
        self.row_index = row_index
        self.predicate = predicate
        self._non_child_args = (
            schema,
            typ,
            reader_options,
            config_options,
            paths,
            with_columns,
            skip_rows,
            n_rows,
            row_index,
            predicate,
        )
        self.children = ()
        if self.typ not in ("csv", "parquet", "ndjson"):  # pragma: no cover
            # This line is unhittable ATM since IPC/Anonymous scan raise
            # on the polars side
            raise NotImplementedError(f"Unhandled scan type: {self.typ}")
        if self.typ == "ndjson" and (self.n_rows != -1 or self.skip_rows != 0):
            raise NotImplementedError("row limit in scan for json reader")
        if self.skip_rows < 0:
            # TODO: polars has this implemented for parquet,
            # maybe we can do this too?
            raise NotImplementedError("slice pushdown for negative slices")
        if self.typ in {"csv"} and self.skip_rows != 0:  # pragma: no cover
            # This comes from slice pushdown, but that
            # optimization doesn't happen right now
            raise NotImplementedError("skipping rows in CSV reader")
        if self.cloud_options is not None and any(
            self.cloud_options.get(k) is not None for k in ("aws", "azure", "gcp")
        ):
            raise NotImplementedError(
                "Read from cloud storage"
            )  # pragma: no cover; no test yet
        if any(p.startswith("https://") for p in self.paths):
            raise NotImplementedError("Read from https")
        if self.typ == "csv":
            if self.reader_options["skip_rows_after_header"] != 0:
                raise NotImplementedError("Skipping rows after header in CSV reader")
            parse_options = self.reader_options["parse_options"]
            if (
                null_values := parse_options["null_values"]
            ) is not None and "Named" in null_values:
                raise NotImplementedError(
                    "Per column null value specification not supported for CSV reader"
                )
            if (
                comment := parse_options["comment_prefix"]
            ) is not None and "Multi" in comment:
                raise NotImplementedError(
                    "Multi-character comment prefix not supported for CSV reader"
                )
            if not self.reader_options["has_header"]:
                # Need to do some file introspection to get the number
                # of columns so that column projection works right.
                raise NotImplementedError("Reading CSV without header")
        elif self.typ == "ndjson":
            # TODO: consider handling the low memory option here
            # (maybe use chunked JSON reader)
            if self.reader_options["ignore_errors"]:
                raise NotImplementedError(
                    "ignore_errors is not supported in the JSON reader"
                )
        elif (
            self.typ == "parquet"
            and self.row_index is not None
            and self.with_columns is not None
            and len(self.with_columns) == 0
        ):
            raise NotImplementedError(
                "Reading only parquet metadata to produce row index."
            )

    def get_hashable(self) -> Hashable:
        """
        Hashable representation of the node.

        The options dictionaries are serialised for hashing purposes
        as json strings.
        """
        schema_hash = tuple(self.schema.items())
        return (
            type(self),
            schema_hash,
            self.typ,
            json.dumps(self.reader_options),
            json.dumps(self.cloud_options),
            json.dumps(self.config_options),
            tuple(self.paths),
            tuple(self.with_columns) if self.with_columns is not None else None,
            self.skip_rows,
            self.n_rows,
            self.row_index,
            self.predicate,
        )

    @classmethod
    def do_evaluate(
        cls,
        schema: Schema,
        typ: str,
        reader_options: dict[str, Any],
        config_options: dict[str, Any],
        paths: list[str],
        with_columns: list[str] | None,
        skip_rows: int,
        n_rows: int,
        row_index: tuple[str, int] | None,
        predicate: expr.NamedExpr | None,
    ):
        """Evaluate and return a dataframe."""
        if typ == "csv":
            parse_options = reader_options["parse_options"]
            sep = chr(parse_options["separator"])
            quote = chr(parse_options["quote_char"])
            eol = chr(parse_options["eol_char"])
            if reader_options["schema"] is not None:
                # Reader schema provides names
                column_names = list(reader_options["schema"]["fields"].keys())
            else:
                # file provides column names
                column_names = None
            usecols = with_columns
            # TODO: support has_header=False
            header = 0

            # polars defaults to no null recognition
            null_values = [""]
            if parse_options["null_values"] is not None:
                ((typ, nulls),) = parse_options["null_values"].items()
                if typ == "AllColumnsSingle":
                    # Single value
                    null_values.append(nulls)
                else:
                    # List of values
                    null_values.extend(nulls)
            if parse_options["comment_prefix"] is not None:
                comment = chr(parse_options["comment_prefix"]["Single"])
            else:
                comment = None
            decimal = "," if parse_options["decimal_comma"] else "."

            # polars skips blank lines at the beginning of the file
            pieces = []
            read_partial = n_rows != -1
            for p in paths:
                skiprows = reader_options["skip_rows"]
                path = Path(p)
                with path.open() as f:
                    while f.readline() == "\n":
                        skiprows += 1
                tbl_w_meta = plc.io.csv.read_csv(
                    plc.io.SourceInfo([path]),
                    delimiter=sep,
                    quotechar=quote,
                    lineterminator=eol,
                    col_names=column_names,
                    header=header,
                    usecols=usecols,
                    na_filter=True,
                    na_values=null_values,
                    keep_default_na=False,
                    skiprows=skiprows,
                    comment=comment,
                    decimal=decimal,
                    dtypes=schema,
                    nrows=n_rows,
                )
                pieces.append(tbl_w_meta)
                if read_partial:
                    n_rows -= tbl_w_meta.tbl.num_rows()
                    if n_rows <= 0:
                        break
            tables, colnames = zip(
                *(
                    (piece.tbl, piece.column_names(include_children=False))
                    for piece in pieces
                ),
                strict=True,
            )
            df = DataFrame.from_table(
                plc.concatenate.concatenate(list(tables)),
                colnames[0],
            )
        elif typ == "parquet":
            parquet_options = config_options.get("parquet_options", {})
            if parquet_options.get("chunked", True):
                reader = plc.io.parquet.ChunkedParquetReader(
                    plc.io.SourceInfo(paths),
                    columns=with_columns,
                    # We handle skip_rows != 0 by reading from the
                    # up to n_rows + skip_rows and slicing off the
                    # first skip_rows entries.
                    # TODO: Remove this workaround once
                    # https://github.com/rapidsai/cudf/issues/16186
                    # is fixed
                    nrows=n_rows + skip_rows,
                    skip_rows=0,
                    chunk_read_limit=parquet_options.get(
                        "chunk_read_limit", cls.PARQUET_DEFAULT_CHUNK_SIZE
                    ),
                    pass_read_limit=parquet_options.get(
                        "pass_read_limit", cls.PARQUET_DEFAULT_PASS_LIMIT
                    ),
                )
                chk = reader.read_chunk()
                rows_left_to_skip = skip_rows

                def slice_skip(tbl: plc.Table):
                    nonlocal rows_left_to_skip
                    if rows_left_to_skip > 0:
                        table_rows = tbl.num_rows()
                        chunk_skip = min(rows_left_to_skip, table_rows)
                        # TODO: Check performance impact of skipping this
                        # call and creating an empty table manually when the
                        # slice would be empty (chunk_skip == table_rows).
                        (tbl,) = plc.copying.slice(tbl, [chunk_skip, table_rows])
                        rows_left_to_skip -= chunk_skip
                    return tbl

                tbl = slice_skip(chk.tbl)
                # TODO: Nested column names
                names = chk.column_names(include_children=False)
                concatenated_columns = tbl.columns()
                while reader.has_next():
                    tbl = slice_skip(reader.read_chunk().tbl)

                    for i in range(tbl.num_columns()):
                        concatenated_columns[i] = plc.concatenate.concatenate(
                            [concatenated_columns[i], tbl._columns[i]]
                        )
                        # Drop residual columns to save memory
                        tbl._columns[i] = None

                df = DataFrame.from_table(
                    plc.Table(concatenated_columns),
                    names=names,
                )
            else:
                filters = None
                if predicate is not None and row_index is None:
                    # Can't apply filters during read if we have a row index.
                    filters = to_parquet_filter(predicate.value)
                tbl_w_meta = plc.io.parquet.read_parquet(
                    plc.io.SourceInfo(paths),
                    columns=with_columns,
                    filters=filters,
                    nrows=n_rows,
                    skip_rows=skip_rows,
                )
                df = DataFrame.from_table(
                    tbl_w_meta.tbl,
                    # TODO: consider nested column names?
                    tbl_w_meta.column_names(include_children=False),
                )
                if filters is not None:
                    # Mask must have been applied.
                    return df

        elif typ == "ndjson":
            json_schema: list[plc.io.json.NameAndType] = [
                (name, typ, []) for name, typ in schema.items()
            ]
            plc_tbl_w_meta = plc.io.json.read_json(
                plc.io.SourceInfo(paths),
                lines=True,
                dtypes=json_schema,
                prune_columns=True,
            )
            # TODO: I don't think cudf-polars supports nested types in general right now
            # (but when it does, we should pass child column names from nested columns in)
            df = DataFrame.from_table(
                plc_tbl_w_meta.tbl, plc_tbl_w_meta.column_names(include_children=False)
            )
            col_order = list(schema.keys())
            if row_index is not None:
                col_order.remove(row_index[0])
            df = df.select(col_order)
        else:
            raise NotImplementedError(
                f"Unhandled scan type: {typ}"
            )  # pragma: no cover; post init trips first
        if row_index is not None:
            name, offset = row_index
            if POLARS_VERSION_GT_112:
                # If we sliced away some data from the start, that
                # shifts the row index.
                # But prior to 1.13, polars had this wrong, so we match behaviour
                # https://github.com/pola-rs/polars/issues/19607
                offset += skip_rows
            dtype = schema[name]
            step = plc.interop.from_arrow(
                pa.scalar(1, type=plc.interop.to_arrow(dtype))
            )
            init = plc.interop.from_arrow(
                pa.scalar(offset, type=plc.interop.to_arrow(dtype))
            )
            index = Column(
                plc.filling.sequence(df.num_rows, init, step),
                is_sorted=plc.types.Sorted.YES,
                order=plc.types.Order.ASCENDING,
                null_order=plc.types.NullOrder.AFTER,
                name=name,
            )
            df = DataFrame([index, *df.columns])
        assert all(c.obj.type() == schema[name] for name, c in df.column_map.items())
        if predicate is None:
            return df
        else:
            (mask,) = broadcast(predicate.evaluate(df), target_length=df.num_rows)
            return df.filter(mask)


class Cache(IR):
    """
    Return a cached plan node.

    Used for CSE at the plan level.
    """

    __slots__ = ("key",)
    _non_child = ("schema", "key")
    key: int
    """The cache key."""

    def __init__(self, schema: Schema, key: int, value: IR):
        self.schema = schema
        self.key = key
        self.children = (value,)
        self._non_child_args = (key,)

    @classmethod
    def do_evaluate(
        cls, key: int, df: DataFrame
    ) -> DataFrame:  # pragma: no cover; basic evaluation never calls this
        """Evaluate and return a dataframe."""
        # Our value has already been computed for us, so let's just
        # return it.
        return df

    def evaluate(self, *, cache: MutableMapping[int, DataFrame]) -> DataFrame:
        """Evaluate and return a dataframe."""
        # We must override the recursion scheme because we don't want
        # to recurse if we're in the cache.
        try:
            return cache[self.key]
        except KeyError:
            (value,) = self.children
            return cache.setdefault(self.key, value.evaluate(cache=cache))


class DataFrameScan(IR):
    """
    Input from an existing polars DataFrame.

    This typically arises from ``q.collect().lazy()``
    """

    __slots__ = ("df", "projection", "predicate")
    _non_child = ("schema", "df", "projection", "predicate")
    df: Any
    """Polars LazyFrame object."""
    projection: tuple[str, ...] | None
    """List of columns to project out."""
    predicate: expr.NamedExpr | None
    """Mask to apply."""

    def __init__(
        self,
        schema: Schema,
        df: Any,
        projection: Sequence[str] | None,
        predicate: expr.NamedExpr | None,
    ):
        self.schema = schema
        self.df = df
        self.projection = tuple(projection) if projection is not None else None
        self.predicate = predicate
        self._non_child_args = (schema, df, self.projection, predicate)
        self.children = ()

    def get_hashable(self) -> Hashable:
        """
        Hashable representation of the node.

        The (heavy) dataframe object is hashed as its id, so this is
        not stable across runs, or repeat instances of the same equal dataframes.
        """
        schema_hash = tuple(self.schema.items())
        return (type(self), schema_hash, id(self.df), self.projection, self.predicate)

    @classmethod
    def do_evaluate(
        cls,
        schema: Schema,
        df: Any,
        projection: tuple[str, ...] | None,
        predicate: expr.NamedExpr | None,
    ) -> DataFrame:
        """Evaluate and return a dataframe."""
        pdf = pl.DataFrame._from_pydf(df)
        if projection is not None:
            pdf = pdf.select(projection)
        df = DataFrame.from_polars(pdf)
        assert all(
            c.obj.type() == dtype
            for c, dtype in zip(df.columns, schema.values(), strict=True)
        )
        if predicate is not None:
            (mask,) = broadcast(predicate.evaluate(df), target_length=df.num_rows)
            return df.filter(mask)
        else:
            return df


class Select(IR):
    """Produce a new dataframe selecting given expressions from an input."""

    __slots__ = ("exprs", "should_broadcast")
    _non_child = ("schema", "exprs", "should_broadcast")
    exprs: tuple[expr.NamedExpr, ...]
    """List of expressions to evaluate to form the new dataframe."""
    should_broadcast: bool
    """Should columns be broadcast?"""

    def __init__(
        self,
        schema: Schema,
        exprs: Sequence[expr.NamedExpr],
        should_broadcast: bool,  # noqa: FBT001
        df: IR,
    ):
        self.schema = schema
        self.exprs = tuple(exprs)
        self.should_broadcast = should_broadcast
        self.children = (df,)
        self._non_child_args = (self.exprs, should_broadcast)

    @classmethod
    def do_evaluate(
        cls,
        exprs: tuple[expr.NamedExpr, ...],
        should_broadcast: bool,  # noqa: FBT001
        df: DataFrame,
    ) -> DataFrame:
        """Evaluate and return a dataframe."""
        # Handle any broadcasting
        columns = [e.evaluate(df) for e in exprs]
        if should_broadcast:
            columns = broadcast(*columns)
        return DataFrame(columns)


class Reduce(IR):
    """
    Produce a new dataframe selecting given expressions from an input.

    This is a special case of :class:`Select` where all outputs are a single row.
    """

    __slots__ = ("exprs",)
    _non_child = ("schema", "exprs")
    exprs: tuple[expr.NamedExpr, ...]
    """List of expressions to evaluate to form the new dataframe."""

    def __init__(
        self, schema: Schema, exprs: Sequence[expr.NamedExpr], df: IR
    ):  # pragma: no cover; polars doesn't emit this node yet
        self.schema = schema
        self.exprs = tuple(exprs)
        self.children = (df,)
        self._non_child_args = (self.exprs,)

    @classmethod
    def do_evaluate(
        cls,
        exprs: tuple[expr.NamedExpr, ...],
        df: DataFrame,
    ) -> DataFrame:  # pragma: no cover; not exposed by polars yet
        """Evaluate and return a dataframe."""
        columns = broadcast(*(e.evaluate(df) for e in exprs))
        assert all(column.obj.size() == 1 for column in columns)
        return DataFrame(columns)


class GroupBy(IR):
    """Perform a groupby."""

    __slots__ = (
        "agg_requests",
        "keys",
        "maintain_order",
        "options",
        "agg_infos",
    )
    _non_child = ("schema", "keys", "agg_requests", "maintain_order", "options")
    keys: tuple[expr.NamedExpr, ...]
    """Grouping keys."""
    agg_requests: tuple[expr.NamedExpr, ...]
    """Aggregation expressions."""
    maintain_order: bool
    """Preserve order in groupby."""
    options: Any
    """Arbitrary options."""

    def __init__(
        self,
        schema: Schema,
        keys: Sequence[expr.NamedExpr],
        agg_requests: Sequence[expr.NamedExpr],
        maintain_order: bool,  # noqa: FBT001
        options: Any,
        df: IR,
    ):
        self.schema = schema
        self.keys = tuple(keys)
        self.agg_requests = tuple(agg_requests)
        self.maintain_order = maintain_order
        self.options = options
        self.children = (df,)
        if self.options.rolling:
            raise NotImplementedError(
                "rolling window/groupby"
            )  # pragma: no cover; rollingwindow constructor has already raised
        if self.options.dynamic:
            raise NotImplementedError("dynamic group by")
        if any(GroupBy.check_agg(a.value) > 1 for a in self.agg_requests):
            raise NotImplementedError("Nested aggregations in groupby")
        self.agg_infos = [req.collect_agg(depth=0) for req in self.agg_requests]
        self._non_child_args = (
            self.keys,
            self.agg_requests,
            maintain_order,
            options,
            self.agg_infos,
        )

    @staticmethod
    def check_agg(agg: expr.Expr) -> int:
        """
        Determine if we can handle an aggregation expression.

        Parameters
        ----------
        agg
            Expression to check

        Returns
        -------
        depth of nesting

        Raises
        ------
        NotImplementedError
            For unsupported expression nodes.
        """
        if isinstance(agg, (expr.BinOp, expr.Cast, expr.UnaryFunction)):
            return max(GroupBy.check_agg(child) for child in agg.children)
        elif isinstance(agg, expr.Agg):
            return 1 + max(GroupBy.check_agg(child) for child in agg.children)
        elif isinstance(agg, (expr.Len, expr.Col, expr.Literal, expr.LiteralColumn)):
            return 0
        else:
            raise NotImplementedError(f"No handler for {agg=}")

    @classmethod
    def do_evaluate(
        cls,
        keys_in: Sequence[expr.NamedExpr],
        agg_requests: Sequence[expr.NamedExpr],
        maintain_order: bool,  # noqa: FBT001
        options: Any,
        agg_infos: Sequence[expr.AggInfo],
        df: DataFrame,
    ):
        """Evaluate and return a dataframe."""
        keys = broadcast(*(k.evaluate(df) for k in keys_in), target_length=df.num_rows)
        sorted = (
            plc.types.Sorted.YES
            if all(k.is_sorted for k in keys)
            else plc.types.Sorted.NO
        )
        grouper = plc.groupby.GroupBy(
            plc.Table([k.obj for k in keys]),
            null_handling=plc.types.NullPolicy.INCLUDE,
            keys_are_sorted=sorted,
            column_order=[k.order for k in keys],
            null_precedence=[k.null_order for k in keys],
        )
        # TODO: uniquify
        requests = []
        replacements: list[expr.Expr] = []
        for info in agg_infos:
            for pre_eval, req, rep in info.requests:
                if pre_eval is None:
                    # A count aggregation, doesn't touch the column,
                    # but we need to have one. Rather than evaluating
                    # one, just use one of the key columns.
                    col = keys[0].obj
                else:
                    col = pre_eval.evaluate(df).obj
                requests.append(plc.groupby.GroupByRequest(col, [req]))
                replacements.append(rep)
        group_keys, raw_tables = grouper.aggregate(requests)
        raw_columns: list[Column] = []
        for i, table in enumerate(raw_tables):
            (column,) = table.columns()
            raw_columns.append(Column(column, name=f"tmp{i}"))
        mapping = dict(zip(replacements, raw_columns, strict=True))
        result_keys = [
            Column(grouped_key, name=key.name)
            for key, grouped_key in zip(keys, group_keys.columns(), strict=True)
        ]
        result_subs = DataFrame(raw_columns)
        results = [req.evaluate(result_subs, mapping=mapping) for req in agg_requests]
        broadcasted = broadcast(*result_keys, *results)
        # Handle order preservation of groups
        if maintain_order and not sorted:
            # The order we want
            want = plc.stream_compaction.stable_distinct(
                plc.Table([k.obj for k in keys]),
                list(range(group_keys.num_columns())),
                plc.stream_compaction.DuplicateKeepOption.KEEP_FIRST,
                plc.types.NullEquality.EQUAL,
                plc.types.NanEquality.ALL_EQUAL,
            )
            # The order we have
            have = plc.Table([key.obj for key in broadcasted[: len(keys)]])

            # We know an inner join is OK because by construction
            # want and have are permutations of each other.
            left_order, right_order = plc.join.inner_join(
                want, have, plc.types.NullEquality.EQUAL
            )
            # Now left_order is an arbitrary permutation of the ordering we
            # want, and right_order is a matching permutation of the ordering
            # we have. To get to the original ordering, we need
            # left_order == iota(nrows), with right_order permuted
            # appropriately. This can be obtained by sorting
            # right_order by left_order.
            (right_order,) = plc.sorting.sort_by_key(
                plc.Table([right_order]),
                plc.Table([left_order]),
                [plc.types.Order.ASCENDING],
                [plc.types.NullOrder.AFTER],
            ).columns()
            ordered_table = plc.copying.gather(
                plc.Table([col.obj for col in broadcasted]),
                right_order,
                plc.copying.OutOfBoundsPolicy.DONT_CHECK,
            )
            broadcasted = [
                Column(reordered, name=old.name)
                for reordered, old in zip(
                    ordered_table.columns(), broadcasted, strict=True
                )
            ]
        return DataFrame(broadcasted).slice(options.slice)


class ConditionalJoin(IR):
    """A conditional inner join of two dataframes on a predicate."""

    __slots__ = ("predicate", "options", "ast_predicate")
    _non_child = ("schema", "predicate", "options")
    predicate: expr.Expr
    options: tuple

    def __init__(
        self, schema: Schema, predicate: expr.Expr, options: tuple, left: IR, right: IR
    ) -> None:
        self.schema = schema
        self.predicate = predicate
        self.options = options
        self.children = (left, right)
        self.ast_predicate = to_ast(predicate)
        _, join_nulls, zlice, suffix, coalesce = self.options
        # Preconditions from polars
        assert not join_nulls
        assert not coalesce
        if self.ast_predicate is None:
            raise NotImplementedError(
                f"Conditional join with predicate {predicate}"
            )  # pragma: no cover; polars never delivers expressions we can't handle
        self._non_child_args = (self.ast_predicate, zlice, suffix)

    @classmethod
    def do_evaluate(
        cls,
        predicate: plc.expressions.Expression,
        zlice: tuple[int, int] | None,
        suffix: str,
        left: DataFrame,
        right: DataFrame,
    ) -> DataFrame:
        """Evaluate and return a dataframe."""
        lg, rg = plc.join.conditional_inner_join(left.table, right.table, predicate)
        left = DataFrame.from_table(
            plc.copying.gather(
                left.table, lg, plc.copying.OutOfBoundsPolicy.DONT_CHECK
            ),
            left.column_names,
        )
        right = DataFrame.from_table(
            plc.copying.gather(
                right.table, rg, plc.copying.OutOfBoundsPolicy.DONT_CHECK
            ),
            right.column_names,
        )
        right = right.rename_columns(
            {
                name: f"{name}{suffix}"
                for name in right.column_names
                if name in left.column_names_set
            }
        )
        result = left.with_columns(right.columns)
        return result.slice(zlice)


class Join(IR):
    """A join of two dataframes."""

    __slots__ = ("left_on", "right_on", "options")
    _non_child = ("schema", "left_on", "right_on", "options")
    left_on: tuple[expr.NamedExpr, ...]
    """List of expressions used as keys in the left frame."""
    right_on: tuple[expr.NamedExpr, ...]
    """List of expressions used as keys in the right frame."""
    options: tuple[
        Literal["inner", "left", "right", "full", "semi", "anti", "cross"],
        bool,
        tuple[int, int] | None,
        str,
        bool,
    ]
    """
    tuple of options:
    - how: join type
    - join_nulls: do nulls compare equal?
    - slice: optional slice to perform after joining.
    - suffix: string suffix for right columns if names match
    - coalesce: should key columns be coalesced (only makes sense for outer joins)
    """

    def __init__(
        self,
        schema: Schema,
        left_on: Sequence[expr.NamedExpr],
        right_on: Sequence[expr.NamedExpr],
        options: Any,
        left: IR,
        right: IR,
    ):
        self.schema = schema
        self.left_on = tuple(left_on)
        self.right_on = tuple(right_on)
        self.options = options
        self.children = (left, right)
        self._non_child_args = (self.left_on, self.right_on, self.options)
        if any(
            isinstance(e.value, expr.Literal)
            for e in itertools.chain(self.left_on, self.right_on)
        ):
            raise NotImplementedError("Join with literal as join key.")

    @staticmethod
    @cache
    def _joiners(
        how: Literal["inner", "left", "right", "full", "semi", "anti"],
    ) -> tuple[
        Callable, plc.copying.OutOfBoundsPolicy, plc.copying.OutOfBoundsPolicy | None
    ]:
        if how == "inner":
            return (
                plc.join.inner_join,
                plc.copying.OutOfBoundsPolicy.DONT_CHECK,
                plc.copying.OutOfBoundsPolicy.DONT_CHECK,
            )
        elif how == "left" or how == "right":
            return (
                plc.join.left_join,
                plc.copying.OutOfBoundsPolicy.DONT_CHECK,
                plc.copying.OutOfBoundsPolicy.NULLIFY,
            )
        elif how == "full":
            return (
                plc.join.full_join,
                plc.copying.OutOfBoundsPolicy.NULLIFY,
                plc.copying.OutOfBoundsPolicy.NULLIFY,
            )
        elif how == "semi":
            return (
                plc.join.left_semi_join,
                plc.copying.OutOfBoundsPolicy.DONT_CHECK,
                None,
            )
        elif how == "anti":
            return (
                plc.join.left_anti_join,
                plc.copying.OutOfBoundsPolicy.DONT_CHECK,
                None,
            )
        assert_never(how)

    @staticmethod
    def _reorder_maps(
        left_rows: int,
        lg: plc.Column,
        left_policy: plc.copying.OutOfBoundsPolicy,
        right_rows: int,
        rg: plc.Column,
        right_policy: plc.copying.OutOfBoundsPolicy,
    ) -> list[plc.Column]:
        """
        Reorder gather maps to satisfy polars join order restrictions.

        Parameters
        ----------
        left_rows
            Number of rows in left table
        lg
            Left gather map
        left_policy
            Nullify policy for left map
        right_rows
            Number of rows in right table
        rg
            Right gather map
        right_policy
            Nullify policy for right map

        Returns
        -------
        list of reordered left and right gather maps.

        Notes
        -----
        For a left join, the polars result preserves the order of the
        left keys, and is stable wrt the right keys. For all other
        joins, there is no order obligation.
        """
        dt = plc.interop.to_arrow(plc.types.SIZE_TYPE)
        init = plc.interop.from_arrow(pa.scalar(0, type=dt))
        step = plc.interop.from_arrow(pa.scalar(1, type=dt))
        left_order = plc.copying.gather(
            plc.Table([plc.filling.sequence(left_rows, init, step)]), lg, left_policy
        )
        right_order = plc.copying.gather(
            plc.Table([plc.filling.sequence(right_rows, init, step)]), rg, right_policy
        )
        return plc.sorting.stable_sort_by_key(
            plc.Table([lg, rg]),
            plc.Table([*left_order.columns(), *right_order.columns()]),
            [plc.types.Order.ASCENDING, plc.types.Order.ASCENDING],
            [plc.types.NullOrder.AFTER, plc.types.NullOrder.AFTER],
        ).columns()

    @classmethod
    def do_evaluate(
        cls,
        left_on_exprs: Sequence[expr.NamedExpr],
        right_on_exprs: Sequence[expr.NamedExpr],
        options: tuple[
            Literal["inner", "left", "right", "full", "semi", "anti", "cross"],
            bool,
            tuple[int, int] | None,
            str,
            bool,
        ],
        left: DataFrame,
        right: DataFrame,
    ) -> DataFrame:
        """Evaluate and return a dataframe."""
        how, join_nulls, zlice, suffix, coalesce = options
        if how == "cross":
            # Separate implementation, since cross_join returns the
            # result, not the gather maps
            columns = plc.join.cross_join(left.table, right.table).columns()
            left_cols = [
                Column(new, name=old.name).sorted_like(old)
                for new, old in zip(
                    columns[: left.num_columns], left.columns, strict=True
                )
            ]
            right_cols = [
                Column(
                    new,
                    name=name
                    if name not in left.column_names_set
                    else f"{name}{suffix}",
                )
                for new, name in zip(
                    columns[left.num_columns :], right.column_names, strict=True
                )
            ]
            return DataFrame([*left_cols, *right_cols]).slice(zlice)
        # TODO: Waiting on clarity based on https://github.com/pola-rs/polars/issues/17184
        left_on = DataFrame(broadcast(*(e.evaluate(left) for e in left_on_exprs)))
        right_on = DataFrame(broadcast(*(e.evaluate(right) for e in right_on_exprs)))
        null_equality = (
            plc.types.NullEquality.EQUAL
            if join_nulls
            else plc.types.NullEquality.UNEQUAL
        )
        join_fn, left_policy, right_policy = cls._joiners(how)
        if right_policy is None:
            # Semi join
            lg = join_fn(left_on.table, right_on.table, null_equality)
            table = plc.copying.gather(left.table, lg, left_policy)
            result = DataFrame.from_table(table, left.column_names)
        else:
            if how == "right":
                # Right join is a left join with the tables swapped
                left, right = right, left
                left_on, right_on = right_on, left_on
            lg, rg = join_fn(left_on.table, right_on.table, null_equality)
            if how == "left" or how == "right":
                # Order of left table is preserved
                lg, rg = cls._reorder_maps(
                    left.num_rows, lg, left_policy, right.num_rows, rg, right_policy
                )
            if coalesce and how == "inner":
                right = right.discard_columns(right_on.column_names_set)
            left = DataFrame.from_table(
                plc.copying.gather(left.table, lg, left_policy), left.column_names
            )
            right = DataFrame.from_table(
                plc.copying.gather(right.table, rg, right_policy), right.column_names
            )
            if coalesce and how != "inner":
                left = left.with_columns(
                    (
                        Column(
                            plc.replace.replace_nulls(left_col.obj, right_col.obj),
                            name=left_col.name,
                        )
                        for left_col, right_col in zip(
                            left.select_columns(left_on.column_names_set),
                            right.select_columns(right_on.column_names_set),
                            strict=True,
                        )
                    ),
                    replace_only=True,
                )
                right = right.discard_columns(right_on.column_names_set)
            if how == "right":
                # Undo the swap for right join before gluing together.
                left, right = right, left
            right = right.rename_columns(
                {
                    name: f"{name}{suffix}"
                    for name in right.column_names
                    if name in left.column_names_set
                }
            )
            result = left.with_columns(right.columns)
        return result.slice(zlice)


class HStack(IR):
    """Add new columns to a dataframe."""

    __slots__ = ("columns", "should_broadcast")
    _non_child = ("schema", "columns", "should_broadcast")
    should_broadcast: bool
    """Should the resulting evaluated columns be broadcast to the same length."""

    def __init__(
        self,
        schema: Schema,
        columns: Sequence[expr.NamedExpr],
        should_broadcast: bool,  # noqa: FBT001
        df: IR,
    ):
        self.schema = schema
        self.columns = tuple(columns)
        self.should_broadcast = should_broadcast
        self._non_child_args = (self.columns, self.should_broadcast)
        self.children = (df,)

    @classmethod
    def do_evaluate(
        cls,
        exprs: Sequence[expr.NamedExpr],
        should_broadcast: bool,  # noqa: FBT001
        df: DataFrame,
    ) -> DataFrame:
        """Evaluate and return a dataframe."""
        columns = [c.evaluate(df) for c in exprs]
        if should_broadcast:
            columns = broadcast(*columns, target_length=df.num_rows)
        else:
            # Polars ensures this is true, but let's make sure nothing
            # went wrong. In this case, the parent node is a
            # guaranteed to be a Select which will take care of making
            # sure that everything is the same length. The result
            # table that might have mismatching column lengths will
            # never be turned into a pylibcudf Table with all columns
            # by the Select, which is why this is safe.
            assert all(e.name.startswith("__POLARS_CSER_0x") for e in exprs)
        return df.with_columns(columns)


class Distinct(IR):
    """Produce a new dataframe with distinct rows."""

    __slots__ = ("keep", "subset", "zlice", "stable")
    _non_child = ("schema", "keep", "subset", "zlice", "stable")
    keep: plc.stream_compaction.DuplicateKeepOption
    """Which distinct value to keep."""
    subset: frozenset[str] | None
    """Which columns should be used to define distinctness. If None,
    then all columns are used."""
    zlice: tuple[int, int] | None
    """Optional slice to apply to the result."""
    stable: bool
    """Should the result maintain ordering."""

    def __init__(
        self,
        schema: Schema,
        keep: plc.stream_compaction.DuplicateKeepOption,
        subset: frozenset[str] | None,
        zlice: tuple[int, int] | None,
        stable: bool,  # noqa: FBT001
        df: IR,
    ):
        self.schema = schema
        self.keep = keep
        self.subset = subset
        self.zlice = zlice
        self.stable = stable
        self._non_child_args = (keep, subset, zlice, stable)
        self.children = (df,)

    _KEEP_MAP: ClassVar[dict[str, plc.stream_compaction.DuplicateKeepOption]] = {
        "first": plc.stream_compaction.DuplicateKeepOption.KEEP_FIRST,
        "last": plc.stream_compaction.DuplicateKeepOption.KEEP_LAST,
        "none": plc.stream_compaction.DuplicateKeepOption.KEEP_NONE,
        "any": plc.stream_compaction.DuplicateKeepOption.KEEP_ANY,
    }

    @classmethod
    def do_evaluate(
        cls,
        keep: plc.stream_compaction.DuplicateKeepOption,
        subset: frozenset[str] | None,
        zlice: tuple[int, int] | None,
        stable: bool,  # noqa: FBT001
        df: DataFrame,
    ):
        """Evaluate and return a dataframe."""
        if subset is None:
            indices = list(range(df.num_columns))
            keys_sorted = all(c.is_sorted for c in df.column_map.values())
        else:
            indices = [i for i, k in enumerate(df.column_names) if k in subset]
            keys_sorted = all(df.column_map[name].is_sorted for name in subset)
        if keys_sorted:
            table = plc.stream_compaction.unique(
                df.table,
                indices,
                keep,
                plc.types.NullEquality.EQUAL,
            )
        else:
            distinct = (
                plc.stream_compaction.stable_distinct
                if stable
                else plc.stream_compaction.distinct
            )
            table = distinct(
                df.table,
                indices,
                keep,
                plc.types.NullEquality.EQUAL,
                plc.types.NanEquality.ALL_EQUAL,
            )
        # TODO: Is this sortedness setting correct
        result = DataFrame(
            [
                Column(new, name=old.name).sorted_like(old)
                for new, old in zip(table.columns(), df.columns, strict=True)
            ]
        )
        if keys_sorted or stable:
            result = result.sorted_like(df)
        return result.slice(zlice)


class Sort(IR):
    """Sort a dataframe."""

    __slots__ = ("by", "order", "null_order", "stable", "zlice")
    _non_child = ("schema", "by", "order", "null_order", "stable", "zlice")
    by: tuple[expr.NamedExpr, ...]
    """Sort keys."""
    order: tuple[plc.types.Order, ...]
    """Sort order for each sort key."""
    null_order: tuple[plc.types.NullOrder, ...]
    """Null sorting location for each sort key."""
    stable: bool
    """Should the sort be stable?"""
    zlice: tuple[int, int] | None
    """Optional slice to apply to the result."""

    def __init__(
        self,
        schema: Schema,
        by: Sequence[expr.NamedExpr],
        order: Sequence[plc.types.Order],
        null_order: Sequence[plc.types.NullOrder],
        stable: bool,  # noqa: FBT001
        zlice: tuple[int, int] | None,
        df: IR,
    ):
        self.schema = schema
        self.by = tuple(by)
        self.order = tuple(order)
        self.null_order = tuple(null_order)
        self.stable = stable
        self.zlice = zlice
        self._non_child_args = (
            self.by,
            self.order,
            self.null_order,
            self.stable,
            self.zlice,
        )
        self.children = (df,)

    @classmethod
    def do_evaluate(
        cls,
        by: Sequence[expr.NamedExpr],
        order: Sequence[plc.types.Order],
        null_order: Sequence[plc.types.NullOrder],
        stable: bool,  # noqa: FBT001
        zlice: tuple[int, int] | None,
        df: DataFrame,
    ) -> DataFrame:
        """Evaluate and return a dataframe."""
        sort_keys = broadcast(*(k.evaluate(df) for k in by), target_length=df.num_rows)
        # TODO: More robust identification here.
        keys_in_result = {
            k.name: i
            for i, k in enumerate(sort_keys)
            if k.name in df.column_map and k.obj is df.column_map[k.name].obj
        }
        do_sort = plc.sorting.stable_sort_by_key if stable else plc.sorting.sort_by_key
        table = do_sort(
            df.table,
            plc.Table([k.obj for k in sort_keys]),
            list(order),
            list(null_order),
        )
        columns: list[Column] = []
        for name, c in zip(df.column_map, table.columns(), strict=True):
            column = Column(c, name=name)
            # If a sort key is in the result table, set the sortedness property
            if name in keys_in_result:
                i = keys_in_result[name]
                column = column.set_sorted(
                    is_sorted=plc.types.Sorted.YES,
                    order=order[i],
                    null_order=null_order[i],
                )
            columns.append(column)
        return DataFrame(columns).slice(zlice)


class Slice(IR):
    """Slice a dataframe."""

    __slots__ = ("offset", "length")
    _non_child = ("schema", "offset", "length")
    offset: int
    """Start of the slice."""
    length: int
    """Length of the slice."""

    def __init__(self, schema: Schema, offset: int, length: int, df: IR):
        self.schema = schema
        self.offset = offset
        self.length = length
        self._non_child_args = (offset, length)
        self.children = (df,)

    @classmethod
    def do_evaluate(cls, offset: int, length: int, df: DataFrame) -> DataFrame:
        """Evaluate and return a dataframe."""
        return df.slice((offset, length))


class Filter(IR):
    """Filter a dataframe with a boolean mask."""

    __slots__ = ("mask",)
    _non_child = ("schema", "mask")
    mask: expr.NamedExpr
    """Expression to produce the filter mask."""

    def __init__(self, schema: Schema, mask: expr.NamedExpr, df: IR):
        self.schema = schema
        self.mask = mask
        self._non_child_args = (mask,)
        self.children = (df,)

    @classmethod
    def do_evaluate(cls, mask_expr: expr.NamedExpr, df: DataFrame) -> DataFrame:
        """Evaluate and return a dataframe."""
        (mask,) = broadcast(mask_expr.evaluate(df), target_length=df.num_rows)
        return df.filter(mask)


class Projection(IR):
    """Select a subset of columns from a dataframe."""

    __slots__ = ()
    _non_child = ("schema",)

    def __init__(self, schema: Schema, df: IR):
        self.schema = schema
        self._non_child_args = (schema,)
        self.children = (df,)

    @classmethod
    def do_evaluate(cls, schema: Schema, df: DataFrame) -> DataFrame:
        """Evaluate and return a dataframe."""
        # This can reorder things.
        columns = broadcast(
            *(df.column_map[name] for name in schema), target_length=df.num_rows
        )
        return DataFrame(columns)


class MapFunction(IR):
    """Apply some function to a dataframe."""

    __slots__ = ("name", "options")
    _non_child = ("schema", "name", "options")
    name: str
    """Name of the function to apply"""
    options: Any
    """Arbitrary name-specific options"""

    _NAMES: ClassVar[frozenset[str]] = frozenset(
        [
            "rechunk",
            # libcudf merge is not stable wrt order of inputs, since
            # it uses a priority queue to manage the tables it produces.
            # See: https://github.com/rapidsai/cudf/issues/16010
            # "merge_sorted",
            "rename",
            "explode",
            "unpivot",
        ]
    )

    def __init__(self, schema: Schema, name: str, options: Any, df: IR):
        self.schema = schema
        self.name = name
        self.options = options
        self.children = (df,)
        if self.name not in MapFunction._NAMES:
            raise NotImplementedError(f"Unhandled map function {self.name}")
        if self.name == "explode":
            (to_explode,) = self.options
            if len(to_explode) > 1:
                # TODO: straightforward, but need to error check
                # polars requires that all to-explode columns have the
                # same sub-shapes
                raise NotImplementedError("Explode with more than one column")
        elif self.name == "rename":
            old, new, _ = self.options
            # TODO: perhaps polars should validate renaming in the IR?
            if len(new) != len(set(new)) or (
                set(new) & (set(df.schema.keys()) - set(old))
            ):
                raise NotImplementedError("Duplicate new names in rename.")
        elif self.name == "unpivot":
            indices, pivotees, variable_name, value_name = self.options
            value_name = "value" if value_name is None else value_name
            variable_name = "variable" if variable_name is None else variable_name
            if len(pivotees) == 0:
                index = frozenset(indices)
                pivotees = [name for name in df.schema if name not in index]
            if not all(
                dtypes.can_cast(df.schema[p], self.schema[value_name]) for p in pivotees
            ):
                raise NotImplementedError(
                    "Unpivot cannot cast all input columns to "
                    f"{self.schema[value_name].id()}"
                )  # pragma: no cover
            self.options = (
                tuple(indices),
                tuple(pivotees),
                variable_name,
                value_name,
            )
        self._non_child_args = (schema, name, self.options)

    def get_hashable(self) -> Hashable:  # pragma: no cover; Needed by experimental
        """Hashable representation of the node."""
        schema_hash = tuple(self.schema.items())
        return (type(self), schema_hash, self.name, str(self.options), *self.children)

    @classmethod
<<<<<<< HEAD
    def do_evaluate(
        cls, config: GPUEngine, schema: Schema, name: str, options: Any, df: DataFrame
    ) -> DataFrame:
=======
    def do_evaluate(cls, name: str, options: Any, df: DataFrame) -> DataFrame:
>>>>>>> f87f017c
        """Evaluate and return a dataframe."""
        if name == "rechunk":
            # No-op in our data model
            # Don't think this appears in a plan tree from python
            return df  # pragma: no cover
        elif name == "rename":
            # final tag is "swapping" which is useful for the
            # optimiser (it blocks some pushdown operations)
            old, new, _ = options
            return df.rename_columns(dict(zip(old, new, strict=True)))
        elif name == "explode":
            ((to_explode,),) = options
            index = df.column_names.index(to_explode)
            subset = df.column_names_set - {to_explode}
            return DataFrame.from_table(
                plc.lists.explode_outer(df.table, index), df.column_names
            ).sorted_like(df, subset=subset)
        elif name == "unpivot":
            (
                indices,
                pivotees,
                variable_name,
                value_name,
            ) = options
            npiv = len(pivotees)
            index_columns = [
                Column(col, name=name)
                for col, name in zip(
                    plc.reshape.tile(df.select(indices).table, npiv).columns(),
                    indices,
                    strict=True,
                )
            ]
            (variable_column,) = plc.filling.repeat(
                plc.Table(
                    [
                        plc.interop.from_arrow(
                            pa.array(
                                pivotees,
                                type=plc.interop.to_arrow(schema[variable_name]),
                            ),
                        )
                    ]
                ),
                df.num_rows,
            ).columns()
            value_column = plc.concatenate.concatenate(
                [
                    df.column_map[pivotee].astype(schema[value_name]).obj
                    for pivotee in pivotees
                ]
            )
            return DataFrame(
                [
                    *index_columns,
                    Column(variable_column, name=variable_name),
                    Column(value_column, name=value_name),
                ]
            )
        else:
            raise AssertionError("Should never be reached")  # pragma: no cover


class Union(IR):
    """Concatenate dataframes vertically."""

    __slots__ = ("zlice",)
    _non_child = ("schema", "zlice")
    zlice: tuple[int, int] | None
    """Optional slice to apply to the result."""

    def __init__(self, schema: Schema, zlice: tuple[int, int] | None, *children: IR):
        self.schema = schema
        self.zlice = zlice
        self._non_child_args = (zlice,)
        self.children = children
        schema = self.children[0].schema
        if not all(s.schema == schema for s in self.children[1:]):
            raise NotImplementedError("Schema mismatch")

    @classmethod
    def do_evaluate(cls, zlice: tuple[int, int] | None, *dfs: DataFrame) -> DataFrame:
        """Evaluate and return a dataframe."""
        # TODO: only evaluate what we need if we have a slice?
        return DataFrame.from_table(
            plc.concatenate.concatenate([df.table for df in dfs]),
            dfs[0].column_names,
        ).slice(zlice)


class HConcat(IR):
    """Concatenate dataframes horizontally."""

    __slots__ = ()
    _non_child = ("schema",)

    def __init__(self, schema: Schema, *children: IR):
        self.schema = schema
        self._non_child_args = ()
        self.children = children

    @staticmethod
    def _extend_with_nulls(table: plc.Table, *, nrows: int) -> plc.Table:
        """
        Extend a table with nulls.

        Parameters
        ----------
        table
            Table to extend
        nrows
            Number of additional rows

        Returns
        -------
        New pylibcudf table.
        """
        return plc.concatenate.concatenate(
            [
                table,
                plc.Table(
                    [
                        plc.Column.all_null_like(column, nrows)
                        for column in table.columns()
                    ]
                ),
            ]
        )

    @classmethod
    def do_evaluate(cls, *dfs: DataFrame) -> DataFrame:
        """Evaluate and return a dataframe."""
        max_rows = max(df.num_rows for df in dfs)
        # Horizontal concatenation extends shorter tables with nulls
        return DataFrame(
            itertools.chain.from_iterable(
                df.columns
                for df in (
                    df
                    if df.num_rows == max_rows
                    else DataFrame.from_table(
                        cls._extend_with_nulls(df.table, nrows=max_rows - df.num_rows),
                        df.column_names,
                    )
                    for df in dfs
                )
            )
        )<|MERGE_RESOLUTION|>--- conflicted
+++ resolved
@@ -1634,13 +1634,9 @@
         return (type(self), schema_hash, self.name, str(self.options), *self.children)
 
     @classmethod
-<<<<<<< HEAD
     def do_evaluate(
-        cls, config: GPUEngine, schema: Schema, name: str, options: Any, df: DataFrame
+        cls, schema: Schema, name: str, options: Any, df: DataFrame
     ) -> DataFrame:
-=======
-    def do_evaluate(cls, name: str, options: Any, df: DataFrame) -> DataFrame:
->>>>>>> f87f017c
         """Evaluate and return a dataframe."""
         if name == "rechunk":
             # No-op in our data model
