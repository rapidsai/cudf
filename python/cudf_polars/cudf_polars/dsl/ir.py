# SPDX-FileCopyrightText: Copyright (c) 2024 NVIDIA CORPORATION & AFFILIATES.
# SPDX-License-Identifier: Apache-2.0
"""
DSL nodes for the LogicalPlan of polars.

An IR node is either a source, normal, or a sink. Respectively they
can be considered as functions:

- source: `IO () -> DataFrame`
- normal: `DataFrame -> DataFrame`
- sink: `DataFrame -> IO ()`
"""

from __future__ import annotations

import itertools
import json
from functools import cache
from pathlib import Path
from typing import TYPE_CHECKING, Any, ClassVar

import pyarrow as pa
from typing_extensions import assert_never

import polars as pl

import pylibcudf as plc

import cudf_polars.dsl.expr as expr
from cudf_polars.containers import Column, DataFrame
from cudf_polars.dsl.nodebase import Node
from cudf_polars.dsl.to_ast import to_parquet_filter
from cudf_polars.utils import dtypes

if TYPE_CHECKING:
    from collections.abc import Callable, Hashable, MutableMapping, Sequence
    from typing import Literal

    from polars import GPUEngine

    from cudf_polars.typing import Schema

PARQUET_DEFAULT_CHUNK_SIZE = 0
PARQUET_DEFAULT_PASS_LIMIT = 17179869184  # 16GiB

__all__ = [
    "IR",
    "PythonScan",
    "Scan",
    "Cache",
    "DataFrameScan",
    "Select",
    "GroupBy",
    "Join",
    "HStack",
    "Distinct",
    "Sort",
    "Slice",
    "Filter",
    "Projection",
    "MapFunction",
    "Union",
    "HConcat",
]


def broadcast(*columns: Column, target_length: int | None = None) -> list[Column]:
    """
    Broadcast a sequence of columns to a common length.

    Parameters
    ----------
    columns
        Columns to broadcast.
    target_length
        Optional length to broadcast to. If not provided, uses the
        non-unit length of existing columns.

    Returns
    -------
    List of broadcasted columns all of the same length.

    Raises
    ------
    RuntimeError
        If broadcasting is not possible.

    Notes
    -----
    In evaluation of a set of expressions, polars type-puns length-1
    columns with scalars. When we insert these into a DataFrame
    object, we need to ensure they are of equal length. This function
    takes some columns, some of which may be length-1 and ensures that
    all length-1 columns are broadcast to the length of the others.

    Broadcasting is only possible if the set of lengths of the input
    columns is a subset of ``{1, n}`` for some (fixed) ``n``. If
    ``target_length`` is provided and not all columns are length-1
    (i.e. ``n != 1``), then ``target_length`` must be equal to ``n``.
    """
    if len(columns) == 0:
        return []
    lengths: set[int] = {column.obj.size() for column in columns}
    if lengths == {1}:
        if target_length is None:
            return list(columns)
        nrows = target_length
    else:
        try:
            (nrows,) = lengths.difference([1])
        except ValueError as e:
            raise RuntimeError("Mismatching column lengths") from e
        if target_length is not None and nrows != target_length:
            raise RuntimeError(
                f"Cannot broadcast columns of length {nrows=} to {target_length=}"
            )
    return [
        column
        if column.obj.size() != 1
        else Column(
            plc.Column.from_scalar(column.obj_scalar, nrows),
            is_sorted=plc.types.Sorted.YES,
            order=plc.types.Order.ASCENDING,
            null_order=plc.types.NullOrder.BEFORE,
            name=column.name,
        )
        for column in columns
    ]


class IR(Node["IR"]):
    """Abstract plan node, representing an unevaluated dataframe."""

    __slots__ = ("schema", "_non_child_args")
    # This annotation is needed because of https://github.com/python/mypy/issues/17981
    _non_child: ClassVar[tuple[str, ...]] = ("schema",)
    # Concrete classes should set this up with the arguments that will
    # be passed to do_evaluate.
    _non_child_args: tuple[Any, ...]
    schema: Schema
    """Mapping from column names to their data types."""

    def get_hashable(self) -> Hashable:
        """
        Hashable representation of node, treating schema dictionary.

        Since the schema is a dictionary, even though it is morally
        immutable, it is not hashable. We therefore convert it to
        tuples for hashing purposes.
        """
        # Schema is the first constructor argument
        args = self._ctor_arguments(self.children)[1:]
        schema_hash = tuple(self.schema.items())
        return (type(self), schema_hash, args)

<<<<<<< HEAD
    def evaluate(
        self, *, cache: MutableMapping[int, DataFrame], config: GPUEngine
    ) -> DataFrame:
=======
    # Hacky to avoid type-checking issues, just advertise the
    # signature. Both mypy and pyright complain if we have an abstract
    # method that takes arbitrary *args, but the subclasses have
    # tighter signatures. This complaint is correct because the
    # subclass is not Liskov-substitutable for the superclass.
    # However, we know do_evaluate will only be called with the
    # correct arguments by "construction".
    do_evaluate: Callable[..., DataFrame]
    """
    Evaluate the node (given its evaluated children), and return a dataframe.

    Parameters
    ----------
    args
        Non child arguments followed by any evaluated dataframe inputs.

    Returns
    -------
    DataFrame (on device) representing the evaluation of this plan
    node.

    Raises
    ------
    NotImplementedError
        If evaluation fails. Ideally this should not occur, since the
        translation phase should fail earlier.
    """

    def evaluate(self, *, cache: MutableMapping[int, DataFrame]) -> DataFrame:
>>>>>>> ac5b3ed1
        """
        Evaluate the node (recursively) and return a dataframe.

        Parameters
        ----------
        cache
            Mapping from cached node ids to constructed DataFrames.
            Used to implement evaluation of the `Cache` node.
        config
            GPU engine configuration.

        Notes
        -----
        Prefer not to override this method. Instead implement
        :meth:`do_evaluate` which doesn't encode a recursion scheme
        and just assumes already evaluated inputs.

        Returns
        -------
        DataFrame (on device) representing the evaluation of this plan
        node (and its children).

        Raises
        ------
        NotImplementedError
            If evaluation fails. Ideally this should not occur, since the
            translation phase should fail earlier.
        """
        return self.do_evaluate(
            *self._non_child_args,
            *(child.evaluate(cache=cache) for child in self.children),
        )


class PythonScan(IR):
    """Representation of input from a python function."""

    __slots__ = ("options", "predicate")
    _non_child = ("schema", "options", "predicate")
    options: Any
    """Arbitrary options."""
    predicate: expr.NamedExpr | None
    """Filter to apply to the constructed dataframe before returning it."""

    def __init__(self, schema: Schema, options: Any, predicate: expr.NamedExpr | None):
        self.schema = schema
        self.options = options
        self.predicate = predicate
        self._non_child_args = (schema, options, predicate)
        self.children = ()
        raise NotImplementedError("PythonScan not implemented")


class Scan(IR):
    """Input from files."""

    __slots__ = (
        "typ",
        "reader_options",
        "cloud_options",
        "paths",
        "with_columns",
        "skip_rows",
        "n_rows",
        "row_index",
        "predicate",
    )
    _non_child = (
        "schema",
        "typ",
        "reader_options",
        "cloud_options",
        "paths",
        "with_columns",
        "skip_rows",
        "n_rows",
        "row_index",
        "predicate",
    )
    typ: str
    """What type of file are we reading? Parquet, CSV, etc..."""
    reader_options: dict[str, Any]
    """Reader-specific options, as dictionary."""
    cloud_options: dict[str, Any] | None
    """Cloud-related authentication options, currently ignored."""
    paths: list[str]
    """List of paths to read from."""
    with_columns: list[str] | None
    """Projected columns to return."""
    skip_rows: int
    """Rows to skip at the start when reading."""
    n_rows: int
    """Number of rows to read after skipping."""
    row_index: tuple[str, int] | None
    """If not None add an integer index column of the given name."""
    predicate: expr.NamedExpr | None
    """Mask to apply to the read dataframe."""

    def __init__(
        self,
        schema: Schema,
        typ: str,
        reader_options: dict[str, Any],
        cloud_options: dict[str, Any] | None,
        paths: list[str],
        with_columns: list[str] | None,
        skip_rows: int,
        n_rows: int,
        row_index: tuple[str, int] | None,
        predicate: expr.NamedExpr | None,
    ):
        self.schema = schema
        self.typ = typ
        self.reader_options = reader_options
        self.cloud_options = cloud_options
        self.paths = paths
        self.with_columns = with_columns
        self.skip_rows = skip_rows
        self.n_rows = n_rows
        self.row_index = row_index
        self.predicate = predicate
        self._non_child_args = (
            schema,
            typ,
            reader_options,
            paths,
            with_columns,
            skip_rows,
            n_rows,
            row_index,
            predicate,
        )
        self.children = ()
        if self.typ not in ("csv", "parquet", "ndjson"):  # pragma: no cover
            # This line is unhittable ATM since IPC/Anonymous scan raise
            # on the polars side
            raise NotImplementedError(f"Unhandled scan type: {self.typ}")
        if self.typ == "ndjson" and (self.n_rows != -1 or self.skip_rows != 0):
            raise NotImplementedError("row limit in scan for json reader")
        if self.skip_rows < 0:
            # TODO: polars has this implemented for parquet,
            # maybe we can do this too?
            raise NotImplementedError("slice pushdown for negative slices")
        if self.typ == "csv" and self.skip_rows != 0:  # pragma: no cover
            # This comes from slice pushdown, but that
            # optimization doesn't happen right now
            raise NotImplementedError("skipping rows in CSV reader")
        if self.cloud_options is not None and any(
            self.cloud_options.get(k) is not None for k in ("aws", "azure", "gcp")
        ):
            raise NotImplementedError(
                "Read from cloud storage"
            )  # pragma: no cover; no test yet
        if any(p.startswith("https://") for p in self.paths):
            raise NotImplementedError("Read from https")
        if self.typ == "csv":
            if self.reader_options["skip_rows_after_header"] != 0:
                raise NotImplementedError("Skipping rows after header in CSV reader")
            parse_options = self.reader_options["parse_options"]
            if (
                null_values := parse_options["null_values"]
            ) is not None and "Named" in null_values:
                raise NotImplementedError(
                    "Per column null value specification not supported for CSV reader"
                )
            if (
                comment := parse_options["comment_prefix"]
            ) is not None and "Multi" in comment:
                raise NotImplementedError(
                    "Multi-character comment prefix not supported for CSV reader"
                )
            if not self.reader_options["has_header"]:
                # Need to do some file introspection to get the number
                # of columns so that column projection works right.
                raise NotImplementedError("Reading CSV without header")
        elif self.typ == "ndjson":
            # TODO: consider handling the low memory option here
            # (maybe use chunked JSON reader)
            if self.reader_options["ignore_errors"]:
                raise NotImplementedError(
                    "ignore_errors is not supported in the JSON reader"
                )
        elif (
            self.typ == "parquet"
            and self.row_index is not None
            and self.with_columns is not None
            and len(self.with_columns) == 0
        ):
            raise NotImplementedError(
                "Reading only parquet metadata to produce row index."
            )

    def get_hashable(self) -> Hashable:
        """
        Hashable representation of the node.

        The options dictionaries are serialised for hashing purposes
        as json strings.
        """
        schema_hash = tuple(self.schema.items())
        return (
            type(self),
            schema_hash,
            self.typ,
            json.dumps(self.reader_options),
            json.dumps(self.cloud_options),
            tuple(self.paths),
            tuple(self.with_columns) if self.with_columns is not None else None,
            self.skip_rows,
            self.n_rows,
            self.row_index,
            self.predicate,
        )

<<<<<<< HEAD
    def evaluate(
        self, *, cache: MutableMapping[int, DataFrame], config: GPUEngine
    ) -> DataFrame:
=======
    @classmethod
    def do_evaluate(
        cls,
        schema: Schema,
        typ: str,
        reader_options: dict[str, Any],
        paths: list[str],
        with_columns: list[str] | None,
        skip_rows: int,
        n_rows: int,
        row_index: tuple[str, int] | None,
        predicate: expr.NamedExpr | None,
    ):
>>>>>>> ac5b3ed1
        """Evaluate and return a dataframe."""
        if typ == "csv":
            parse_options = reader_options["parse_options"]
            sep = chr(parse_options["separator"])
            quote = chr(parse_options["quote_char"])
            eol = chr(parse_options["eol_char"])
            if reader_options["schema"] is not None:
                # Reader schema provides names
                column_names = list(reader_options["schema"]["fields"].keys())
            else:
                # file provides column names
                column_names = None
            usecols = with_columns
            # TODO: support has_header=False
            header = 0

            # polars defaults to no null recognition
            null_values = [""]
            if parse_options["null_values"] is not None:
                ((typ, nulls),) = parse_options["null_values"].items()
                if typ == "AllColumnsSingle":
                    # Single value
                    null_values.append(nulls)
                else:
                    # List of values
                    null_values.extend(nulls)
            if parse_options["comment_prefix"] is not None:
                comment = chr(parse_options["comment_prefix"]["Single"])
            else:
                comment = None
            decimal = "," if parse_options["decimal_comma"] else "."

            # polars skips blank lines at the beginning of the file
            pieces = []
            read_partial = n_rows != -1
            for p in paths:
                skiprows = reader_options["skip_rows"]
                path = Path(p)
                with path.open() as f:
                    while f.readline() == "\n":
                        skiprows += 1
                tbl_w_meta = plc.io.csv.read_csv(
                    plc.io.SourceInfo([path]),
                    delimiter=sep,
                    quotechar=quote,
                    lineterminator=eol,
                    col_names=column_names,
                    header=header,
                    usecols=usecols,
                    na_filter=True,
                    na_values=null_values,
                    keep_default_na=False,
                    skiprows=skiprows,
                    comment=comment,
                    decimal=decimal,
                    dtypes=schema,
                    nrows=n_rows,
                )
                pieces.append(tbl_w_meta)
                if read_partial:
                    n_rows -= tbl_w_meta.tbl.num_rows()
                    if n_rows <= 0:
                        break
            tables, colnames = zip(
                *(
                    (piece.tbl, piece.column_names(include_children=False))
                    for piece in pieces
                ),
                strict=True,
            )
            df = DataFrame.from_table(
                plc.concatenate.concatenate(list(tables)),
                colnames[0],
            )
<<<<<<< HEAD
        elif self.typ == "parquet":
            parquet_options = config.config.get("parquet_options", {})
            if parquet_options.get("chunked", False):
                reader = plc.io.parquet.ChunkedParquetReader(
                    plc.io.SourceInfo(self.paths),
                    columns=with_columns,
                    nrows=n_rows,
                    skip_rows=self.skip_rows,
                    chunk_read_limit=parquet_options.get(
                        "chunk_read_limit", PARQUET_DEFAULT_CHUNK_SIZE
                    ),
                    pass_read_limit=parquet_options.get(
                        "pass_read_limit", PARQUET_DEFAULT_PASS_LIMIT
                    ),
                )

                chunks = []  # type: ignore
                chk = reader.read_chunk()
                tbl = chk.tbl
                chunks.append(tbl)
                names = chk.column_names()
                while reader.has_next():
                    chunks.append(reader.read_chunk().tbl)

                chunks = plc.concatenate.concatenate(chunks)
                df = DataFrame.from_table(
                    chunks,
                    names=names,
                )
            else:
                filters = None
                if self.predicate is not None and self.row_index is None:
                    # Can't apply filters during read if we have a row index.
                    filters = to_parquet_filter(self.predicate.value)
                tbl_w_meta = plc.io.parquet.read_parquet(
                    plc.io.SourceInfo(self.paths),
                    columns=with_columns,
                    filters=filters,
                    nrows=n_rows,
                    skip_rows=self.skip_rows,
                )
                df = DataFrame.from_table(
                    tbl_w_meta.tbl,
                    # TODO: consider nested column names?
                    tbl_w_meta.column_names(include_children=False),
                )
                if filters is not None:
                    # Mask must have been applied.
                    return df
        elif self.typ == "ndjson":
=======
        elif typ == "parquet":
            filters = None
            if predicate is not None and row_index is None:
                # Can't apply filters during read if we have a row index.
                filters = to_parquet_filter(predicate.value)
            tbl_w_meta = plc.io.parquet.read_parquet(
                plc.io.SourceInfo(paths),
                columns=with_columns,
                filters=filters,
                nrows=n_rows,
                skip_rows=skip_rows,
            )
            df = DataFrame.from_table(
                tbl_w_meta.tbl,
                # TODO: consider nested column names?
                tbl_w_meta.column_names(include_children=False),
            )
            if filters is not None:
                # Mask must have been applied.
                return df
        elif typ == "ndjson":
>>>>>>> ac5b3ed1
            json_schema: list[tuple[str, str, list]] = [
                (name, typ, []) for name, typ in schema.items()
            ]
            plc_tbl_w_meta = plc.io.json.read_json(
                plc.io.SourceInfo(paths),
                lines=True,
                dtypes=json_schema,
                prune_columns=True,
            )
            # TODO: I don't think cudf-polars supports nested types in general right now
            # (but when it does, we should pass child column names from nested columns in)
            df = DataFrame.from_table(
                plc_tbl_w_meta.tbl, plc_tbl_w_meta.column_names(include_children=False)
            )
            col_order = list(schema.keys())
            if row_index is not None:
                col_order.remove(row_index[0])
            df = df.select(col_order)
        else:
            raise NotImplementedError(
                f"Unhandled scan type: {typ}"
            )  # pragma: no cover; post init trips first
        if row_index is not None:
            name, offset = row_index
            dtype = schema[name]
            step = plc.interop.from_arrow(
                pa.scalar(1, type=plc.interop.to_arrow(dtype))
            )
            init = plc.interop.from_arrow(
                pa.scalar(offset, type=plc.interop.to_arrow(dtype))
            )
            index = Column(
                plc.filling.sequence(df.num_rows, init, step),
                is_sorted=plc.types.Sorted.YES,
                order=plc.types.Order.ASCENDING,
                null_order=plc.types.NullOrder.AFTER,
                name=name,
            )
            df = DataFrame([index, *df.columns])
        assert all(c.obj.type() == schema[name] for name, c in df.column_map.items())
        if predicate is None:
            return df
        else:
            (mask,) = broadcast(predicate.evaluate(df), target_length=df.num_rows)
            return df.filter(mask)


class Cache(IR):
    """
    Return a cached plan node.

    Used for CSE at the plan level.
    """

    __slots__ = ("key",)
    _non_child = ("schema", "key")
    key: int
    """The cache key."""

    def __init__(self, schema: Schema, key: int, value: IR):
        self.schema = schema
        self.key = key
        self.children = (value,)
        self._non_child_args = (key,)

    @classmethod
    def do_evaluate(
        cls, key: int, df: DataFrame
    ) -> DataFrame:  # pragma: no cover; basic evaluation never calls this
        """Evaluate and return a dataframe."""
        # Our value has already been computed for us, so let's just
        # return it.
        return df

    def evaluate(
        self, *, cache: MutableMapping[int, DataFrame], config: GPUEngine
    ) -> DataFrame:
        """Evaluate and return a dataframe."""
        # We must override the recursion scheme because we don't want
        # to recurse if we're in the cache.
        try:
            return cache[self.key]
        except KeyError:
            (value,) = self.children
            return cache.setdefault(
                self.key, value.evaluate(cache=cache, config=config)
            )


class DataFrameScan(IR):
    """
    Input from an existing polars DataFrame.

    This typically arises from ``q.collect().lazy()``
    """

    __slots__ = ("df", "projection", "predicate")
    _non_child = ("schema", "df", "projection", "predicate")
    df: Any
    """Polars LazyFrame object."""
    projection: tuple[str, ...] | None
    """List of columns to project out."""
    predicate: expr.NamedExpr | None
    """Mask to apply."""

    def __init__(
        self,
        schema: Schema,
        df: Any,
        projection: Sequence[str] | None,
        predicate: expr.NamedExpr | None,
    ):
        self.schema = schema
        self.df = df
        self.projection = tuple(projection) if projection is not None else None
        self.predicate = predicate
        self._non_child_args = (schema, df, self.projection, predicate)
        self.children = ()

    def get_hashable(self) -> Hashable:
        """
        Hashable representation of the node.

        The (heavy) dataframe object is hashed as its id, so this is
        not stable across runs, or repeat instances of the same equal dataframes.
        """
        schema_hash = tuple(self.schema.items())
        return (type(self), schema_hash, id(self.df), self.projection, self.predicate)

<<<<<<< HEAD
    def evaluate(
        self, *, cache: MutableMapping[int, DataFrame], config: GPUEngine
=======
    @classmethod
    def do_evaluate(
        cls,
        schema: Schema,
        df: Any,
        projection: tuple[str, ...] | None,
        predicate: expr.NamedExpr | None,
>>>>>>> ac5b3ed1
    ) -> DataFrame:
        """Evaluate and return a dataframe."""
        pdf = pl.DataFrame._from_pydf(df)
        if projection is not None:
            pdf = pdf.select(projection)
        df = DataFrame.from_polars(pdf)
        assert all(
            c.obj.type() == dtype
            for c, dtype in zip(df.columns, schema.values(), strict=True)
        )
        if predicate is not None:
            (mask,) = broadcast(predicate.evaluate(df), target_length=df.num_rows)
            return df.filter(mask)
        else:
            return df


class Select(IR):
    """Produce a new dataframe selecting given expressions from an input."""

    __slots__ = ("exprs", "should_broadcast")
    _non_child = ("schema", "exprs", "should_broadcast")
    exprs: tuple[expr.NamedExpr, ...]
    """List of expressions to evaluate to form the new dataframe."""
    should_broadcast: bool
    """Should columns be broadcast?"""

    def __init__(
        self,
        schema: Schema,
        exprs: Sequence[expr.NamedExpr],
        should_broadcast: bool,  # noqa: FBT001
        df: IR,
    ):
        self.schema = schema
        self.exprs = tuple(exprs)
        self.should_broadcast = should_broadcast
        self.children = (df,)
        self._non_child_args = (self.exprs, should_broadcast)

<<<<<<< HEAD
    def evaluate(
        self, *, cache: MutableMapping[int, DataFrame], config: GPUEngine
    ) -> DataFrame:
        """Evaluate and return a dataframe."""
        (child,) = self.children
        df = child.evaluate(cache=cache, config=config)
=======
    @classmethod
    def do_evaluate(
        cls,
        exprs: tuple[expr.NamedExpr, ...],
        should_broadcast: bool,  # noqa: FBT001
        df: DataFrame,
    ) -> DataFrame:
        """Evaluate and return a dataframe."""
>>>>>>> ac5b3ed1
        # Handle any broadcasting
        columns = [e.evaluate(df) for e in exprs]
        if should_broadcast:
            columns = broadcast(*columns)
        return DataFrame(columns)


class Reduce(IR):
    """
    Produce a new dataframe selecting given expressions from an input.

    This is a special case of :class:`Select` where all outputs are a single row.
    """

    __slots__ = ("exprs",)
    _non_child = ("schema", "exprs")
    exprs: tuple[expr.NamedExpr, ...]
    """List of expressions to evaluate to form the new dataframe."""

    def __init__(
        self, schema: Schema, exprs: Sequence[expr.NamedExpr], df: IR
    ):  # pragma: no cover; polars doesn't emit this node yet
        self.schema = schema
        self.exprs = tuple(exprs)
        self.children = (df,)
        self._non_child_args = (self.exprs,)

<<<<<<< HEAD
    def evaluate(
        self, *, cache: MutableMapping[int, DataFrame], config: GPUEngine
    ) -> DataFrame:  # pragma: no cover; polars doesn't emit this node yet
        """Evaluate and return a dataframe."""
        (child,) = self.children
        df = child.evaluate(cache=cache, config=config)
        columns = broadcast(*(e.evaluate(df) for e in self.exprs))
=======
    @classmethod
    def do_evaluate(
        cls, exprs: tuple[expr.NamedExpr, ...], df: DataFrame
    ) -> DataFrame:  # pragma: no cover; not exposed by polars yet
        """Evaluate and return a dataframe."""
        columns = broadcast(*(e.evaluate(df) for e in exprs))
>>>>>>> ac5b3ed1
        assert all(column.obj.size() == 1 for column in columns)
        return DataFrame(columns)


class GroupBy(IR):
    """Perform a groupby."""

    __slots__ = (
        "agg_requests",
        "keys",
        "maintain_order",
        "options",
        "agg_infos",
    )
    _non_child = ("schema", "keys", "agg_requests", "maintain_order", "options")
    keys: tuple[expr.NamedExpr, ...]
    """Grouping keys."""
    agg_requests: tuple[expr.NamedExpr, ...]
    """Aggregation expressions."""
    maintain_order: bool
    """Preserve order in groupby."""
    options: Any
    """Arbitrary options."""

    def __init__(
        self,
        schema: Schema,
        keys: Sequence[expr.NamedExpr],
        agg_requests: Sequence[expr.NamedExpr],
        maintain_order: bool,  # noqa: FBT001
        options: Any,
        df: IR,
    ):
        self.schema = schema
        self.keys = tuple(keys)
        self.agg_requests = tuple(agg_requests)
        self.maintain_order = maintain_order
        self.options = options
        self.children = (df,)
        if self.options.rolling:
            raise NotImplementedError(
                "rolling window/groupby"
            )  # pragma: no cover; rollingwindow constructor has already raised
        if self.options.dynamic:
            raise NotImplementedError("dynamic group by")
        if any(GroupBy.check_agg(a.value) > 1 for a in self.agg_requests):
            raise NotImplementedError("Nested aggregations in groupby")
        self.agg_infos = [req.collect_agg(depth=0) for req in self.agg_requests]
        self._non_child_args = (
            self.keys,
            self.agg_requests,
            maintain_order,
            options,
            self.agg_infos,
        )

    @staticmethod
    def check_agg(agg: expr.Expr) -> int:
        """
        Determine if we can handle an aggregation expression.

        Parameters
        ----------
        agg
            Expression to check

        Returns
        -------
        depth of nesting

        Raises
        ------
        NotImplementedError
            For unsupported expression nodes.
        """
        if isinstance(agg, (expr.BinOp, expr.Cast, expr.UnaryFunction)):
            return max(GroupBy.check_agg(child) for child in agg.children)
        elif isinstance(agg, expr.Agg):
            return 1 + max(GroupBy.check_agg(child) for child in agg.children)
        elif isinstance(agg, (expr.Len, expr.Col, expr.Literal, expr.LiteralColumn)):
            return 0
        else:
            raise NotImplementedError(f"No handler for {agg=}")

<<<<<<< HEAD
    def evaluate(
        self, *, cache: MutableMapping[int, DataFrame], config: GPUEngine
    ) -> DataFrame:
        """Evaluate and return a dataframe."""
        (child,) = self.children
        df = child.evaluate(cache=cache, config=config)
        keys = broadcast(
            *(k.evaluate(df) for k in self.keys), target_length=df.num_rows
        )
=======
    @classmethod
    def do_evaluate(
        cls,
        keys_in: Sequence[expr.NamedExpr],
        agg_requests: Sequence[expr.NamedExpr],
        maintain_order: bool,  # noqa: FBT001
        options: Any,
        agg_infos: Sequence[expr.AggInfo],
        df: DataFrame,
    ):
        """Evaluate and return a dataframe."""
        keys = broadcast(*(k.evaluate(df) for k in keys_in), target_length=df.num_rows)
>>>>>>> ac5b3ed1
        sorted = (
            plc.types.Sorted.YES
            if all(k.is_sorted for k in keys)
            else plc.types.Sorted.NO
        )
        grouper = plc.groupby.GroupBy(
            plc.Table([k.obj for k in keys]),
            null_handling=plc.types.NullPolicy.INCLUDE,
            keys_are_sorted=sorted,
            column_order=[k.order for k in keys],
            null_precedence=[k.null_order for k in keys],
        )
        # TODO: uniquify
        requests = []
        replacements: list[expr.Expr] = []
        for info in agg_infos:
            for pre_eval, req, rep in info.requests:
                if pre_eval is None:
                    # A count aggregation, doesn't touch the column,
                    # but we need to have one. Rather than evaluating
                    # one, just use one of the key columns.
                    col = keys[0].obj
                else:
                    col = pre_eval.evaluate(df).obj
                requests.append(plc.groupby.GroupByRequest(col, [req]))
                replacements.append(rep)
        group_keys, raw_tables = grouper.aggregate(requests)
        raw_columns: list[Column] = []
        for i, table in enumerate(raw_tables):
            (column,) = table.columns()
            raw_columns.append(Column(column, name=f"tmp{i}"))
        mapping = dict(zip(replacements, raw_columns, strict=True))
        result_keys = [
            Column(grouped_key, name=key.name)
            for key, grouped_key in zip(keys, group_keys.columns(), strict=True)
        ]
        result_subs = DataFrame(raw_columns)
        results = [req.evaluate(result_subs, mapping=mapping) for req in agg_requests]
        broadcasted = broadcast(*result_keys, *results)
        # Handle order preservation of groups
        if maintain_order and not sorted:
            # The order we want
            want = plc.stream_compaction.stable_distinct(
                plc.Table([k.obj for k in keys]),
                list(range(group_keys.num_columns())),
                plc.stream_compaction.DuplicateKeepOption.KEEP_FIRST,
                plc.types.NullEquality.EQUAL,
                plc.types.NanEquality.ALL_EQUAL,
            )
            # The order we have
            have = plc.Table([key.obj for key in broadcasted[: len(keys)]])

            # We know an inner join is OK because by construction
            # want and have are permutations of each other.
            left_order, right_order = plc.join.inner_join(
                want, have, plc.types.NullEquality.EQUAL
            )
            # Now left_order is an arbitrary permutation of the ordering we
            # want, and right_order is a matching permutation of the ordering
            # we have. To get to the original ordering, we need
            # left_order == iota(nrows), with right_order permuted
            # appropriately. This can be obtained by sorting
            # right_order by left_order.
            (right_order,) = plc.sorting.sort_by_key(
                plc.Table([right_order]),
                plc.Table([left_order]),
                [plc.types.Order.ASCENDING],
                [plc.types.NullOrder.AFTER],
            ).columns()
            ordered_table = plc.copying.gather(
                plc.Table([col.obj for col in broadcasted]),
                right_order,
                plc.copying.OutOfBoundsPolicy.DONT_CHECK,
            )
            broadcasted = [
                Column(reordered, name=old.name)
                for reordered, old in zip(
                    ordered_table.columns(), broadcasted, strict=True
                )
            ]
        return DataFrame(broadcasted).slice(options.slice)


class Join(IR):
    """A join of two dataframes."""

    __slots__ = ("left_on", "right_on", "options")
    _non_child = ("schema", "left_on", "right_on", "options")
    left_on: tuple[expr.NamedExpr, ...]
    """List of expressions used as keys in the left frame."""
    right_on: tuple[expr.NamedExpr, ...]
    """List of expressions used as keys in the right frame."""
    options: tuple[
        Literal["inner", "left", "right", "full", "semi", "anti", "cross"],
        bool,
        tuple[int, int] | None,
        str,
        bool,
    ]
    """
    tuple of options:
    - how: join type
    - join_nulls: do nulls compare equal?
    - slice: optional slice to perform after joining.
    - suffix: string suffix for right columns if names match
    - coalesce: should key columns be coalesced (only makes sense for outer joins)
    """

    def __init__(
        self,
        schema: Schema,
        left_on: Sequence[expr.NamedExpr],
        right_on: Sequence[expr.NamedExpr],
        options: Any,
        left: IR,
        right: IR,
    ):
        self.schema = schema
        self.left_on = tuple(left_on)
        self.right_on = tuple(right_on)
        self.options = options
        self.children = (left, right)
        self._non_child_args = (self.left_on, self.right_on, self.options)
        if any(
            isinstance(e.value, expr.Literal)
            for e in itertools.chain(self.left_on, self.right_on)
        ):
            raise NotImplementedError("Join with literal as join key.")

    @staticmethod
    @cache
    def _joiners(
        how: Literal["inner", "left", "right", "full", "semi", "anti"],
    ) -> tuple[
        Callable, plc.copying.OutOfBoundsPolicy, plc.copying.OutOfBoundsPolicy | None
    ]:
        if how == "inner":
            return (
                plc.join.inner_join,
                plc.copying.OutOfBoundsPolicy.DONT_CHECK,
                plc.copying.OutOfBoundsPolicy.DONT_CHECK,
            )
        elif how == "left" or how == "right":
            return (
                plc.join.left_join,
                plc.copying.OutOfBoundsPolicy.DONT_CHECK,
                plc.copying.OutOfBoundsPolicy.NULLIFY,
            )
        elif how == "full":
            return (
                plc.join.full_join,
                plc.copying.OutOfBoundsPolicy.NULLIFY,
                plc.copying.OutOfBoundsPolicy.NULLIFY,
            )
        elif how == "semi":
            return (
                plc.join.left_semi_join,
                plc.copying.OutOfBoundsPolicy.DONT_CHECK,
                None,
            )
        elif how == "anti":
            return (
                plc.join.left_anti_join,
                plc.copying.OutOfBoundsPolicy.DONT_CHECK,
                None,
            )
        assert_never(how)

    @staticmethod
    def _reorder_maps(
        left_rows: int,
        lg: plc.Column,
        left_policy: plc.copying.OutOfBoundsPolicy,
        right_rows: int,
        rg: plc.Column,
        right_policy: plc.copying.OutOfBoundsPolicy,
    ) -> list[plc.Column]:
        """
        Reorder gather maps to satisfy polars join order restrictions.

        Parameters
        ----------
        left_rows
            Number of rows in left table
        lg
            Left gather map
        left_policy
            Nullify policy for left map
        right_rows
            Number of rows in right table
        rg
            Right gather map
        right_policy
            Nullify policy for right map

        Returns
        -------
        list of reordered left and right gather maps.

        Notes
        -----
        For a left join, the polars result preserves the order of the
        left keys, and is stable wrt the right keys. For all other
        joins, there is no order obligation.
        """
        dt = plc.interop.to_arrow(plc.types.SIZE_TYPE)
        init = plc.interop.from_arrow(pa.scalar(0, type=dt))
        step = plc.interop.from_arrow(pa.scalar(1, type=dt))
        left_order = plc.copying.gather(
            plc.Table([plc.filling.sequence(left_rows, init, step)]), lg, left_policy
        )
        right_order = plc.copying.gather(
            plc.Table([plc.filling.sequence(right_rows, init, step)]), rg, right_policy
        )
        return plc.sorting.stable_sort_by_key(
            plc.Table([lg, rg]),
            plc.Table([*left_order.columns(), *right_order.columns()]),
            [plc.types.Order.ASCENDING, plc.types.Order.ASCENDING],
            [plc.types.NullOrder.AFTER, plc.types.NullOrder.AFTER],
        ).columns()

<<<<<<< HEAD
    def evaluate(
        self, *, cache: MutableMapping[int, DataFrame], config: GPUEngine
    ) -> DataFrame:
        """Evaluate and return a dataframe."""
        left, right = (c.evaluate(cache=cache, config=config) for c in self.children)
        how, join_nulls, zlice, suffix, coalesce = self.options
=======
    @classmethod
    def do_evaluate(
        cls,
        left_on_exprs: Sequence[expr.NamedExpr],
        right_on_exprs: Sequence[expr.NamedExpr],
        options: tuple[
            Literal["inner", "left", "right", "full", "semi", "anti", "cross"],
            bool,
            tuple[int, int] | None,
            str,
            bool,
        ],
        left: DataFrame,
        right: DataFrame,
    ) -> DataFrame:
        """Evaluate and return a dataframe."""
        how, join_nulls, zlice, suffix, coalesce = options
>>>>>>> ac5b3ed1
        if how == "cross":
            # Separate implementation, since cross_join returns the
            # result, not the gather maps
            columns = plc.join.cross_join(left.table, right.table).columns()
            left_cols = [
                Column(new, name=old.name).sorted_like(old)
                for new, old in zip(
                    columns[: left.num_columns], left.columns, strict=True
                )
            ]
            right_cols = [
                Column(
                    new,
                    name=name
                    if name not in left.column_names_set
                    else f"{name}{suffix}",
                )
                for new, name in zip(
                    columns[left.num_columns :], right.column_names, strict=True
                )
            ]
            return DataFrame([*left_cols, *right_cols]).slice(zlice)
        # TODO: Waiting on clarity based on https://github.com/pola-rs/polars/issues/17184
        left_on = DataFrame(broadcast(*(e.evaluate(left) for e in left_on_exprs)))
        right_on = DataFrame(broadcast(*(e.evaluate(right) for e in right_on_exprs)))
        null_equality = (
            plc.types.NullEquality.EQUAL
            if join_nulls
            else plc.types.NullEquality.UNEQUAL
        )
        join_fn, left_policy, right_policy = cls._joiners(how)
        if right_policy is None:
            # Semi join
            lg = join_fn(left_on.table, right_on.table, null_equality)
            table = plc.copying.gather(left.table, lg, left_policy)
            result = DataFrame.from_table(table, left.column_names)
        else:
            if how == "right":
                # Right join is a left join with the tables swapped
                left, right = right, left
                left_on, right_on = right_on, left_on
            lg, rg = join_fn(left_on.table, right_on.table, null_equality)
            if how == "left" or how == "right":
                # Order of left table is preserved
                lg, rg = cls._reorder_maps(
                    left.num_rows, lg, left_policy, right.num_rows, rg, right_policy
                )
            if coalesce and how == "inner":
                right = right.discard_columns(right_on.column_names_set)
            left = DataFrame.from_table(
                plc.copying.gather(left.table, lg, left_policy), left.column_names
            )
            right = DataFrame.from_table(
                plc.copying.gather(right.table, rg, right_policy), right.column_names
            )
            if coalesce and how != "inner":
                left = left.with_columns(
                    (
                        Column(
                            plc.replace.replace_nulls(left_col.obj, right_col.obj),
                            name=left_col.name,
                        )
                        for left_col, right_col in zip(
                            left.select_columns(left_on.column_names_set),
                            right.select_columns(right_on.column_names_set),
                            strict=True,
                        )
                    ),
                    replace_only=True,
                )
                right = right.discard_columns(right_on.column_names_set)
            if how == "right":
                # Undo the swap for right join before gluing together.
                left, right = right, left
            right = right.rename_columns(
                {
                    name: f"{name}{suffix}"
                    for name in right.column_names
                    if name in left.column_names_set
                }
            )
            result = left.with_columns(right.columns)
        return result.slice(zlice)


class HStack(IR):
    """Add new columns to a dataframe."""

    __slots__ = ("columns", "should_broadcast")
    _non_child = ("schema", "columns", "should_broadcast")
    should_broadcast: bool
    """Should the resulting evaluated columns be broadcast to the same length."""

    def __init__(
        self,
        schema: Schema,
        columns: Sequence[expr.NamedExpr],
        should_broadcast: bool,  # noqa: FBT001
        df: IR,
    ):
        self.schema = schema
        self.columns = tuple(columns)
        self.should_broadcast = should_broadcast
        self._non_child_args = (self.columns, self.should_broadcast)
        self.children = (df,)

<<<<<<< HEAD
    def evaluate(
        self, *, cache: MutableMapping[int, DataFrame], config: GPUEngine
    ) -> DataFrame:
        """Evaluate and return a dataframe."""
        (child,) = self.children
        df = child.evaluate(cache=cache, config=config)
        columns = [c.evaluate(df) for c in self.columns]
        if self.should_broadcast:
=======
    @classmethod
    def do_evaluate(
        cls,
        exprs: Sequence[expr.NamedExpr],
        should_broadcast: bool,  # noqa: FBT001
        df: DataFrame,
    ) -> DataFrame:
        """Evaluate and return a dataframe."""
        columns = [c.evaluate(df) for c in exprs]
        if should_broadcast:
>>>>>>> ac5b3ed1
            columns = broadcast(*columns, target_length=df.num_rows)
        else:
            # Polars ensures this is true, but let's make sure nothing
            # went wrong. In this case, the parent node is a
            # guaranteed to be a Select which will take care of making
            # sure that everything is the same length. The result
            # table that might have mismatching column lengths will
            # never be turned into a pylibcudf Table with all columns
            # by the Select, which is why this is safe.
            assert all(e.name.startswith("__POLARS_CSER_0x") for e in exprs)
        return df.with_columns(columns)


class Distinct(IR):
    """Produce a new dataframe with distinct rows."""

    __slots__ = ("keep", "subset", "zlice", "stable")
    _non_child = ("schema", "keep", "subset", "zlice", "stable")
    keep: plc.stream_compaction.DuplicateKeepOption
    """Which distinct value to keep."""
    subset: frozenset[str] | None
    """Which columns should be used to define distinctness. If None,
    then all columns are used."""
    zlice: tuple[int, int] | None
    """Optional slice to apply to the result."""
    stable: bool
    """Should the result maintain ordering."""

    def __init__(
        self,
        schema: Schema,
        keep: plc.stream_compaction.DuplicateKeepOption,
        subset: frozenset[str] | None,
        zlice: tuple[int, int] | None,
        stable: bool,  # noqa: FBT001
        df: IR,
    ):
        self.schema = schema
        self.keep = keep
        self.subset = subset
        self.zlice = zlice
        self.stable = stable
        self._non_child_args = (keep, subset, zlice, stable)
        self.children = (df,)

    _KEEP_MAP: ClassVar[dict[str, plc.stream_compaction.DuplicateKeepOption]] = {
        "first": plc.stream_compaction.DuplicateKeepOption.KEEP_FIRST,
        "last": plc.stream_compaction.DuplicateKeepOption.KEEP_LAST,
        "none": plc.stream_compaction.DuplicateKeepOption.KEEP_NONE,
        "any": plc.stream_compaction.DuplicateKeepOption.KEEP_ANY,
    }

<<<<<<< HEAD
    def evaluate(
        self, *, cache: MutableMapping[int, DataFrame], config: GPUEngine
    ) -> DataFrame:
        """Evaluate and return a dataframe."""
        (child,) = self.children
        df = child.evaluate(cache=cache, config=config)
        if self.subset is None:
=======
    @classmethod
    def do_evaluate(
        cls,
        keep: plc.stream_compaction.DuplicateKeepOption,
        subset: frozenset[str] | None,
        zlice: tuple[int, int] | None,
        stable: bool,  # noqa: FBT001
        df: DataFrame,
    ):
        """Evaluate and return a dataframe."""
        if subset is None:
>>>>>>> ac5b3ed1
            indices = list(range(df.num_columns))
            keys_sorted = all(c.is_sorted for c in df.column_map.values())
        else:
            indices = [i for i, k in enumerate(df.column_names) if k in subset]
            keys_sorted = all(df.column_map[name].is_sorted for name in subset)
        if keys_sorted:
            table = plc.stream_compaction.unique(
                df.table,
                indices,
                keep,
                plc.types.NullEquality.EQUAL,
            )
        else:
            distinct = (
                plc.stream_compaction.stable_distinct
                if stable
                else plc.stream_compaction.distinct
            )
            table = distinct(
                df.table,
                indices,
                keep,
                plc.types.NullEquality.EQUAL,
                plc.types.NanEquality.ALL_EQUAL,
            )
        # TODO: Is this sortedness setting correct
        result = DataFrame(
            [
                Column(new, name=old.name).sorted_like(old)
                for new, old in zip(table.columns(), df.columns, strict=True)
            ]
        )
        if keys_sorted or stable:
            result = result.sorted_like(df)
        return result.slice(zlice)


class Sort(IR):
    """Sort a dataframe."""

    __slots__ = ("by", "order", "null_order", "stable", "zlice")
    _non_child = ("schema", "by", "order", "null_order", "stable", "zlice")
    by: tuple[expr.NamedExpr, ...]
    """Sort keys."""
    order: tuple[plc.types.Order, ...]
    """Sort order for each sort key."""
    null_order: tuple[plc.types.NullOrder, ...]
    """Null sorting location for each sort key."""
    stable: bool
    """Should the sort be stable?"""
    zlice: tuple[int, int] | None
    """Optional slice to apply to the result."""

    def __init__(
        self,
        schema: Schema,
        by: Sequence[expr.NamedExpr],
        order: Sequence[plc.types.Order],
        null_order: Sequence[plc.types.NullOrder],
        stable: bool,  # noqa: FBT001
        zlice: tuple[int, int] | None,
        df: IR,
    ):
        self.schema = schema
        self.by = tuple(by)
        self.order = tuple(order)
        self.null_order = tuple(null_order)
        self.stable = stable
        self.zlice = zlice
        self._non_child_args = (
            self.by,
            self.order,
            self.null_order,
            self.stable,
            self.zlice,
        )
        self.children = (df,)

<<<<<<< HEAD
    def evaluate(
        self, *, cache: MutableMapping[int, DataFrame], config: GPUEngine
    ) -> DataFrame:
        """Evaluate and return a dataframe."""
        (child,) = self.children
        df = child.evaluate(cache=cache, config=config)
        sort_keys = broadcast(
            *(k.evaluate(df) for k in self.by), target_length=df.num_rows
        )
=======
    @classmethod
    def do_evaluate(
        cls,
        by: Sequence[expr.NamedExpr],
        order: Sequence[plc.types.Order],
        null_order: Sequence[plc.types.NullOrder],
        stable: bool,  # noqa: FBT001
        zlice: tuple[int, int] | None,
        df: DataFrame,
    ) -> DataFrame:
        """Evaluate and return a dataframe."""
        sort_keys = broadcast(*(k.evaluate(df) for k in by), target_length=df.num_rows)
>>>>>>> ac5b3ed1
        # TODO: More robust identification here.
        keys_in_result = {
            k.name: i
            for i, k in enumerate(sort_keys)
            if k.name in df.column_map and k.obj is df.column_map[k.name].obj
        }
        do_sort = plc.sorting.stable_sort_by_key if stable else plc.sorting.sort_by_key
        table = do_sort(
            df.table,
            plc.Table([k.obj for k in sort_keys]),
            list(order),
            list(null_order),
        )
        columns: list[Column] = []
        for name, c in zip(df.column_map, table.columns(), strict=True):
            column = Column(c, name=name)
            # If a sort key is in the result table, set the sortedness property
            if name in keys_in_result:
                i = keys_in_result[name]
                column = column.set_sorted(
                    is_sorted=plc.types.Sorted.YES,
                    order=order[i],
                    null_order=null_order[i],
                )
            columns.append(column)
        return DataFrame(columns).slice(zlice)


class Slice(IR):
    """Slice a dataframe."""

    __slots__ = ("offset", "length")
    _non_child = ("schema", "offset", "length")
    offset: int
    """Start of the slice."""
    length: int
    """Length of the slice."""

    def __init__(self, schema: Schema, offset: int, length: int, df: IR):
        self.schema = schema
        self.offset = offset
        self.length = length
        self._non_child_args = (offset, length)
        self.children = (df,)

<<<<<<< HEAD
    def evaluate(
        self, *, cache: MutableMapping[int, DataFrame], config: GPUEngine
    ) -> DataFrame:
        """Evaluate and return a dataframe."""
        (child,) = self.children
        df = child.evaluate(cache=cache, config=config)
        return df.slice((self.offset, self.length))
=======
    @classmethod
    def do_evaluate(cls, offset: int, length: int, df: DataFrame) -> DataFrame:
        """Evaluate and return a dataframe."""
        return df.slice((offset, length))
>>>>>>> ac5b3ed1


class Filter(IR):
    """Filter a dataframe with a boolean mask."""

    __slots__ = ("mask",)
    _non_child = ("schema", "mask")
    mask: expr.NamedExpr
    """Expression to produce the filter mask."""

    def __init__(self, schema: Schema, mask: expr.NamedExpr, df: IR):
        self.schema = schema
        self.mask = mask
        self._non_child_args = (mask,)
        self.children = (df,)

<<<<<<< HEAD
    def evaluate(
        self, *, cache: MutableMapping[int, DataFrame], config: GPUEngine
    ) -> DataFrame:
        """Evaluate and return a dataframe."""
        (child,) = self.children
        df = child.evaluate(cache=cache, config=config)
        (mask,) = broadcast(self.mask.evaluate(df), target_length=df.num_rows)
=======
    @classmethod
    def do_evaluate(cls, mask_expr: expr.NamedExpr, df: DataFrame) -> DataFrame:
        """Evaluate and return a dataframe."""
        (mask,) = broadcast(mask_expr.evaluate(df), target_length=df.num_rows)
>>>>>>> ac5b3ed1
        return df.filter(mask)


class Projection(IR):
    """Select a subset of columns from a dataframe."""

    __slots__ = ()
    _non_child = ("schema",)

    def __init__(self, schema: Schema, df: IR):
        self.schema = schema
        self._non_child_args = (schema,)
        self.children = (df,)

<<<<<<< HEAD
    def evaluate(
        self, *, cache: MutableMapping[int, DataFrame], config: GPUEngine
    ) -> DataFrame:
        """Evaluate and return a dataframe."""
        (child,) = self.children
        df = child.evaluate(cache=cache, config=config)
=======
    @classmethod
    def do_evaluate(cls, schema: Schema, df: DataFrame) -> DataFrame:
        """Evaluate and return a dataframe."""
>>>>>>> ac5b3ed1
        # This can reorder things.
        columns = broadcast(
            *(df.column_map[name] for name in schema), target_length=df.num_rows
        )
        return DataFrame(columns)


class MapFunction(IR):
    """Apply some function to a dataframe."""

    __slots__ = ("name", "options")
    _non_child = ("schema", "name", "options")
    name: str
    """Name of the function to apply"""
    options: Any
    """Arbitrary name-specific options"""

    _NAMES: ClassVar[frozenset[str]] = frozenset(
        [
            "rechunk",
            # libcudf merge is not stable wrt order of inputs, since
            # it uses a priority queue to manage the tables it produces.
            # See: https://github.com/rapidsai/cudf/issues/16010
            # "merge_sorted",
            "rename",
            "explode",
            "unpivot",
        ]
    )

    def __init__(self, schema: Schema, name: str, options: Any, df: IR):
        self.schema = schema
        self.name = name
        self.options = options
        self.children = (df,)
        if self.name not in MapFunction._NAMES:
            raise NotImplementedError(f"Unhandled map function {self.name}")
        if self.name == "explode":
            (to_explode,) = self.options
            if len(to_explode) > 1:
                # TODO: straightforward, but need to error check
                # polars requires that all to-explode columns have the
                # same sub-shapes
                raise NotImplementedError("Explode with more than one column")
        elif self.name == "rename":
            old, new, _ = self.options
            # TODO: perhaps polars should validate renaming in the IR?
            if len(new) != len(set(new)) or (
                set(new) & (set(df.schema.keys()) - set(old))
            ):
                raise NotImplementedError("Duplicate new names in rename.")
        elif self.name == "unpivot":
            indices, pivotees, variable_name, value_name = self.options
            value_name = "value" if value_name is None else value_name
            variable_name = "variable" if variable_name is None else variable_name
            if len(pivotees) == 0:
                index = frozenset(indices)
                pivotees = [name for name in df.schema if name not in index]
            if not all(
                dtypes.can_cast(df.schema[p], self.schema[value_name]) for p in pivotees
            ):
                raise NotImplementedError(
                    "Unpivot cannot cast all input columns to "
                    f"{self.schema[value_name].id()}"
                )
            self.options = (
                tuple(indices),
                tuple(pivotees),
                (variable_name, schema[variable_name]),
                (value_name, schema[value_name]),
            )
        self._non_child_args = (name, self.options)

<<<<<<< HEAD
    def evaluate(
        self, *, cache: MutableMapping[int, DataFrame], config: GPUEngine
    ) -> DataFrame:
=======
    @classmethod
    def do_evaluate(cls, name: str, options: Any, df: DataFrame) -> DataFrame:
>>>>>>> ac5b3ed1
        """Evaluate and return a dataframe."""
        if name == "rechunk":
            # No-op in our data model
            # Don't think this appears in a plan tree from python
<<<<<<< HEAD
            return child.evaluate(cache=cache, config=config)  # pragma: no cover
        elif self.name == "rename":
            df = child.evaluate(cache=cache, config=config)
=======
            return df  # pragma: no cover
        elif name == "rename":
>>>>>>> ac5b3ed1
            # final tag is "swapping" which is useful for the
            # optimiser (it blocks some pushdown operations)
            old, new, _ = options
            return df.rename_columns(dict(zip(old, new, strict=True)))
<<<<<<< HEAD
        elif self.name == "explode":
            df = child.evaluate(cache=cache, config=config)
            ((to_explode,),) = self.options
=======
        elif name == "explode":
            ((to_explode,),) = options
>>>>>>> ac5b3ed1
            index = df.column_names.index(to_explode)
            subset = df.column_names_set - {to_explode}
            return DataFrame.from_table(
                plc.lists.explode_outer(df.table, index), df.column_names
            ).sorted_like(df, subset=subset)
        elif name == "unpivot":
            (
                indices,
                pivotees,
                (variable_name, variable_dtype),
                (value_name, value_dtype),
            ) = options
            npiv = len(pivotees)
<<<<<<< HEAD
            df = child.evaluate(cache=cache, config=config)
=======
>>>>>>> ac5b3ed1
            index_columns = [
                Column(col, name=name)
                for col, name in zip(
                    plc.reshape.tile(df.select(indices).table, npiv).columns(),
                    indices,
                    strict=True,
                )
            ]
            (variable_column,) = plc.filling.repeat(
                plc.Table(
                    [
                        plc.interop.from_arrow(
                            pa.array(
                                pivotees,
                                type=plc.interop.to_arrow(variable_dtype),
                            ),
                        )
                    ]
                ),
                df.num_rows,
            ).columns()
            value_column = plc.concatenate.concatenate(
                [df.column_map[pivotee].astype(value_dtype).obj for pivotee in pivotees]
            )
            return DataFrame(
                [
                    *index_columns,
                    Column(variable_column, name=variable_name),
                    Column(value_column, name=value_name),
                ]
            )
        else:
            raise AssertionError("Should never be reached")  # pragma: no cover


class Union(IR):
    """Concatenate dataframes vertically."""

    __slots__ = ("zlice",)
    _non_child = ("schema", "zlice")
    zlice: tuple[int, int] | None
    """Optional slice to apply to the result."""

    def __init__(self, schema: Schema, zlice: tuple[int, int] | None, *children: IR):
        self.schema = schema
        self.zlice = zlice
        self._non_child_args = (zlice,)
        self.children = children
        schema = self.children[0].schema
        if not all(s.schema == schema for s in self.children[1:]):
            raise NotImplementedError("Schema mismatch")

<<<<<<< HEAD
    def evaluate(
        self, *, cache: MutableMapping[int, DataFrame], config: GPUEngine
    ) -> DataFrame:
        """Evaluate and return a dataframe."""
        # TODO: only evaluate what we need if we have a slice
        dfs = [df.evaluate(cache=cache, config=config) for df in self.children]
=======
    @classmethod
    def do_evaluate(cls, zlice: tuple[int, int] | None, *dfs: DataFrame) -> DataFrame:
        """Evaluate and return a dataframe."""
        # TODO: only evaluate what we need if we have a slice?
>>>>>>> ac5b3ed1
        return DataFrame.from_table(
            plc.concatenate.concatenate([df.table for df in dfs]),
            dfs[0].column_names,
        ).slice(zlice)


class HConcat(IR):
    """Concatenate dataframes horizontally."""

    __slots__ = ()
    _non_child = ("schema",)

    def __init__(self, schema: Schema, *children: IR):
        self.schema = schema
        self._non_child_args = ()
        self.children = children

    @staticmethod
    def _extend_with_nulls(table: plc.Table, *, nrows: int) -> plc.Table:
        """
        Extend a table with nulls.

        Parameters
        ----------
        table
            Table to extend
        nrows
            Number of additional rows

        Returns
        -------
        New pylibcudf table.
        """
        return plc.concatenate.concatenate(
            [
                table,
                plc.Table(
                    [
                        plc.Column.all_null_like(column, nrows)
                        for column in table.columns()
                    ]
                ),
            ]
        )

<<<<<<< HEAD
    def evaluate(
        self, *, cache: MutableMapping[int, DataFrame], config: GPUEngine
    ) -> DataFrame:
        """Evaluate and return a dataframe."""
        dfs = [df.evaluate(cache=cache, config=config) for df in self.children]
=======
    @classmethod
    def do_evaluate(cls, *dfs: DataFrame) -> DataFrame:
        """Evaluate and return a dataframe."""
>>>>>>> ac5b3ed1
        max_rows = max(df.num_rows for df in dfs)
        # Horizontal concatenation extends shorter tables with nulls
        return DataFrame(
            itertools.chain.from_iterable(
                df.columns
                for df in (
                    df
                    if df.num_rows == max_rows
                    else DataFrame.from_table(
                        cls._extend_with_nulls(df.table, nrows=max_rows - df.num_rows),
                        df.column_names,
                    )
                    for df in dfs
                )
            )
        )<|MERGE_RESOLUTION|>--- conflicted
+++ resolved
@@ -153,11 +153,6 @@
         schema_hash = tuple(self.schema.items())
         return (type(self), schema_hash, args)
 
-<<<<<<< HEAD
-    def evaluate(
-        self, *, cache: MutableMapping[int, DataFrame], config: GPUEngine
-    ) -> DataFrame:
-=======
     # Hacky to avoid type-checking issues, just advertise the
     # signature. Both mypy and pyright complain if we have an abstract
     # method that takes arbitrary *args, but the subclasses have
@@ -186,8 +181,9 @@
         translation phase should fail earlier.
     """
 
-    def evaluate(self, *, cache: MutableMapping[int, DataFrame]) -> DataFrame:
->>>>>>> ac5b3ed1
+    def evaluate(
+        self, *, cache: MutableMapping[int, DataFrame], config: GPUEngine
+    ) -> DataFrame:
         """
         Evaluate the node (recursively) and return a dataframe.
 
@@ -217,8 +213,9 @@
             translation phase should fail earlier.
         """
         return self.do_evaluate(
+            config,
             *self._non_child_args,
-            *(child.evaluate(cache=cache) for child in self.children),
+            *(child.evaluate(cache=cache, config=config) for child in self.children),
         )
 
 
@@ -402,14 +399,10 @@
             self.predicate,
         )
 
-<<<<<<< HEAD
-    def evaluate(
-        self, *, cache: MutableMapping[int, DataFrame], config: GPUEngine
-    ) -> DataFrame:
-=======
     @classmethod
     def do_evaluate(
         cls,
+        config: GPUEngine,
         schema: Schema,
         typ: str,
         reader_options: dict[str, Any],
@@ -420,7 +413,6 @@
         row_index: tuple[str, int] | None,
         predicate: expr.NamedExpr | None,
     ):
->>>>>>> ac5b3ed1
         """Evaluate and return a dataframe."""
         if typ == "csv":
             parse_options = reader_options["parse_options"]
@@ -495,15 +487,14 @@
                 plc.concatenate.concatenate(list(tables)),
                 colnames[0],
             )
-<<<<<<< HEAD
-        elif self.typ == "parquet":
+        elif typ == "parquet":
             parquet_options = config.config.get("parquet_options", {})
             if parquet_options.get("chunked", False):
                 reader = plc.io.parquet.ChunkedParquetReader(
-                    plc.io.SourceInfo(self.paths),
+                    plc.io.SourceInfo(paths),
                     columns=with_columns,
                     nrows=n_rows,
-                    skip_rows=self.skip_rows,
+                    skip_rows=skip_rows,
                     chunk_read_limit=parquet_options.get(
                         "chunk_read_limit", PARQUET_DEFAULT_CHUNK_SIZE
                     ),
@@ -527,15 +518,15 @@
                 )
             else:
                 filters = None
-                if self.predicate is not None and self.row_index is None:
+                if predicate is not None and row_index is None:
                     # Can't apply filters during read if we have a row index.
-                    filters = to_parquet_filter(self.predicate.value)
+                    filters = to_parquet_filter(predicate.value)
                 tbl_w_meta = plc.io.parquet.read_parquet(
-                    plc.io.SourceInfo(self.paths),
+                    plc.io.SourceInfo(paths),
                     columns=with_columns,
                     filters=filters,
                     nrows=n_rows,
-                    skip_rows=self.skip_rows,
+                    skip_rows=skip_rows,
                 )
                 df = DataFrame.from_table(
                     tbl_w_meta.tbl,
@@ -545,30 +536,8 @@
                 if filters is not None:
                     # Mask must have been applied.
                     return df
-        elif self.typ == "ndjson":
-=======
-        elif typ == "parquet":
-            filters = None
-            if predicate is not None and row_index is None:
-                # Can't apply filters during read if we have a row index.
-                filters = to_parquet_filter(predicate.value)
-            tbl_w_meta = plc.io.parquet.read_parquet(
-                plc.io.SourceInfo(paths),
-                columns=with_columns,
-                filters=filters,
-                nrows=n_rows,
-                skip_rows=skip_rows,
-            )
-            df = DataFrame.from_table(
-                tbl_w_meta.tbl,
-                # TODO: consider nested column names?
-                tbl_w_meta.column_names(include_children=False),
-            )
-            if filters is not None:
-                # Mask must have been applied.
-                return df
+
         elif typ == "ndjson":
->>>>>>> ac5b3ed1
             json_schema: list[tuple[str, str, list]] = [
                 (name, typ, []) for name, typ in schema.items()
             ]
@@ -636,7 +605,7 @@
 
     @classmethod
     def do_evaluate(
-        cls, key: int, df: DataFrame
+        cls, config: GPUEngine, key: int, df: DataFrame
     ) -> DataFrame:  # pragma: no cover; basic evaluation never calls this
         """Evaluate and return a dataframe."""
         # Our value has already been computed for us, so let's just
@@ -698,18 +667,14 @@
         schema_hash = tuple(self.schema.items())
         return (type(self), schema_hash, id(self.df), self.projection, self.predicate)
 
-<<<<<<< HEAD
-    def evaluate(
-        self, *, cache: MutableMapping[int, DataFrame], config: GPUEngine
-=======
     @classmethod
     def do_evaluate(
         cls,
+        config: GPUEngine,
         schema: Schema,
         df: Any,
         projection: tuple[str, ...] | None,
         predicate: expr.NamedExpr | None,
->>>>>>> ac5b3ed1
     ) -> DataFrame:
         """Evaluate and return a dataframe."""
         pdf = pl.DataFrame._from_pydf(df)
@@ -750,23 +715,15 @@
         self.children = (df,)
         self._non_child_args = (self.exprs, should_broadcast)
 
-<<<<<<< HEAD
-    def evaluate(
-        self, *, cache: MutableMapping[int, DataFrame], config: GPUEngine
-    ) -> DataFrame:
-        """Evaluate and return a dataframe."""
-        (child,) = self.children
-        df = child.evaluate(cache=cache, config=config)
-=======
     @classmethod
     def do_evaluate(
         cls,
+        config: GPUEngine,
         exprs: tuple[expr.NamedExpr, ...],
         should_broadcast: bool,  # noqa: FBT001
         df: DataFrame,
     ) -> DataFrame:
         """Evaluate and return a dataframe."""
->>>>>>> ac5b3ed1
         # Handle any broadcasting
         columns = [e.evaluate(df) for e in exprs]
         if should_broadcast:
@@ -794,22 +751,15 @@
         self.children = (df,)
         self._non_child_args = (self.exprs,)
 
-<<<<<<< HEAD
-    def evaluate(
-        self, *, cache: MutableMapping[int, DataFrame], config: GPUEngine
-    ) -> DataFrame:  # pragma: no cover; polars doesn't emit this node yet
-        """Evaluate and return a dataframe."""
-        (child,) = self.children
-        df = child.evaluate(cache=cache, config=config)
-        columns = broadcast(*(e.evaluate(df) for e in self.exprs))
-=======
     @classmethod
     def do_evaluate(
-        cls, exprs: tuple[expr.NamedExpr, ...], df: DataFrame
+        cls,
+        config: GPUEngine,
+        exprs: tuple[expr.NamedExpr, ...],
+        df: DataFrame,
     ) -> DataFrame:  # pragma: no cover; not exposed by polars yet
         """Evaluate and return a dataframe."""
         columns = broadcast(*(e.evaluate(df) for e in exprs))
->>>>>>> ac5b3ed1
         assert all(column.obj.size() == 1 for column in columns)
         return DataFrame(columns)
 
@@ -894,20 +844,10 @@
         else:
             raise NotImplementedError(f"No handler for {agg=}")
 
-<<<<<<< HEAD
-    def evaluate(
-        self, *, cache: MutableMapping[int, DataFrame], config: GPUEngine
-    ) -> DataFrame:
-        """Evaluate and return a dataframe."""
-        (child,) = self.children
-        df = child.evaluate(cache=cache, config=config)
-        keys = broadcast(
-            *(k.evaluate(df) for k in self.keys), target_length=df.num_rows
-        )
-=======
     @classmethod
     def do_evaluate(
         cls,
+        config: GPUEngine,
         keys_in: Sequence[expr.NamedExpr],
         agg_requests: Sequence[expr.NamedExpr],
         maintain_order: bool,  # noqa: FBT001
@@ -917,7 +857,6 @@
     ):
         """Evaluate and return a dataframe."""
         keys = broadcast(*(k.evaluate(df) for k in keys_in), target_length=df.num_rows)
->>>>>>> ac5b3ed1
         sorted = (
             plc.types.Sorted.YES
             if all(k.is_sorted for k in keys)
@@ -1139,17 +1078,10 @@
             [plc.types.NullOrder.AFTER, plc.types.NullOrder.AFTER],
         ).columns()
 
-<<<<<<< HEAD
-    def evaluate(
-        self, *, cache: MutableMapping[int, DataFrame], config: GPUEngine
-    ) -> DataFrame:
-        """Evaluate and return a dataframe."""
-        left, right = (c.evaluate(cache=cache, config=config) for c in self.children)
-        how, join_nulls, zlice, suffix, coalesce = self.options
-=======
     @classmethod
     def do_evaluate(
         cls,
+        config: GPUEngine,
         left_on_exprs: Sequence[expr.NamedExpr],
         right_on_exprs: Sequence[expr.NamedExpr],
         options: tuple[
@@ -1164,7 +1096,6 @@
     ) -> DataFrame:
         """Evaluate and return a dataframe."""
         how, join_nulls, zlice, suffix, coalesce = options
->>>>>>> ac5b3ed1
         if how == "cross":
             # Separate implementation, since cross_join returns the
             # result, not the gather maps
@@ -1271,19 +1202,10 @@
         self._non_child_args = (self.columns, self.should_broadcast)
         self.children = (df,)
 
-<<<<<<< HEAD
-    def evaluate(
-        self, *, cache: MutableMapping[int, DataFrame], config: GPUEngine
-    ) -> DataFrame:
-        """Evaluate and return a dataframe."""
-        (child,) = self.children
-        df = child.evaluate(cache=cache, config=config)
-        columns = [c.evaluate(df) for c in self.columns]
-        if self.should_broadcast:
-=======
     @classmethod
     def do_evaluate(
         cls,
+        config: GPUEngine,
         exprs: Sequence[expr.NamedExpr],
         should_broadcast: bool,  # noqa: FBT001
         df: DataFrame,
@@ -1291,7 +1213,6 @@
         """Evaluate and return a dataframe."""
         columns = [c.evaluate(df) for c in exprs]
         if should_broadcast:
->>>>>>> ac5b3ed1
             columns = broadcast(*columns, target_length=df.num_rows)
         else:
             # Polars ensures this is true, but let's make sure nothing
@@ -1344,18 +1265,10 @@
         "any": plc.stream_compaction.DuplicateKeepOption.KEEP_ANY,
     }
 
-<<<<<<< HEAD
-    def evaluate(
-        self, *, cache: MutableMapping[int, DataFrame], config: GPUEngine
-    ) -> DataFrame:
-        """Evaluate and return a dataframe."""
-        (child,) = self.children
-        df = child.evaluate(cache=cache, config=config)
-        if self.subset is None:
-=======
     @classmethod
     def do_evaluate(
         cls,
+        config: GPUEngine,
         keep: plc.stream_compaction.DuplicateKeepOption,
         subset: frozenset[str] | None,
         zlice: tuple[int, int] | None,
@@ -1364,7 +1277,6 @@
     ):
         """Evaluate and return a dataframe."""
         if subset is None:
->>>>>>> ac5b3ed1
             indices = list(range(df.num_columns))
             keys_sorted = all(c.is_sorted for c in df.column_map.values())
         else:
@@ -1443,20 +1355,10 @@
         )
         self.children = (df,)
 
-<<<<<<< HEAD
-    def evaluate(
-        self, *, cache: MutableMapping[int, DataFrame], config: GPUEngine
-    ) -> DataFrame:
-        """Evaluate and return a dataframe."""
-        (child,) = self.children
-        df = child.evaluate(cache=cache, config=config)
-        sort_keys = broadcast(
-            *(k.evaluate(df) for k in self.by), target_length=df.num_rows
-        )
-=======
     @classmethod
     def do_evaluate(
         cls,
+        config: GPUEngine,
         by: Sequence[expr.NamedExpr],
         order: Sequence[plc.types.Order],
         null_order: Sequence[plc.types.NullOrder],
@@ -1466,7 +1368,6 @@
     ) -> DataFrame:
         """Evaluate and return a dataframe."""
         sort_keys = broadcast(*(k.evaluate(df) for k in by), target_length=df.num_rows)
->>>>>>> ac5b3ed1
         # TODO: More robust identification here.
         keys_in_result = {
             k.name: i
@@ -1512,20 +1413,12 @@
         self._non_child_args = (offset, length)
         self.children = (df,)
 
-<<<<<<< HEAD
-    def evaluate(
-        self, *, cache: MutableMapping[int, DataFrame], config: GPUEngine
+    @classmethod
+    def do_evaluate(
+        cls, config: GPUEngine, offset: int, length: int, df: DataFrame
     ) -> DataFrame:
         """Evaluate and return a dataframe."""
-        (child,) = self.children
-        df = child.evaluate(cache=cache, config=config)
-        return df.slice((self.offset, self.length))
-=======
-    @classmethod
-    def do_evaluate(cls, offset: int, length: int, df: DataFrame) -> DataFrame:
-        """Evaluate and return a dataframe."""
         return df.slice((offset, length))
->>>>>>> ac5b3ed1
 
 
 class Filter(IR):
@@ -1542,20 +1435,12 @@
         self._non_child_args = (mask,)
         self.children = (df,)
 
-<<<<<<< HEAD
-    def evaluate(
-        self, *, cache: MutableMapping[int, DataFrame], config: GPUEngine
+    @classmethod
+    def do_evaluate(
+        cls, config: GPUEngine, mask_expr: expr.NamedExpr, df: DataFrame
     ) -> DataFrame:
         """Evaluate and return a dataframe."""
-        (child,) = self.children
-        df = child.evaluate(cache=cache, config=config)
-        (mask,) = broadcast(self.mask.evaluate(df), target_length=df.num_rows)
-=======
-    @classmethod
-    def do_evaluate(cls, mask_expr: expr.NamedExpr, df: DataFrame) -> DataFrame:
-        """Evaluate and return a dataframe."""
         (mask,) = broadcast(mask_expr.evaluate(df), target_length=df.num_rows)
->>>>>>> ac5b3ed1
         return df.filter(mask)
 
 
@@ -1570,18 +1455,9 @@
         self._non_child_args = (schema,)
         self.children = (df,)
 
-<<<<<<< HEAD
-    def evaluate(
-        self, *, cache: MutableMapping[int, DataFrame], config: GPUEngine
-    ) -> DataFrame:
+    @classmethod
+    def do_evaluate(cls, config: GPUEngine, schema: Schema, df: DataFrame) -> DataFrame:
         """Evaluate and return a dataframe."""
-        (child,) = self.children
-        df = child.evaluate(cache=cache, config=config)
-=======
-    @classmethod
-    def do_evaluate(cls, schema: Schema, df: DataFrame) -> DataFrame:
-        """Evaluate and return a dataframe."""
->>>>>>> ac5b3ed1
         # This can reorder things.
         columns = broadcast(
             *(df.column_map[name] for name in schema), target_length=df.num_rows
@@ -1655,38 +1531,22 @@
             )
         self._non_child_args = (name, self.options)
 
-<<<<<<< HEAD
-    def evaluate(
-        self, *, cache: MutableMapping[int, DataFrame], config: GPUEngine
+    @classmethod
+    def do_evaluate(
+        cls, config: GPUEngine, name: str, options: Any, df: DataFrame
     ) -> DataFrame:
-=======
-    @classmethod
-    def do_evaluate(cls, name: str, options: Any, df: DataFrame) -> DataFrame:
->>>>>>> ac5b3ed1
         """Evaluate and return a dataframe."""
         if name == "rechunk":
             # No-op in our data model
             # Don't think this appears in a plan tree from python
-<<<<<<< HEAD
-            return child.evaluate(cache=cache, config=config)  # pragma: no cover
-        elif self.name == "rename":
-            df = child.evaluate(cache=cache, config=config)
-=======
             return df  # pragma: no cover
         elif name == "rename":
->>>>>>> ac5b3ed1
             # final tag is "swapping" which is useful for the
             # optimiser (it blocks some pushdown operations)
             old, new, _ = options
             return df.rename_columns(dict(zip(old, new, strict=True)))
-<<<<<<< HEAD
-        elif self.name == "explode":
-            df = child.evaluate(cache=cache, config=config)
-            ((to_explode,),) = self.options
-=======
         elif name == "explode":
             ((to_explode,),) = options
->>>>>>> ac5b3ed1
             index = df.column_names.index(to_explode)
             subset = df.column_names_set - {to_explode}
             return DataFrame.from_table(
@@ -1700,10 +1560,6 @@
                 (value_name, value_dtype),
             ) = options
             npiv = len(pivotees)
-<<<<<<< HEAD
-            df = child.evaluate(cache=cache, config=config)
-=======
->>>>>>> ac5b3ed1
             index_columns = [
                 Column(col, name=name)
                 for col, name in zip(
@@ -1756,19 +1612,12 @@
         if not all(s.schema == schema for s in self.children[1:]):
             raise NotImplementedError("Schema mismatch")
 
-<<<<<<< HEAD
-    def evaluate(
-        self, *, cache: MutableMapping[int, DataFrame], config: GPUEngine
+    @classmethod
+    def do_evaluate(
+        cls, config: GPUEngine, zlice: tuple[int, int] | None, *dfs: DataFrame
     ) -> DataFrame:
         """Evaluate and return a dataframe."""
-        # TODO: only evaluate what we need if we have a slice
-        dfs = [df.evaluate(cache=cache, config=config) for df in self.children]
-=======
-    @classmethod
-    def do_evaluate(cls, zlice: tuple[int, int] | None, *dfs: DataFrame) -> DataFrame:
-        """Evaluate and return a dataframe."""
         # TODO: only evaluate what we need if we have a slice?
->>>>>>> ac5b3ed1
         return DataFrame.from_table(
             plc.concatenate.concatenate([df.table for df in dfs]),
             dfs[0].column_names,
@@ -1814,17 +1663,9 @@
             ]
         )
 
-<<<<<<< HEAD
-    def evaluate(
-        self, *, cache: MutableMapping[int, DataFrame], config: GPUEngine
-    ) -> DataFrame:
+    @classmethod
+    def do_evaluate(cls, config: GPUEngine, *dfs: DataFrame) -> DataFrame:
         """Evaluate and return a dataframe."""
-        dfs = [df.evaluate(cache=cache, config=config) for df in self.children]
-=======
-    @classmethod
-    def do_evaluate(cls, *dfs: DataFrame) -> DataFrame:
-        """Evaluate and return a dataframe."""
->>>>>>> ac5b3ed1
         max_rows = max(df.num_rows for df in dfs)
         # Horizontal concatenation extends shorter tables with nulls
         return DataFrame(
