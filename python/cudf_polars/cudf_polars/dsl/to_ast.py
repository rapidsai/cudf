--- conflicted
+++ resolved
@@ -188,15 +188,7 @@
         if isinstance(haystack, expr.LiteralColumn) and len(haystack.value) < 16:
             # 16 is an arbitrary limit
             needle_ref = self(needles)
-<<<<<<< HEAD
-            values = [plc_expr.Literal(haystack.dtype, val) for val in haystack.value]
-=======
-            plc_dtype = plc.interop.from_arrow(haystack.value.type)
-            values = [
-                plc_expr.Literal(plc.Scalar.from_py(v, plc_dtype))
-                for v in haystack.value.to_pylist()
-            ]
->>>>>>> 0ca63dde
+            values = (plc_expr.Literal(haystack.dtype, val) for val in haystack.value)
             return reduce(
                 partial(plc_expr.Operation, plc_expr.ASTOperator.LOGICAL_OR),
                 (
