--- conflicted
+++ resolved
@@ -190,28 +190,12 @@
             # The aggregation is just reconstructed with the new
             # (potentially masked) child. This is safe because we recursed
             # to ensure there are no nested aggregations.
-<<<<<<< HEAD
 
         # rebuild the agg with the transformed child
         new_children = [child] if not is_quantile else [child, agg.children[1]]
         named_expr = named_expr.reconstruct(agg.reconstruct(new_children))
 
         if agg.name == "sum":
-=======
-            return (
-                [(named_expr.reconstruct(agg.reconstruct([child])), True)],
-                named_expr.reconstruct(expr.Col(agg.dtype, name)),
-            )
-        elif agg.name in ("mean", "median", "quantile", "std", "var"):
-            # libcudf promotes these to float64; but polars
-            # keeps Float32, so cast back in post-processing.
-            named = expr.NamedExpr(name, agg)
-            post_col: expr.Expr = expr.Col(DataType(pl.Float64()), name)
-            if agg.dtype.plc.id() == plc.TypeId.FLOAT32:
-                post_col = expr.Cast(agg.dtype, post_col)
-            return [(named, True)], expr.NamedExpr(name, post_col)
-        elif agg.name == "sum":
->>>>>>> ada43516
             col = (
                 expr.Cast(agg.dtype, expr.Col(DataType(pl.datatypes.Int64()), name))
                 if (
@@ -257,6 +241,14 @@
                 return [(named_expr, True), (win_len, True)], expr.NamedExpr(
                     name, post_ternary_expr
                 )
+        elif agg.name == "mean":
+            post_agg_col: expr.Expr = expr.Col(
+                DataType(pl.Float64()), name
+            )  # libcudf promotes to float64
+            if agg.dtype.plc.id() == plc.TypeId.FLOAT32:
+                # Cast back to float32 to match Polars
+                post_agg_col = expr.Cast(agg.dtype, post_agg_col)
+            return [(named_expr, True)], named_expr.reconstruct(post_agg_col)
         else:
             return [(named_expr, True)], named_expr.reconstruct(
                 expr.Col(agg.dtype, name)
