# SPDX-FileCopyrightText: Copyright (c) 2025, NVIDIA CORPORATION & AFFILIATES.
# SPDX-License-Identifier: Apache-2.0

"""Utilities for rewriting aggregations."""

from __future__ import annotations

import itertools
from functools import partial
from typing import TYPE_CHECKING, Any

import polars as pl

import pylibcudf as plc

from cudf_polars.containers import DataType
from cudf_polars.dsl import expr, ir

if TYPE_CHECKING:
    from collections.abc import Callable, Generator, Iterable, Sequence

    from cudf_polars.typing import Schema

__all__ = ["apply_pre_evaluation", "decompose_aggs", "decompose_single_agg"]


def replace_nulls(col: expr.Expr, value: Any, *, is_top: bool) -> expr.Expr:
    """
    Replace nulls with the given scalar if at top level.

    Parameters
    ----------
    col
        Expression to replace nulls in.
    value
        Scalar replacement
    is_top
        Is this top-level (should replacement be performed).

    Returns
    -------
    Massaged expression.
    """
    if not is_top:
        return col
    return expr.UnaryFunction(
        col.dtype, "fill_null", (), col, expr.Literal(col.dtype, value)
    )


def decompose_single_agg(
    named_expr: expr.NamedExpr,
    name_generator: Generator[str, None, None],
    *,
    is_top: bool,
) -> tuple[list[tuple[expr.NamedExpr, bool]], expr.NamedExpr]:
    """
    Decompose a single named aggregation.

    Parameters
    ----------
    named_expr
        The named aggregation to decompose
    name_generator
        Generator of unique names for temporaries introduced during decomposition.
    is_top
        Is this the top of an aggregation expression?

    Returns
    -------
    aggregations
        Pairs of expressions to apply as grouped aggregations (whose children
        may be evaluated pointwise) and flags indicating if the
        expression contained nested aggregations.
    post_aggregate
        Single expression to apply to post-process the grouped
        aggregations.

    Raises
    ------
    NotImplementedError
        If the expression contains nested aggregations or unsupported
        operations in a grouped aggregation context.
    """
    agg = named_expr.value
    name = named_expr.name
    if isinstance(agg, expr.UnaryFunction) and agg.name == "null_count":
        raise NotImplementedError("null_count is not supported inside groupby context")
    if isinstance(agg, expr.Col):
        # TODO: collect_list produces null for empty group in libcudf, empty list in polars.
        # But we need the nested value type, so need to track proper dtypes in our DSL.
        return [(named_expr, False)], named_expr.reconstruct(expr.Col(agg.dtype, name))
    if is_top and isinstance(agg, expr.Cast) and isinstance(agg.children[0], expr.Len):
        # Special case to fill nulls with zeros for empty group length calculations
        (child,) = agg.children
        child_agg, post = decompose_single_agg(
            expr.NamedExpr(next(name_generator), child), name_generator, is_top=True
        )
        return child_agg, named_expr.reconstruct(
            replace_nulls(
                agg.reconstruct([post.value]),
                0,
                is_top=True,
            )
        )
    if isinstance(agg, expr.Len):
        return [(named_expr, True)], named_expr.reconstruct(expr.Col(agg.dtype, name))
    if isinstance(agg, (expr.Literal, expr.LiteralColumn)):
        return [], named_expr
    if isinstance(agg, expr.Agg):
        if agg.name == "quantile":
            # Second child the requested quantile (which is asserted
            # to be a literal on construction)
            child = agg.children[0]
        else:
            (child,) = agg.children
        needs_masking = agg.name in {"min", "max"} and plc.traits.is_floating_point(
            child.dtype.plc
        )
        if needs_masking and agg.options:
            # pl.col("a").nan_max or nan_min
            raise NotImplementedError("Nan propagation in groupby for min/max")
        aggs, _ = decompose_single_agg(
            expr.NamedExpr(next(name_generator), child), name_generator, is_top=False
        )
        if any(has_agg for _, has_agg in aggs):
            raise NotImplementedError("Nested aggs in groupby not supported")
        if needs_masking:
            child = expr.UnaryFunction(child.dtype, "mask_nans", (), child)
            # The aggregation is just reconstructed with the new
            # (potentially masked) child. This is safe because we recursed
            # to ensure there are no nested aggregations.
            return (
                [(named_expr.reconstruct(agg.reconstruct([child])), True)],
                named_expr.reconstruct(expr.Col(agg.dtype, name)),
            )
        elif agg.name == "sum":
            col = (
                expr.Cast(agg.dtype, expr.Col(DataType(pl.datatypes.Int64()), name))
                if (
                    plc.traits.is_integral(agg.dtype.plc)
                    and agg.dtype.id() != plc.TypeId.INT64
                )
                else expr.Col(agg.dtype, name)
            )
            return [(named_expr, True)], expr.NamedExpr(
                name,
                # In polars sum(empty_group) => 0, but in libcudf
                # sum(empty_group) => null So must post-process by
                # replacing nulls, but only if we're a "top-level"
                # agg.
                replace_nulls(col, 0, is_top=is_top),
            )
        elif agg.name == "mean":
            post_agg_col: expr.Expr = expr.Col(
                DataType(pl.Float64), name
            )  # libcudf promotes to float64
            if agg.dtype.plc.id() == plc.TypeId.FLOAT32:
                # Cast back to float32 to match Polars
                post_agg_col = expr.Cast(agg.dtype, post_agg_col)
            return [(named_expr, True)], named_expr.reconstruct(post_agg_col)
        else:
            return [(named_expr, True)], named_expr.reconstruct(
                expr.Col(agg.dtype, name)
            )
    if isinstance(agg, expr.Ternary):
<<<<<<< HEAD
        when, then, otherwise = agg.children

        when_aggs, when_post = decompose_single_agg(
            expr.NamedExpr(next(name_generator), when), name_generator, is_top=False
        )
        then_aggs, then_post = decompose_single_agg(
            expr.NamedExpr(next(name_generator), then), name_generator, is_top=is_top
        )
        otherwise_aggs, otherwise_post = decompose_single_agg(
            expr.NamedExpr(next(name_generator), otherwise),
            name_generator,
            is_top=is_top,
        )

        return (
            when_aggs + then_aggs + otherwise_aggs,
            named_expr.reconstruct(
                expr.Ternary(
                    agg.dtype,
                    when_post.value,
                    then_post.value,
                    otherwise_post.value,
                )
            ),
=======
        raise NotImplementedError("Ternary inside groupby")
    if not agg.is_pointwise and isinstance(agg, expr.BooleanFunction):
        raise NotImplementedError(
            f"Non pointwise boolean function {agg.name!r} not supported in groupby or rolling context"
>>>>>>> 97a3014b
        )
    if agg.is_pointwise:
        aggs, posts = _decompose_aggs(
            (expr.NamedExpr(next(name_generator), child) for child in agg.children),
            name_generator,
            is_top=False,
        )
        if any(has_agg for _, has_agg in aggs):
            if not all(
                has_agg or isinstance(agg.value, expr.Literal) for agg, has_agg in aggs
            ):
                raise NotImplementedError(
                    "Broadcasting aggregated expressions in groupby/rolling"
                )
            # Any pointwise expression can be handled either by
            # post-evaluation (if outside an aggregation).
            return (
                aggs,
                named_expr.reconstruct(agg.reconstruct([p.value for p in posts])),
            )
        else:
            # Or pre-evaluation if inside an aggregation.
            return (
                [(named_expr, False)],
                named_expr.reconstruct(expr.Col(agg.dtype, name)),
            )
    raise NotImplementedError(f"No support for {type(agg)} in groupby/rolling")


def _decompose_aggs(
    aggs: Iterable[expr.NamedExpr],
    name_generator: Generator[str, None, None],
    *,
    is_top: bool,
) -> tuple[list[tuple[expr.NamedExpr, bool]], Sequence[expr.NamedExpr]]:
    new_aggs, post = zip(
        *(decompose_single_agg(agg, name_generator, is_top=is_top) for agg in aggs),
        strict=True,
    )
    return list(itertools.chain.from_iterable(new_aggs)), post


def decompose_aggs(
    aggs: Iterable[expr.NamedExpr], name_generator: Generator[str, None, None]
) -> tuple[list[expr.NamedExpr], Sequence[expr.NamedExpr]]:
    """
    Process arbitrary aggregations into a form we can handle in grouped aggregations.

    Parameters
    ----------
    aggs
        List of aggregation expressions
    name_generator
        Generator of unique names for temporaries introduced during decomposition.

    Returns
    -------
    aggregations
        Aggregations to apply in the groupby node.
    post_aggregations
        Expressions to apply after aggregating (as a ``Select``).

    Notes
    -----
    The aggregation expressions are guaranteed to either be
    expressions that can be pointwise evaluated before the groupby
    operation, or aggregations of such expressions.

    Raises
    ------
    NotImplementedError
        For unsupported aggregation combinations.
    """
    new_aggs, post = _decompose_aggs(aggs, name_generator, is_top=True)
    return [agg for agg, _ in new_aggs], post


def apply_pre_evaluation(
    output_schema: Schema,
    keys: Sequence[expr.NamedExpr],
    original_aggs: Sequence[expr.NamedExpr],
    name_generator: Generator[str, None, None],
    *extra_columns: expr.NamedExpr,
) -> tuple[Sequence[expr.NamedExpr], Schema, Callable[[ir.IR], ir.IR]]:
    """
    Apply pre-evaluation to aggregations in a grouped or rolling context.

    Parameters
    ----------
    output_schema
        Schema of the plan node we're rewriting.
    keys
        Grouping keys (may be empty).
    original_aggs
        Aggregation expressions to rewrite.
    name_generator
        Generator of unique names for temporaries introduced during decomposition.
    extra_columns
        Any additional columns to be included in the output (only
        relevant for rolling aggregations). Columns will appear in the
        order `keys, extra_columns, original_aggs`.

    Returns
    -------
    aggregations
        The required aggregations.
    schema
        The new schema of the aggregation node
    post_process
        Function to apply to the aggregation node to apply any
        post-processing.

    Raises
    ------
    NotImplementedError
        If the aggregations are somehow unsupported.
    """
    aggs, post = decompose_aggs(original_aggs, name_generator)
    assert len(post) == len(original_aggs), (
        f"Unexpected number of post-aggs {len(post)=} {len(original_aggs)=}"
    )
    # Order-preserving unique
    aggs = list(dict.fromkeys(aggs).keys())
    if any(not isinstance(e.value, expr.Col) for e in post):
        selection = [
            *(key.reconstruct(expr.Col(key.value.dtype, key.name)) for key in keys),
            *extra_columns,
            *post,
        ]
        inter_schema = {
            e.name: e.value.dtype for e in itertools.chain(keys, extra_columns, aggs)
        }
        return (
            aggs,
            inter_schema,
            partial(ir.Select, output_schema, selection, True),  # noqa: FBT003
        )
    else:
        return aggs, output_schema, lambda inp: inp<|MERGE_RESOLUTION|>--- conflicted
+++ resolved
@@ -164,37 +164,49 @@
                 expr.Col(agg.dtype, name)
             )
     if isinstance(agg, expr.Ternary):
-<<<<<<< HEAD
         when, then, otherwise = agg.children
 
         when_aggs, when_post = decompose_single_agg(
-            expr.NamedExpr(next(name_generator), when), name_generator, is_top=False
+            expr.NamedExpr(next(name_generator), when),
+            name_generator,
+            is_top=False,
         )
         then_aggs, then_post = decompose_single_agg(
-            expr.NamedExpr(next(name_generator), then), name_generator, is_top=is_top
+            expr.NamedExpr(next(name_generator), then),
+            name_generator,
+            is_top=False,
         )
         otherwise_aggs, otherwise_post = decompose_single_agg(
             expr.NamedExpr(next(name_generator), otherwise),
             name_generator,
-            is_top=is_top,
-        )
-
-        return (
-            when_aggs + then_aggs + otherwise_aggs,
-            named_expr.reconstruct(
-                expr.Ternary(
-                    agg.dtype,
-                    when_post.value,
-                    then_post.value,
-                    otherwise_post.value,
+            is_top=False,
+        )
+
+        when_has = any(h for _, h in when_aggs)
+        then_has = any(h for _, h in then_aggs)
+        otherwise_has = any(h for _, h in otherwise_aggs)
+
+        if is_top and not (when_has or then_has or otherwise_has):
+            raise NotImplementedError(
+                "Broadcasted ternary with list output in groupby is not supported"
+            )
+
+        for post, has in (
+            (when_post, when_has),
+            (then_post, then_has),
+            (otherwise_post, otherwise_has),
+        ):
+            if is_top and not has and not isinstance(post.value, expr.Literal):
+                raise NotImplementedError(
+                    "Broadcasting aggregated expressions in groupby/rolling"
                 )
-            ),
-=======
-        raise NotImplementedError("Ternary inside groupby")
+
+        return [*when_aggs, *then_aggs, *otherwise_aggs], named_expr.reconstruct(
+            agg.reconstruct([when_post.value, then_post.value, otherwise_post.value])
+        )
     if not agg.is_pointwise and isinstance(agg, expr.BooleanFunction):
         raise NotImplementedError(
             f"Non pointwise boolean function {agg.name!r} not supported in groupby or rolling context"
->>>>>>> 97a3014b
         )
     if agg.is_pointwise:
         aggs, posts = _decompose_aggs(
