--- conflicted
+++ resolved
@@ -146,14 +146,11 @@
             child_dtype
         ) or plc.traits.is_floating_point(child_dtype)
 
-        # TODO: Check is_valid_rolling_aggregation too. We need to know the
-        # context
-        if ((is_median or is_quantile) and not is_group_quantile_supported) or (
-            not plc.aggregation.is_valid_aggregation(child_dtype, req)
-        ):
-            # libcudf cannot perform this aggregation on this dtype, so
-            # we don't push the agg.
-            return [], named_expr.reconstruct(expr.Literal(agg.dtype, None))
+        unsupported = (
+            (is_median or is_quantile) and not is_group_quantile_supported
+        ) or (not plc.aggregation.is_valid_aggregation(child_dtype, req))
+        if unsupported:
+            return [], named_expr.reconstruct(expr.Literal(child.dtype, None))
         if needs_masking:
             child = expr.UnaryFunction(child.dtype, "mask_nans", (), child)
             # The aggregation is just reconstructed with the new
@@ -172,15 +169,6 @@
                 )
                 else expr.Col(agg.dtype, name)
             )
-<<<<<<< HEAD
-            return [(named_expr, True)], named_expr.reconstruct(
-                # In polars sum(empty_group) => 0, but in libcudf
-                # sum(empty_group) => null So must post-process by
-                # replacing nulls, but only if we're a "top-level"
-                # agg.
-                replace_nulls(col, 0, is_top=is_top)
-            )
-=======
             # Polars semantics for sum differ by context:
             # - GROUPBY: sum(all-null group) => 0; sum(empty group) => 0  (fill-null)
             # - ROLLING: sum(all-null window) => null; sum(empty window) => 0 (fill only if empty)
@@ -218,7 +206,6 @@
                 return [(named_expr, True), (win_len, True)], expr.NamedExpr(
                     name, post_ternary_expr
                 )
->>>>>>> 3c36493b
         elif agg.name == "mean":
             post_agg_col: expr.Expr = expr.Col(
                 DataType(pl.Float64), name
