--- conflicted
+++ resolved
@@ -231,12 +231,6 @@
             self.name
         )
 
-<<<<<<< HEAD
-=======
-    def collect_agg(self, *, depth: int) -> AggInfo:
-        """Collect information about aggregations in groupbys."""
-        return self.value.collect_agg(depth=depth)
-
     def reconstruct(self, expr: Expr) -> Self:
         """
         Rebuild with a new `Expr` value.
@@ -255,7 +249,6 @@
             return self
         return type(self)(self.name, expr)
 
->>>>>>> c40ca62a
 
 class Col(Expr):
     __slots__ = ("name",)
