--- conflicted
+++ resolved
@@ -33,22 +33,13 @@
     ROLLING = enum.auto()
 
 
-<<<<<<< HEAD
-class Expr(Node):
-=======
 class Expr(Node["Expr"]):
->>>>>>> 6260ff91
     """An abstract expression object."""
 
     __slots__ = ("dtype",)
     dtype: plc.DataType
     """Data type of the expression."""
-<<<<<<< HEAD
-    children: tuple[Expr, ...] = ()
-    """Children of the expression."""
-=======
     # This annotation is needed because of https://github.com/python/mypy/issues/17981
->>>>>>> 6260ff91
     _non_child: ClassVar[tuple[str, ...]] = ("dtype",)
     """Names of non-child data (not Exprs) for reconstruction."""
 
