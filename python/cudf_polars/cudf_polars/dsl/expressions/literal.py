# SPDX-FileCopyrightText: Copyright (c) 2024-2025, NVIDIA CORPORATION & AFFILIATES.
# SPDX-License-Identifier: Apache-2.0
# TODO: remove need for this
# ruff: noqa: D101
"""Literal DSL nodes."""

from __future__ import annotations

from typing import TYPE_CHECKING, Any, NoReturn

import polars as pl

import pylibcudf as plc

from cudf_polars.containers import Column, DataType
from cudf_polars.dsl.expressions.base import ExecutionContext, Expr

if TYPE_CHECKING:
    from collections.abc import Hashable

    from cudf_polars.containers import DataFrame

__all__ = ["Literal", "LiteralColumn"]


class Literal(Expr):
    __slots__ = ("value",)
    _non_child = ("dtype", "value")
    value: Any  # Python scalar

    def __init__(self, dtype: DataType, value: Any) -> None:
        if value is None and dtype.id() == plc.TypeId.EMPTY:
            # TypeId.EMPTY not supported by libcudf
            # cuDF Python also maps EMPTY to INT8
            dtype = DataType(pl.datatypes.Int8())
        self.dtype = dtype
        self.value = value
        self.children = ()
        self.is_pointwise = True

    def do_evaluate(
        self, df: DataFrame, *, context: ExecutionContext = ExecutionContext.FRAME
    ) -> Column:
        """Evaluate this expression given a dataframe for context."""
        return Column(
            plc.Column.from_scalar(plc.Scalar.from_py(self.value, self.dtype.plc), 1),
            dtype=self.dtype,
        )

    @property
    def agg_request(self) -> NoReturn:  # noqa: D102
        raise NotImplementedError(
            "Not expecting to require agg request of literal"
        )  # pragma: no cover

    def astype(self, dtype: DataType) -> Literal:
        """Cast self to dtype."""
        if self.value is None:
            return Literal(dtype, self.value)
        else:
            # Use polars to cast instead of pylibcudf
            # since there are just Python scalars
            casted = pl.Series(values=[self.value], dtype=self.dtype.polars).cast(
                dtype.polars
            )[0]
            return Literal(dtype, casted)


class LiteralColumn(Expr):
    __slots__ = ("value",)
    _non_child = ("dtype", "value")
    value: pl.Series

    def __init__(self, dtype: DataType, value: pl.Series) -> None:
        self.dtype = dtype
        self.value = value
        self.children = ()
        self.is_pointwise = True

    def get_hashable(self) -> Hashable:
        """Compute a hash of the column."""
        # This is stricter than necessary, but we only need this hash
        # for identity in groupby replacements so it's OK. And this
        # way we avoid doing potentially expensive compute.
        return (type(self), self.dtype.plc, id(self.value))

    def do_evaluate(
        self, df: DataFrame, *, context: ExecutionContext = ExecutionContext.FRAME
    ) -> Column:
        """Evaluate this expression given a dataframe for context."""
<<<<<<< HEAD
        return Column(plc.Column.from_arrow(self.value))
=======
        # datatype of pyarrow array is correct by construction.
        return Column(plc.interop.from_arrow(self.value), dtype=self.dtype)
>>>>>>> 5d02e2b6

    @property
    def agg_request(self) -> NoReturn:  # noqa: D102
        raise NotImplementedError(
            "Not expecting to require agg request of literal"
        )  # pragma: no cover<|MERGE_RESOLUTION|>--- conflicted
+++ resolved
@@ -88,12 +88,7 @@
         self, df: DataFrame, *, context: ExecutionContext = ExecutionContext.FRAME
     ) -> Column:
         """Evaluate this expression given a dataframe for context."""
-<<<<<<< HEAD
-        return Column(plc.Column.from_arrow(self.value))
-=======
-        # datatype of pyarrow array is correct by construction.
-        return Column(plc.interop.from_arrow(self.value), dtype=self.dtype)
->>>>>>> 5d02e2b6
+        return Column(plc.Column.from_arrow(self.value), dtype=self.dtype)
 
     @property
     def agg_request(self) -> NoReturn:  # noqa: D102
