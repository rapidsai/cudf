# SPDX-FileCopyrightText: Copyright (c) 2024-2025 NVIDIA CORPORATION & AFFILIATES.
# SPDX-License-Identifier: Apache-2.0
# TODO: remove need for this
# ruff: noqa: D101
"""Rolling DSL nodes."""

from __future__ import annotations

from collections import defaultdict
from dataclasses import dataclass
from functools import singledispatchmethod
from typing import TYPE_CHECKING, Any

import pylibcudf as plc

from cudf_polars.containers import Column, DataFrame, DataType
from cudf_polars.dsl import expr
from cudf_polars.dsl.expressions.base import ExecutionContext, Expr
from cudf_polars.dsl.utils.reshape import broadcast
from cudf_polars.dsl.utils.windows import (
    duration_to_int,
    offsets_to_windows,
    range_window_bounds,
)

if TYPE_CHECKING:
    from collections.abc import Sequence

    from rmm.pylibrmm.stream import Stream

    from cudf_polars.typing import ClosedInterval, Duration

__all__ = ["GroupedRollingWindow", "RollingWindow", "to_request"]


@dataclass(frozen=True)
class UnaryOp:
    named_exprs: list[expr.NamedExpr]
    order_index: plc.Column | None = None
    by_cols_for_scan: list[Column] | None = None
    local_grouper: plc.groupby.GroupBy | None = None


@dataclass(frozen=True)
class RankOp(UnaryOp):
    pass


@dataclass(frozen=True)
class FillNullWithStrategyOp(UnaryOp):
    policy: plc.replace.ReplacePolicy = plc.replace.ReplacePolicy.PRECEDING


@dataclass(frozen=True)
class CumSumOp(UnaryOp):
    pass


def to_request(
    value: expr.Expr, orderby: Column, df: DataFrame
) -> plc.rolling.RollingRequest:
    """
    Produce a rolling request for evaluation with pylibcudf.

    Parameters
    ----------
    value
        The expression to perform the rolling aggregation on.
    orderby
        Orderby column, used as input to the request when the aggregation is Len.
    df
        DataFrame used to evaluate the inputs to the aggregation.
    """
    min_periods = 1
    if isinstance(value, expr.Len):
        # A count aggregation, we need a column so use the orderby column
        col = orderby
    elif isinstance(value, expr.Agg):
        child = value.children[0]
        col = child.evaluate(df, context=ExecutionContext.ROLLING)
        if value.name == "var":
            # Polars variance produces null if nvalues <= ddof
            # libcudf produces NaN. However, we can get the polars
            # behaviour by setting the minimum window size to ddof +
            # 1.
            min_periods = value.options + 1
    else:
        col = value.evaluate(
            df, context=ExecutionContext.ROLLING
        )  # pragma: no cover; raise before we get here because we
        # don't do correct handling of empty groups
    return plc.rolling.RollingRequest(col.obj, min_periods, value.agg_request)


class RollingWindow(Expr):
    __slots__ = (
        "closed_window",
        "following_ordinal",
        "offset",
        "orderby",
        "orderby_dtype",
        "period",
        "preceding_ordinal",
    )
    _non_child = (
        "dtype",
        "orderby_dtype",
        "offset",
        "period",
        "closed_window",
        "orderby",
    )

    def __init__(
        self,
        dtype: DataType,
        orderby_dtype: plc.DataType,
        offset: Duration,
        period: Duration,
        closed_window: ClosedInterval,
        orderby: str,
        agg: Expr,
    ) -> None:
        self.dtype = dtype
        self.orderby_dtype = orderby_dtype
        # NOTE: Save original `offset` and `period` args,
        # because the `preceding` and `following` attributes
        # cannot be serialized (and must be reconstructed
        # within `__init__`).
        self.offset = offset
        self.period = period
        self.orderby_dtype = orderby_dtype
        self.offset = offset
        self.period = period
        self.preceding_ordinal = duration_to_int(orderby_dtype, *offset)
        self.following_ordinal = duration_to_int(orderby_dtype, *period)
        self.closed_window = closed_window
        self.orderby = orderby
        self.children = (agg,)
        self.is_pointwise = False
        if agg.agg_request.kind() == plc.aggregation.Kind.COLLECT_LIST:
            raise NotImplementedError(
                "Incorrect handling of empty groups for list collection"
            )
        if not plc.rolling.is_valid_rolling_aggregation(
            agg.dtype.plc_type, agg.agg_request
        ):
            raise NotImplementedError(f"Unsupported rolling aggregation {agg}")

    def do_evaluate(  # noqa: D102
        self, df: DataFrame, *, context: ExecutionContext = ExecutionContext.FRAME
    ) -> Column:
        if context != ExecutionContext.FRAME:
            raise RuntimeError(
                "Rolling aggregation inside groupby/over/rolling"
            )  # pragma: no cover; translation raises first
        (agg,) = self.children
        orderby = df.column_map[self.orderby]
        # Polars casts integral orderby to int64, but only for calculating window bounds
        if (
            plc.traits.is_integral(orderby.obj.type())
            and orderby.obj.type().id() != plc.TypeId.INT64
        ):
            orderby_obj = plc.unary.cast(
                orderby.obj, plc.DataType(plc.TypeId.INT64), stream=df.stream
            )
        else:
            orderby_obj = orderby.obj
        preceding_scalar, following_scalar = offsets_to_windows(
            self.orderby_dtype,
            self.preceding_ordinal,
            self.following_ordinal,
            stream=df.stream,
        )
        preceding, following = range_window_bounds(
            preceding_scalar, following_scalar, self.closed_window
        )
        if orderby.obj.null_count() != 0:
            raise RuntimeError(
                f"Index column '{self.orderby}' in rolling may not contain nulls"
            )
        if not orderby.check_sorted(
            order=plc.types.Order.ASCENDING,
            null_order=plc.types.NullOrder.BEFORE,
            stream=df.stream,
        ):
            raise RuntimeError(
                f"Index column '{self.orderby}' in rolling is not sorted, please sort first"
            )
        (result,) = plc.rolling.grouped_range_rolling_window(
            plc.Table([]),
            orderby_obj,
            plc.types.Order.ASCENDING,
            plc.types.NullOrder.BEFORE,
            preceding,
            following,
            [to_request(agg, orderby, df)],
            stream=df.stream,
        ).columns()
        return Column(result, dtype=self.dtype)


class GroupedRollingWindow(Expr):
    """
    Compute a window ``.over(...)`` aggregation and broadcast to rows.

    Notes
    -----
    - This expression node currently implements **grouped window mapping**
      (aggregate once per group, then broadcast back), not rolling windows.
    - It can be extended later to support `rolling(...).over(...)`
      when polars supports that expression.
    """

    __slots__ = (
        "_order_by_expr",
        "by_count",
        "named_aggs",
        "options",
        "post",
    )
    _non_child = (
        "dtype",
        "options",
        "named_aggs",
        "post",
        "by_count",
    )

    def __init__(
        self,
        dtype: DataType,
        options: Any,
        named_aggs: Sequence[expr.NamedExpr],
        post: expr.NamedExpr,
        by_count: int,
        *children: Expr,
    ) -> None:
        self.dtype = dtype
        self.options = options
        self.named_aggs = tuple(named_aggs)
        self.post = post
        self.by_count = by_count
        has_order_by = self.options[1]
        self.is_pointwise = False
        self.children = tuple(children)
        self._order_by_expr = children[by_count] if has_order_by else None

        unsupported = [
            type(named_expr.value).__name__
            for named_expr in self.named_aggs
            if not (
                isinstance(named_expr.value, (expr.Len, expr.Agg))
                or (
                    isinstance(named_expr.value, expr.UnaryFunction)
                    and named_expr.value.name
                    in {"rank", "fill_null_with_strategy", "cum_sum"}
                )
            )
        ]
        if unsupported:
            kinds = ", ".join(sorted(set(unsupported)))
            raise NotImplementedError(
                f"Unsupported over(...) only expression: {kinds}="
            )
        if has_order_by:
            ob = self._order_by_expr
            is_multi_order_by = (
                isinstance(ob, expr.UnaryFunction)
                and ob.name == "as_struct"
                and len(ob.children) > 1
            )
            has_order_sensitive_agg = any(
                isinstance(ne.value, expr.Agg)
                and ne.value.agg_request.kind() == plc.aggregation.Kind.NTH_ELEMENT
                for ne in self.named_aggs
            )
            if is_multi_order_by and has_order_sensitive_agg:
                raise NotImplementedError(
                    "Multiple order_by keys with order-sensitive aggregations"
                )

    @staticmethod
    def _sorted_grouper(by_cols_for_scan: list[Column]) -> plc.groupby.GroupBy:
        return plc.groupby.GroupBy(
            plc.Table([c.obj for c in by_cols_for_scan]),
            null_handling=plc.types.NullPolicy.INCLUDE,
            keys_are_sorted=plc.types.Sorted.YES,
            column_order=[k.order for k in by_cols_for_scan],
            null_precedence=[k.null_order for k in by_cols_for_scan],
        )

    @singledispatchmethod
    def _apply_unary_op(
        self,
        op: UnaryOp,
        _: DataFrame,
        __: plc.groupby.GroupBy,
    ) -> tuple[list[str], list[DataType], list[plc.Table]]:
        raise NotImplementedError(
            f"Unsupported unary op: {type(op).__name__}"
        )  # pragma: no cover; translation raises first

    @_apply_unary_op.register
    def _(
        self,
        op: RankOp,
        df: DataFrame,
        grouper: plc.groupby.GroupBy,
    ) -> tuple[list[str], list[DataType], list[plc.Table]]:
        rank_named = op.named_exprs
        order_index = op.order_index
        by_cols_for_scan = op.by_cols_for_scan

        rank_requests: list[plc.groupby.GroupByRequest] = []
        rank_out_names: list[str] = []
        rank_out_dtypes: list[DataType] = []

        for ne in rank_named:
            rank_expr = ne.value
            (child_expr,) = rank_expr.children
            val_col = child_expr.evaluate(df, context=ExecutionContext.FRAME).obj
            if order_index is not None:
                val_col = plc.copying.gather(
                    plc.Table([val_col]),
                    order_index,
                    plc.copying.OutOfBoundsPolicy.NULLIFY,
                    stream=df.stream,
                ).columns()[0]
            assert isinstance(rank_expr, expr.UnaryFunction)
            method_str, descending, _ = rank_expr.options

            rank_method = {
                "average": plc.aggregation.RankMethod.AVERAGE,
                "min": plc.aggregation.RankMethod.MIN,
                "max": plc.aggregation.RankMethod.MAX,
                "dense": plc.aggregation.RankMethod.DENSE,
                "ordinal": plc.aggregation.RankMethod.FIRST,
            }[method_str]

            order = (
                plc.types.Order.DESCENDING if descending else plc.types.Order.ASCENDING
            )
            # Polars semantics: exclude nulls from domain; nulls get null ranks.
            null_precedence = (
                plc.types.NullOrder.BEFORE if descending else plc.types.NullOrder.AFTER
            )
            agg = plc.aggregation.rank(
                rank_method,
                column_order=order,
                null_handling=plc.types.NullPolicy.EXCLUDE,
                null_precedence=null_precedence,
                percentage=plc.aggregation.RankPercentage.NONE,
            )

            rank_requests.append(plc.groupby.GroupByRequest(val_col, [agg]))
            rank_out_names.append(ne.name)
            rank_out_dtypes.append(rank_expr.dtype)

        if order_index is not None and by_cols_for_scan is not None:
            # order_by expressions require us order each group
            lg = op.local_grouper
            assert isinstance(lg, plc.groupby.GroupBy)
            _, rank_tables = lg.scan(rank_requests)
        else:
            _, rank_tables = grouper.scan(rank_requests)
        return rank_out_names, rank_out_dtypes, rank_tables

    @_apply_unary_op.register
    def _(  # type: ignore[no-untyped-def]
        self,
        op: FillNullWithStrategyOp,
        df: DataFrame,
        _,
    ) -> tuple[list[str], list[DataType], list[plc.Table]]:
        named_exprs = op.named_exprs

        plc_cols = [
            ne.value.children[0].evaluate(df, context=ExecutionContext.FRAME).obj
            for ne in named_exprs
        ]
        if op.order_index is not None:
            vals_tbl = plc.copying.gather(
                plc.Table(plc_cols),
                op.order_index,
                plc.copying.OutOfBoundsPolicy.NULLIFY,
                stream=df.stream,
            )
        else:
            vals_tbl = plc.Table(plc_cols)
        local_grouper = op.local_grouper
        assert isinstance(local_grouper, plc.groupby.GroupBy)
        _, filled_tbl = local_grouper.replace_nulls(
            vals_tbl,
            [op.policy] * len(plc_cols),
        )

        tables = [plc.Table([column]) for column in filled_tbl.columns()]
        names = [ne.name for ne in named_exprs]
        dtypes = [ne.value.dtype for ne in named_exprs]
        return names, dtypes, tables

    @_apply_unary_op.register
    def _(  # type: ignore[no-untyped-def]
        self,
        op: CumSumOp,
        df: DataFrame,
        _,
    ) -> tuple[list[str], list[DataType], list[plc.Table]]:
        cum_named = op.named_exprs
        order_index = op.order_index

        requests: list[plc.groupby.GroupByRequest] = []
        out_names: list[str] = []
        out_dtypes: list[DataType] = []

        # Instead of calling self._gather_columns, let's call plc.copying.gather directly
        # since we need plc.Column objects, not cudf_polars Column objects
        if order_index is not None:
            plc_cols = [
                ne.value.children[0].evaluate(df, context=ExecutionContext.FRAME).obj
                for ne in cum_named
            ]
            val_cols = plc.copying.gather(
                plc.Table(plc_cols),
                order_index,
                plc.copying.OutOfBoundsPolicy.NULLIFY,
                stream=df.stream,
            ).columns()
        else:
            val_cols = [
                ne.value.children[0].evaluate(df, context=ExecutionContext.FRAME).obj
                for ne in cum_named
            ]
        agg = plc.aggregation.sum()

        for ne, val_col in zip(cum_named, val_cols, strict=True):
            requests.append(plc.groupby.GroupByRequest(val_col, [agg]))
            out_names.append(ne.name)
            out_dtypes.append(ne.value.dtype)

        local_grouper = op.local_grouper
        assert isinstance(local_grouper, plc.groupby.GroupBy)
        _, tables = local_grouper.scan(requests)

        return out_names, out_dtypes, tables

    def _reorder_to_input(
        self,
        row_id: plc.Column,
        by_cols: list[Column],
        n_rows: int,
        rank_tables: list[plc.Table],
        rank_out_names: list[str],
        rank_out_dtypes: list[DataType],
        *,
        order_index: plc.Column | None = None,
        stream: Stream,
    ) -> list[Column]:
        # Reorder scan results from grouped-order back to input row order
        if order_index is None:
            key_orders = [k.order for k in by_cols]
            key_nulls = [k.null_order for k in by_cols]
            order_index = plc.sorting.stable_sorted_order(
                plc.Table([*(c.obj for c in by_cols), row_id]),
                [*key_orders, plc.types.Order.ASCENDING],
                [*key_nulls, plc.types.NullOrder.AFTER],
                stream=stream,
            )

        return [
            Column(
                plc.copying.scatter(
                    plc.Table([tbl.columns()[0]]),
                    order_index,
                    plc.Table(
                        [
                            plc.Column.from_scalar(
                                plc.Scalar.from_py(
                                    None, tbl.columns()[0].type(), stream=stream
                                ),
                                n_rows,
                                stream=stream,
                            )
                        ]
                    ),
                    stream=stream,
                ).columns()[0],
                name=name,
                dtype=dtype,
            )
            for name, dtype, tbl in zip(
                rank_out_names, rank_out_dtypes, rank_tables, strict=True
            )
        ]

    def _split_named_expr(
        self,
    ) -> tuple[list[expr.NamedExpr], dict[str, list[expr.NamedExpr]]]:
        """Split into reductions vs unary window operations."""
        reductions: list[expr.NamedExpr] = []
        unary_window_ops: dict[str, list[expr.NamedExpr]] = {
            "rank": [],
            "fill_null_with_strategy": [],
            "cum_sum": [],
        }

        for ne in self.named_aggs:
            v = ne.value
            if isinstance(v, expr.UnaryFunction) and v.name in unary_window_ops:
                unary_window_ops[v.name].append(ne)
            else:
                reductions.append(ne)
        return reductions, unary_window_ops

    def _build_window_order_index(
        self,
        by_cols: list[Column],
        *,
        row_id: plc.Column,
        order_by_col: Column | None,
        ob_desc: bool,
        ob_nulls_last: bool,
        value_col: plc.Column | None = None,
        value_desc: bool = False,
        stream: Stream,
    ) -> plc.Column:
        """Compute a stable row ordering for unary operations in a grouped context."""
        cols: list[plc.Column] = [c.obj for c in by_cols]
        orders: list[plc.types.Order] = [k.order for k in by_cols]
        nulls: list[plc.types.NullOrder] = [k.null_order for k in by_cols]

        if value_col is not None:
            # for rank(...).over(...) the ranked ("sorted") order takes precedence over order_by
            cols.append(value_col)
            orders.append(
                plc.types.Order.DESCENDING if value_desc else plc.types.Order.ASCENDING
            )
            nulls.append(
                plc.types.NullOrder.BEFORE if value_desc else plc.types.NullOrder.AFTER
            )

        if order_by_col is not None:
            cols.append(order_by_col.obj)
            orders.append(
                plc.types.Order.DESCENDING if ob_desc else plc.types.Order.ASCENDING
            )
            nulls.append(
                plc.types.NullOrder.AFTER
                if ob_desc ^ ob_nulls_last
                else plc.types.NullOrder.BEFORE
            )

        # Use the row id to break ties
        cols.append(row_id)
        orders.append(plc.types.Order.ASCENDING)
        nulls.append(plc.types.NullOrder.AFTER)

        return plc.sorting.stable_sorted_order(
            plc.Table(cols), orders, nulls, stream=stream
        )

    def _gather_columns(
        self, cols: Sequence[Column], order_index: plc.Column, stream: Stream
    ) -> list[Column]:
        gathered_tbl = plc.copying.gather(
            plc.Table([c.obj for c in cols]),
            order_index,
            plc.copying.OutOfBoundsPolicy.NULLIFY,
            stream=stream,
        )

        return [
            Column(
                gathered,
                name=c.name,
                dtype=c.dtype,
                order=c.order,
                null_order=c.null_order,
                is_sorted=c.is_sorted,
            )
            for gathered, c in zip(gathered_tbl.columns(), cols, strict=True)
        ]

    def _grouped_window_scan_setup(
        self,
        by_cols: list[Column],
        *,
        row_id: plc.Column,
        order_by_col: Column | None,
        ob_desc: bool,
        ob_nulls_last: bool,
        grouper: plc.groupby.GroupBy,
        stream: Stream,
    ) -> tuple[plc.Column | None, list[Column] | None, plc.groupby.GroupBy]:
        if order_by_col is None:
            # keep the original ordering
            return None, None, grouper
        order_index = self._build_window_order_index(
            by_cols,
            row_id=row_id,
            order_by_col=order_by_col,
            ob_desc=ob_desc,
            ob_nulls_last=ob_nulls_last,
            stream=stream,
        )
        by_cols_for_scan = self._gather_columns(by_cols, order_index, stream=stream)
        assert by_cols_for_scan is not None
        local = self._sorted_grouper(by_cols_for_scan)
        return order_index, by_cols_for_scan, local

    def _broadcast_agg_results(
        self,
        by_tbl: plc.Table,
        group_keys_tbl: plc.Table,
        value_tbls: list[plc.Table],
        names: list[str],
        dtypes: list[DataType],
    ) -> list[Column]:
        # We do a left-join between the input keys to group-keys
        # so every input row appears exactly once. left_order is
        # returned un-ordered by libcudf.
        left_order, right_order = plc.join.left_join(
            by_tbl, group_keys_tbl, plc.types.NullEquality.EQUAL
        )

        # Scatter the right order indices into an all-null table
        # and at the position of the index in left order. Now we
        # have the map between rows and groups with the correct ordering.
        left_rows = left_order.size()
        target = plc.Column.from_scalar(
            plc.Scalar.from_py(None, plc.types.SIZE_TYPE), left_rows
        )
        aligned_map = plc.copying.scatter(
            plc.Table([right_order]),
            left_order,
            plc.Table([target]),
        ).columns()[0]

        # Broadcast each scalar aggregated result back to row-shape using
        # the aligned mapping between row indices and group indices.
        out_cols = (t.columns()[0] for t in value_tbls)
        return [
            Column(
                plc.copying.gather(
                    plc.Table([col]),
                    aligned_map,
                    plc.copying.OutOfBoundsPolicy.NULLIFY,
                ).columns()[0],
                name=name,
                dtype=dtype,
            )
            for name, dtype, col in zip(names, dtypes, out_cols, strict=True)
        ]

    def _build_groupby_requests(
        self,
        named_exprs: list[expr.NamedExpr],
        df: DataFrame,
        order_index: plc.Column | None = None,
        by_cols: list[Column] | None = None,
    ) -> tuple[list[plc.groupby.GroupByRequest], list[str], list[DataType]]:
        assert by_cols is not None
        gb_requests: list[plc.groupby.GroupByRequest] = []
        out_names: list[str] = []
        out_dtypes: list[DataType] = []

        eval_cols: list[plc.Column] = []
        val_nodes: list[tuple[expr.NamedExpr, expr.Agg]] = []

        for ne in named_exprs:
            val = ne.value
            out_names.append(ne.name)
            out_dtypes.append(val.dtype)
            if isinstance(val, expr.Agg):
                (child,) = (
                    val.children
                    if getattr(val, "name", None) != "quantile"
                    else (val.children[0],)
                )
                eval_cols.append(child.evaluate(df, context=ExecutionContext.FRAME).obj)
                val_nodes.append((ne, val))

        if order_index is not None and eval_cols:
            eval_cols = plc.copying.gather(
                plc.Table(eval_cols), order_index, plc.copying.OutOfBoundsPolicy.NULLIFY
            ).columns()

        gathered_iter = iter(eval_cols)
        for ne in named_exprs:
            val = ne.value
            if isinstance(val, expr.Len):
                col = by_cols[0].obj
            else:
                col = next(gathered_iter)
            gb_requests.append(plc.groupby.GroupByRequest(col, [val.agg_request]))

        return gb_requests, out_names, out_dtypes

    def do_evaluate(  # noqa: D102
        self, df: DataFrame, *, context: ExecutionContext = ExecutionContext.FRAME
    ) -> Column:
        if context != ExecutionContext.FRAME:
            raise RuntimeError(
                "Window mapping (.over) can only be evaluated at the frame level"
            )  # pragma: no cover; translation raises first

        by_exprs = self.children[: self.by_count]
        order_by_expr = (
            self.children[self.by_count] if self._order_by_expr is not None else None
        )
        by_cols = broadcast(
            *(b.evaluate(df) for b in by_exprs),
            target_length=df.num_rows,
            stream=df.stream,
        )
        order_by_col = (
            broadcast(
                order_by_expr.evaluate(df), target_length=df.num_rows, stream=df.stream
            )[0]
            if order_by_expr is not None
            else None
        )

        by_tbl = plc.Table([c.obj for c in by_cols])

        sorted_flag = (
            plc.types.Sorted.YES
            if all(k.is_sorted for k in by_cols)
            else plc.types.Sorted.NO
        )
        grouper = plc.groupby.GroupBy(
            by_tbl,
            null_handling=plc.types.NullPolicy.INCLUDE,
            keys_are_sorted=sorted_flag,
            column_order=[k.order for k in by_cols],
            null_precedence=[k.null_order for k in by_cols],
        )

        scalar_named, unary_window_ops = self._split_named_expr()

        # Build GroupByRequests for scalar aggregations
        order_sensitive: list[expr.NamedExpr] = []
        other_scalars: list[expr.NamedExpr] = []
        for ne in scalar_named:
            val = ne.value
            if (
                self._order_by_expr is not None
                and isinstance(val, expr.Agg)
                and val.agg_request.kind() == plc.aggregation.Kind.NTH_ELEMENT
            ):
                order_sensitive.append(ne)
            else:
                other_scalars.append(ne)

        gb_requests, out_names, out_dtypes = self._build_groupby_requests(
            other_scalars, df, by_cols=by_cols
        )

        group_keys_tbl, value_tables = grouper.aggregate(gb_requests)
<<<<<<< HEAD
        out_cols = (t.columns()[0] for t in value_tables)

        # We do a left-join between the input keys to group-keys
        # so every input row appears exactly once. left_order is
        # returned un-ordered by libcudf.
        left_order, right_order = plc.join.left_join(
            by_tbl, group_keys_tbl, plc.types.NullEquality.EQUAL, stream=df.stream
        )

        # Scatter the right order indices into an all-null table
        # and at the position of the index in left order. Now we
        # have the map between rows and groups with the correct ordering.
        left_rows = left_order.size()
        target = plc.Column.from_scalar(
            plc.Scalar.from_py(None, plc.types.SIZE_TYPE, stream=df.stream),
            left_rows,
            stream=df.stream,
        )
        aligned_map = plc.copying.scatter(
            plc.Table([right_order]),
            left_order,
            plc.Table([target]),
            stream=df.stream,
        ).columns()[0]

        # Broadcast each scalar aggregated result back to row-shape using
        # the aligned mapping between row indices and group indices.
        broadcasted_cols = [
            Column(
                plc.copying.gather(
                    plc.Table([col]),
                    aligned_map,
                    plc.copying.OutOfBoundsPolicy.NULLIFY,
                    stream=df.stream,
                ).columns()[0],
                name=named_expr.name,
                dtype=dtype,
=======
        broadcasted_cols = self._broadcast_agg_results(
            by_tbl, group_keys_tbl, value_tables, out_names, out_dtypes
        )

        if order_sensitive:
            row_id = plc.filling.sequence(
                df.num_rows,
                plc.Scalar.from_py(0, plc.types.SIZE_TYPE),
                plc.Scalar.from_py(1, plc.types.SIZE_TYPE),
            )
            _, _, ob_desc, ob_nulls_last = self.options
            order_index, _, local = self._grouped_window_scan_setup(
                by_cols,
                row_id=row_id,
                order_by_col=order_by_col,
                ob_desc=ob_desc,
                ob_nulls_last=ob_nulls_last,
                grouper=grouper,
            )
            assert order_index is not None

            gb_requests, out_names, out_dtypes = self._build_groupby_requests(
                order_sensitive, df, order_index=order_index, by_cols=by_cols
>>>>>>> 24927be5
            )

            group_keys_tbl_local, value_tables_local = local.aggregate(gb_requests)
            broadcasted_cols.extend(
                self._broadcast_agg_results(
                    by_tbl,
                    group_keys_tbl_local,
                    value_tables_local,
                    out_names,
                    out_dtypes,
                )
            )

        row_id = plc.filling.sequence(
            df.num_rows,
            plc.Scalar.from_py(0, plc.types.SIZE_TYPE, stream=df.stream),
            plc.Scalar.from_py(1, plc.types.SIZE_TYPE, stream=df.stream),
            stream=df.stream,
        )

        if rank_named := unary_window_ops["rank"]:
            if self._order_by_expr is not None:
                _, _, ob_desc, ob_nulls_last = self.options
                for ne in rank_named:
                    rank_expr = ne.value
                    assert isinstance(rank_expr, expr.UnaryFunction)
                    (child,) = rank_expr.children
                    desc = rank_expr.options[1]

                    order_index = self._build_window_order_index(
                        by_cols,
                        row_id=row_id,
                        order_by_col=order_by_col,
                        ob_desc=ob_desc,
                        ob_nulls_last=ob_nulls_last,
                        value_col=child.evaluate(
                            df, context=ExecutionContext.FRAME
                        ).obj,
                        value_desc=desc,
                        stream=df.stream,
                    )
                    rank_by_cols_for_scan = self._gather_columns(
                        by_cols, order_index, stream=df.stream
                    )
                    local = GroupedRollingWindow._sorted_grouper(rank_by_cols_for_scan)
                    names, dtypes, tables = self._apply_unary_op(
                        RankOp(
                            named_exprs=[ne],
                            order_index=order_index,
                            by_cols_for_scan=rank_by_cols_for_scan,
                            local_grouper=local,
                        ),
                        df,
                        grouper,
                    )
                    broadcasted_cols.extend(
                        self._reorder_to_input(
                            row_id,
                            by_cols,
                            df.num_rows,
                            tables,
                            names,
                            dtypes,
                            order_index=order_index,
                            stream=df.stream,
                        )
                    )
            else:
                names, dtypes, tables = self._apply_unary_op(
                    RankOp(
                        named_exprs=rank_named, order_index=None, by_cols_for_scan=None
                    ),
                    df,
                    grouper,
                )
                broadcasted_cols.extend(
                    self._reorder_to_input(
                        row_id,
                        by_cols,
                        df.num_rows,
                        tables,
                        names,
                        dtypes,
                        stream=df.stream,
                    )
                )

        if fill_named := unary_window_ops["fill_null_with_strategy"]:
            order_index, fill_null_by_cols_for_scan, local = (
                self._grouped_window_scan_setup(
                    by_cols,
                    row_id=row_id,
                    order_by_col=order_by_col
                    if self._order_by_expr is not None
                    else None,
                    ob_desc=self.options[2]
                    if self._order_by_expr is not None
                    else False,
                    ob_nulls_last=self.options[3]
                    if self._order_by_expr is not None
                    else False,
                    grouper=grouper,
                    stream=df.stream,
                )
            )

            strategy_exprs: dict[str, list[expr.NamedExpr]] = defaultdict(list)
            for ne in fill_named:
                fill_null_expr = ne.value
                assert isinstance(fill_null_expr, expr.UnaryFunction)
                strategy_exprs[fill_null_expr.options[0]].append(ne)

            replace_policy = {
                "forward": plc.replace.ReplacePolicy.PRECEDING,
                "backward": plc.replace.ReplacePolicy.FOLLOWING,
            }

            for strategy, fill_exprs in strategy_exprs.items():
                names, dtypes, tables = self._apply_unary_op(
                    FillNullWithStrategyOp(
                        named_exprs=fill_exprs,
                        order_index=order_index,
                        by_cols_for_scan=fill_null_by_cols_for_scan,
                        local_grouper=local,
                        policy=replace_policy[strategy],
                    ),
                    df,
                    grouper,
                )
                broadcasted_cols.extend(
                    self._reorder_to_input(
                        row_id,
                        by_cols,
                        df.num_rows,
                        tables,
                        names,
                        dtypes,
                        order_index=order_index,
                        stream=df.stream,
                    )
                )

        if cum_named := unary_window_ops["cum_sum"]:
            order_index, cum_sum_by_cols_for_scan, local = (
                self._grouped_window_scan_setup(
                    by_cols,
                    row_id=row_id,
                    order_by_col=order_by_col
                    if self._order_by_expr is not None
                    else None,
                    ob_desc=self.options[2]
                    if self._order_by_expr is not None
                    else False,
                    ob_nulls_last=self.options[3]
                    if self._order_by_expr is not None
                    else False,
                    grouper=grouper,
                    stream=df.stream,
                )
            )
            names, dtypes, tables = self._apply_unary_op(
                CumSumOp(
                    named_exprs=cum_named,
                    order_index=order_index,
                    by_cols_for_scan=cum_sum_by_cols_for_scan,
                    local_grouper=local,
                ),
                df,
                grouper,
            )
            broadcasted_cols.extend(
                self._reorder_to_input(
                    row_id,
                    by_cols,
                    df.num_rows,
                    tables,
                    names,
                    dtypes,
                    order_index=order_index,
                    stream=df.stream,
                )
            )

        # Create a temporary DataFrame with the broadcasted columns named by their
        # placeholder names from agg decomposition, then evaluate the post-expression.
        df = DataFrame(broadcasted_cols, stream=df.stream)
        return self.post.value.evaluate(df, context=ExecutionContext.FRAME)<|MERGE_RESOLUTION|>--- conflicted
+++ resolved
@@ -616,12 +616,13 @@
         value_tbls: list[plc.Table],
         names: list[str],
         dtypes: list[DataType],
+        stream: Stream,
     ) -> list[Column]:
         # We do a left-join between the input keys to group-keys
         # so every input row appears exactly once. left_order is
         # returned un-ordered by libcudf.
         left_order, right_order = plc.join.left_join(
-            by_tbl, group_keys_tbl, plc.types.NullEquality.EQUAL
+            by_tbl, group_keys_tbl, plc.types.NullEquality.EQUAL, stream
         )
 
         # Scatter the right order indices into an all-null table
@@ -629,12 +630,13 @@
         # have the map between rows and groups with the correct ordering.
         left_rows = left_order.size()
         target = plc.Column.from_scalar(
-            plc.Scalar.from_py(None, plc.types.SIZE_TYPE), left_rows
+            plc.Scalar.from_py(None, plc.types.SIZE_TYPE, stream), left_rows, stream
         )
         aligned_map = plc.copying.scatter(
             plc.Table([right_order]),
             left_order,
             plc.Table([target]),
+            stream,
         ).columns()[0]
 
         # Broadcast each scalar aggregated result back to row-shape using
@@ -646,6 +648,7 @@
                     plc.Table([col]),
                     aligned_map,
                     plc.copying.OutOfBoundsPolicy.NULLIFY,
+                    stream,
                 ).columns()[0],
                 name=name,
                 dtype=dtype,
@@ -758,47 +761,13 @@
         )
 
         group_keys_tbl, value_tables = grouper.aggregate(gb_requests)
-<<<<<<< HEAD
-        out_cols = (t.columns()[0] for t in value_tables)
-
-        # We do a left-join between the input keys to group-keys
-        # so every input row appears exactly once. left_order is
-        # returned un-ordered by libcudf.
-        left_order, right_order = plc.join.left_join(
-            by_tbl, group_keys_tbl, plc.types.NullEquality.EQUAL, stream=df.stream
-        )
-
-        # Scatter the right order indices into an all-null table
-        # and at the position of the index in left order. Now we
-        # have the map between rows and groups with the correct ordering.
-        left_rows = left_order.size()
-        target = plc.Column.from_scalar(
-            plc.Scalar.from_py(None, plc.types.SIZE_TYPE, stream=df.stream),
-            left_rows,
-            stream=df.stream,
-        )
-        aligned_map = plc.copying.scatter(
-            plc.Table([right_order]),
-            left_order,
-            plc.Table([target]),
-            stream=df.stream,
-        ).columns()[0]
-
-        # Broadcast each scalar aggregated result back to row-shape using
-        # the aligned mapping between row indices and group indices.
-        broadcasted_cols = [
-            Column(
-                plc.copying.gather(
-                    plc.Table([col]),
-                    aligned_map,
-                    plc.copying.OutOfBoundsPolicy.NULLIFY,
-                    stream=df.stream,
-                ).columns()[0],
-                name=named_expr.name,
-                dtype=dtype,
-=======
         broadcasted_cols = self._broadcast_agg_results(
-            by_tbl, group_keys_tbl, value_tables, out_names, out_dtypes
+            by_tbl,
+            group_keys_tbl,
+            value_tables,
+            out_names,
+            out_dtypes,
+            df.stream,
         )
 
         if order_sensitive:
@@ -815,12 +784,12 @@
                 ob_desc=ob_desc,
                 ob_nulls_last=ob_nulls_last,
                 grouper=grouper,
+                stream=df.stream,
             )
             assert order_index is not None
 
             gb_requests, out_names, out_dtypes = self._build_groupby_requests(
                 order_sensitive, df, order_index=order_index, by_cols=by_cols
->>>>>>> 24927be5
             )
 
             group_keys_tbl_local, value_tables_local = local.aggregate(gb_requests)
@@ -831,6 +800,7 @@
                     value_tables_local,
                     out_names,
                     out_dtypes,
+                    df.stream,
                 )
             )
 
