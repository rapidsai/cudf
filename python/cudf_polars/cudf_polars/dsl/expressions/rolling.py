--- conflicted
+++ resolved
@@ -80,14 +80,9 @@
     def __init__(
         self,
         dtype: DataType,
-<<<<<<< HEAD
-        preceding: plc.Scalar,
-        following: plc.Scalar,
-=======
         orderby_dtype: DataType,
         offset: Duration,
         period: Duration,
->>>>>>> 51f368b1
         closed_window: ClosedInterval,
         orderby: str,
         agg: Expr,
