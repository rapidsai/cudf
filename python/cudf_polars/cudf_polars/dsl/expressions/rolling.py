# SPDX-FileCopyrightText: Copyright (c) 2024-2025 NVIDIA CORPORATION & AFFILIATES.
# SPDX-License-Identifier: Apache-2.0
# TODO: remove need for this
# ruff: noqa: D101
"""Rolling DSL nodes."""

from __future__ import annotations

import itertools
from dataclasses import dataclass
from functools import singledispatchmethod
from typing import TYPE_CHECKING, Any

import polars as pl

import pylibcudf as plc

from cudf_polars.containers import Column, DataFrame, DataType
from cudf_polars.dsl import expr
from cudf_polars.dsl.expressions.base import ExecutionContext, Expr
from cudf_polars.dsl.utils.reshape import broadcast
from cudf_polars.dsl.utils.windows import offsets_to_windows, range_window_bounds

if TYPE_CHECKING:
    from collections.abc import Sequence

    from cudf_polars.typing import ClosedInterval, Duration

__all__ = ["GroupedRollingWindow", "RollingWindow", "to_request"]


@dataclass(frozen=True)
class UnaryOp:
    named_exprs: list[expr.NamedExpr]
    order_index: plc.Column | None = None
    by_cols_for_scan: list[Column] | None = None
    local_grouper: plc.groupby.GroupBy | None = None


@dataclass(frozen=True)
class RankOp(UnaryOp):
    pass


def to_request(
    value: expr.Expr, orderby: Column, df: DataFrame
) -> plc.rolling.RollingRequest:
    """
    Produce a rolling request for evaluation with pylibcudf.

    Parameters
    ----------
    value
        The expression to perform the rolling aggregation on.
    orderby
        Orderby column, used as input to the request when the aggregation is Len.
    df
        DataFrame used to evaluate the inputs to the aggregation.
    """
    min_periods = 1
    if isinstance(value, expr.Len):
        # A count aggregation, we need a column so use the orderby column
        col = orderby
    elif isinstance(value, expr.Agg):
        child = value.children[0]
        col = child.evaluate(df, context=ExecutionContext.ROLLING)
        if value.name == "var":
            # Polars variance produces null if nvalues <= ddof
            # libcudf produces NaN. However, we can get the polars
            # behaviour by setting the minimum window size to ddof +
            # 1.
            min_periods = value.options + 1
    else:
        col = value.evaluate(
            df, context=ExecutionContext.ROLLING
        )  # pragma: no cover; raise before we get here because we
        # don't do correct handling of empty groups
    return plc.rolling.RollingRequest(col.obj, min_periods, value.agg_request)


def _by_exprs(b: Expr | tuple) -> list[Expr]:
    if isinstance(b, Expr):
        return [b]
    if isinstance(b, tuple):  # pragma: no cover; tests cover this path when
        # run with the distributed scheduler only
        return [e for item in b for e in _by_exprs(item)]
    return [expr.Literal(DataType(pl.Int64()), b)]  # pragma: no cover


class RollingWindow(Expr):
    __slots__ = (
        "closed_window",
        "following",
        "offset",
        "orderby",
        "orderby_dtype",
        "period",
        "preceding",
    )
    _non_child = (
        "dtype",
        "orderby_dtype",
        "offset",
        "period",
        "closed_window",
        "orderby",
    )

    def __init__(
        self,
        dtype: DataType,
        orderby_dtype: DataType,
        offset: Duration,
        period: Duration,
        closed_window: ClosedInterval,
        orderby: str,
        agg: Expr,
    ) -> None:
        self.dtype = dtype
        self.orderby_dtype = orderby_dtype
        # NOTE: Save original `offset` and `period` args,
        # because the `preceding` and `following` attributes
        # cannot be serialized (and must be reconstructed
        # within `__init__`).
        self.offset = offset
        self.period = period
        self.preceding, self.following = offsets_to_windows(
            orderby_dtype, offset, period
        )
        self.closed_window = closed_window
        self.orderby = orderby
        self.children = (agg,)
        self.is_pointwise = False
        if agg.agg_request.kind() == plc.aggregation.Kind.COLLECT_LIST:
            raise NotImplementedError(
                "Incorrect handling of empty groups for list collection"
            )
        if not plc.rolling.is_valid_rolling_aggregation(agg.dtype.plc, agg.agg_request):
            raise NotImplementedError(f"Unsupported rolling aggregation {agg}")

    def do_evaluate(  # noqa: D102
        self, df: DataFrame, *, context: ExecutionContext = ExecutionContext.FRAME
    ) -> Column:
        if context != ExecutionContext.FRAME:
            raise RuntimeError(
                "Rolling aggregation inside groupby/over/rolling"
            )  # pragma: no cover; translation raises first
        (agg,) = self.children
        orderby = df.column_map[self.orderby]
        # Polars casts integral orderby to int64, but only for calculating window bounds
        if (
            plc.traits.is_integral(orderby.obj.type())
            and orderby.obj.type().id() != plc.TypeId.INT64
        ):
            orderby_obj = plc.unary.cast(orderby.obj, plc.DataType(plc.TypeId.INT64))
        else:
            orderby_obj = orderby.obj
        preceding, following = range_window_bounds(
            self.preceding, self.following, self.closed_window
        )
        if orderby.obj.null_count() != 0:
            raise RuntimeError(
                f"Index column '{self.orderby}' in rolling may not contain nulls"
            )
        if not orderby.check_sorted(
            order=plc.types.Order.ASCENDING, null_order=plc.types.NullOrder.BEFORE
        ):
            raise RuntimeError(
                f"Index column '{self.orderby}' in rolling is not sorted, please sort first"
            )
        (result,) = plc.rolling.grouped_range_rolling_window(
            plc.Table([]),
            orderby_obj,
            plc.types.Order.ASCENDING,
            plc.types.NullOrder.BEFORE,
            preceding,
            following,
            [to_request(agg, orderby, df)],
        ).columns()
        return Column(result, dtype=self.dtype)


class GroupedRollingWindow(Expr):
    """
    Compute a window ``.over(...)`` aggregation and broadcast to rows.

    Notes
    -----
    - This expression node currently implements **grouped window mapping**
      (aggregate once per group, then broadcast back), not rolling windows.
    - It can be extended later to support `rolling(...).over(...)`
      when polars supports that expression.
    """

    __slots__ = (
        "_order_by_count",
        "_order_by_exprs",
        "by_count",
        "named_aggs",
        "options",
        "post",
    )
    _non_child = (
        "dtype",
        "options",
        "named_aggs",
        "post",
        "by_count",
        "_order_by_exprs",
        "_order_by_count",
    )

    def __init__(
        self,
        dtype: DataType,
        options: Any,
        named_aggs: Sequence[expr.NamedExpr],
        post: expr.NamedExpr,
        *by: Expr,
        _order_by_exprs: Sequence[Expr] | None = None,
    ) -> None:
        self.dtype = dtype
        self.options = options
        self.named_aggs = tuple(named_aggs)
        self.post = post
        self.is_pointwise = False
        self._order_by_exprs = tuple(_order_by_exprs or ())
        self._order_by_count = len(self._order_by_exprs)

        unsupported = [
            type(named_expr.value).__name__
            for named_expr in self.named_aggs
            if not (
                isinstance(named_expr.value, (expr.Len, expr.Agg))
                or (
                    isinstance(named_expr.value, expr.UnaryFunction)
<<<<<<< HEAD
                    and named_expr.value.name in {"rank"}
=======
                    and named_expr.value.name == "rank"
>>>>>>> 1eb25652
                )
            )
        ]
        if unsupported:
            kinds = ", ".join(sorted(set(unsupported)))
            raise NotImplementedError(
                f"Unsupported over(...) only expression: {kinds}="
            )

        # Ensures every partition-by is an Expr
        # Fixes over(1) cases with the streaming
        # executor and a small blocksize
        by_expr = [e for b in by for e in _by_exprs(b)]

        # Expose agg dependencies as children so the streaming
        # executor retains required source columns
        child_deps = [
            v.children[0]
            for ne in self.named_aggs
            for v in (ne.value,)
            if isinstance(v, expr.Agg)
<<<<<<< HEAD
            or (isinstance(v, expr.UnaryFunction) and v.name in {"rank"})
=======
            or (isinstance(v, expr.UnaryFunction) and v.name == "rank")
>>>>>>> 1eb25652
        ]
        self.by_count = len(by_expr)
        self.children = tuple(
            itertools.chain(by_expr, self._order_by_exprs, child_deps)
        )

    def _sorted_grouper(self, by_cols_for_scan: list[Column]) -> plc.groupby.GroupBy:
        return plc.groupby.GroupBy(
            plc.Table([c.obj for c in by_cols_for_scan]),
            null_handling=plc.types.NullPolicy.INCLUDE,
            keys_are_sorted=plc.types.Sorted.YES,
            column_order=[k.order for k in by_cols_for_scan],
            null_precedence=[k.null_order for k in by_cols_for_scan],
        )

    @singledispatchmethod
    def _apply_unary_op(
        self,
        op: UnaryOp,
        _: DataFrame,
        __: plc.groupby.GroupBy,
    ) -> tuple[list[str], list[DataType], list[plc.Table]]:
        raise NotImplementedError(
            f"Unsupported unary op: {type(op).__name__}"
        )  # pragma: no cover; translation raises first

    @_apply_unary_op.register
    def _(
        self,
        op: RankOp,
        df: DataFrame,
        grouper: plc.groupby.GroupBy,
    ) -> tuple[list[str], list[DataType], list[plc.Table]]:
        rank_named = op.named_exprs
        order_index = op.order_index
        by_cols_for_scan = op.by_cols_for_scan

        rank_requests: list[plc.groupby.GroupByRequest] = []
        rank_out_names: list[str] = []
        rank_out_dtypes: list[DataType] = []

        for ne in rank_named:
            rank_expr = ne.value
            (child_expr,) = rank_expr.children
            val_col = child_expr.evaluate(df, context=ExecutionContext.FRAME).obj
            if order_index is not None:
                val_col = plc.copying.gather(
                    plc.Table([val_col]),
                    order_index,
                    plc.copying.OutOfBoundsPolicy.NULLIFY,
                ).columns()[0]
            assert isinstance(rank_expr, expr.UnaryFunction)
            method_str, descending, _ = rank_expr.options

            rank_method = {
                "average": plc.aggregation.RankMethod.AVERAGE,
                "min": plc.aggregation.RankMethod.MIN,
                "max": plc.aggregation.RankMethod.MAX,
                "dense": plc.aggregation.RankMethod.DENSE,
                "ordinal": plc.aggregation.RankMethod.FIRST,
            }[method_str]

            order = (
                plc.types.Order.DESCENDING if descending else plc.types.Order.ASCENDING
            )
            # Polars semantics: exclude nulls from domain; nulls get null ranks.
            null_precedence = (
                plc.types.NullOrder.BEFORE if descending else plc.types.NullOrder.AFTER
            )
            agg = plc.aggregation.rank(
                rank_method,
                column_order=order,
                null_handling=plc.types.NullPolicy.EXCLUDE,
                null_precedence=null_precedence,
                percentage=plc.aggregation.RankPercentage.NONE,
            )

            rank_requests.append(plc.groupby.GroupByRequest(val_col, [agg]))
            rank_out_names.append(ne.name)
            rank_out_dtypes.append(rank_expr.dtype)

        if order_index is not None and by_cols_for_scan is not None:
            # order_by expressions require us order each group
            lg = op.local_grouper
            assert isinstance(lg, plc.groupby.GroupBy)
            _, rank_tables = lg.scan(rank_requests)
        else:
            _, rank_tables = grouper.scan(rank_requests)
        return rank_out_names, rank_out_dtypes, rank_tables

    def _reorder_to_input(
        self,
        row_id: plc.Column,
        by_cols: list[Column],
        n_rows: int,
        rank_tables: list[plc.Table],
        rank_out_names: list[str],
        rank_out_dtypes: list[DataType],
        *,
        order_index: plc.Column | None = None,
    ) -> list[Column]:
        # Reorder scan results from grouped-order back to input row order
        if order_index is None:
            key_orders = [k.order for k in by_cols]
            key_nulls = [k.null_order for k in by_cols]
            order_index = plc.sorting.stable_sorted_order(
                plc.Table([*(c.obj for c in by_cols), row_id]),
                [*key_orders, plc.types.Order.ASCENDING],
                [*key_nulls, plc.types.NullOrder.AFTER],
            )

        return [
            Column(
                plc.copying.scatter(
                    plc.Table([tbl.columns()[0]]),
                    order_index,
                    plc.Table(
                        [
                            plc.Column.from_scalar(
                                plc.Scalar.from_py(None, tbl.columns()[0].type()),
                                n_rows,
                            )
                        ]
                    ),
                ).columns()[0],
                name=name,
                dtype=dtype,
            )
            for name, dtype, tbl in zip(
                rank_out_names, rank_out_dtypes, rank_tables, strict=True
            )
        ]

    def _split_named_expr(
        self,
    ) -> tuple[list[expr.NamedExpr], dict[str, list[expr.NamedExpr]]]:
        """Split into reductions vs unary window operations."""
        reductions: list[expr.NamedExpr] = []
        unary_window_ops: dict[str, list[expr.NamedExpr]] = {
            "rank": [],
        }

        for ne in self.named_aggs:
            v = ne.value
            if isinstance(v, expr.UnaryFunction) and v.name in unary_window_ops:
                unary_window_ops[v.name].append(ne)
            else:
                reductions.append(ne)
        return reductions, unary_window_ops

    def _build_window_order_index(
        self,
        by_cols: list[Column],
        *,
        row_id: plc.Column,
        order_by_cols: list[Column] | None,
        ob_desc: bool,
        ob_nulls_last: bool,
        value_col: plc.Column | None = None,
        value_desc: bool = False,
    ) -> plc.Column:
        """Compute a stable row ordering for unary operations in a grouped context."""
        cols: list[plc.Column] = [c.obj for c in by_cols]
        orders: list[plc.types.Order] = [k.order for k in by_cols]
        nulls: list[plc.types.NullOrder] = [k.null_order for k in by_cols]

        if value_col is not None:
            # for rank(...).over(...) the ranked ("sorted") order takes precedence over order_by
            cols.append(value_col)
            orders.append(
                plc.types.Order.DESCENDING if value_desc else plc.types.Order.ASCENDING
            )
            nulls.append(
                plc.types.NullOrder.BEFORE if value_desc else plc.types.NullOrder.AFTER
            )

        if order_by_cols:
            cols.extend(c.obj for c in order_by_cols)
            orders.extend(
                [plc.types.Order.DESCENDING if ob_desc else plc.types.Order.ASCENDING]
                * len(order_by_cols)
            )
            nulls.extend(
                [
                    plc.types.NullOrder.AFTER
                    if ob_nulls_last
                    else plc.types.NullOrder.BEFORE
                ]
                * len(order_by_cols)
            )

        # Use the row id to break ties
        cols.append(row_id)
        orders.append(plc.types.Order.ASCENDING)
        nulls.append(plc.types.NullOrder.AFTER)

        return plc.sorting.stable_sorted_order(plc.Table(cols), orders, nulls)

    def _gather_columns(
        self,
        cols: list[Column],
        order_index: plc.Column,
    ) -> list[plc.Column] | list[Column]:
        gathered_tbl = plc.copying.gather(
            plc.Table([c.obj for c in cols]),
            order_index,
            plc.copying.OutOfBoundsPolicy.NULLIFY,
        )

        return [
            Column(
                gathered_tbl.columns()[i],
                name=c.name,
                dtype=c.dtype,
                order=c.order,
                null_order=c.null_order,
                is_sorted=True,
            )
            for i, c in enumerate(cols)
        ]

    def _rank_group_by_scan(
        self,
        df: DataFrame,
        grouper: plc.groupby.GroupBy,
        rank_named: list[expr.NamedExpr],
    ) -> tuple[list[str], list[DataType], list[plc.Table]]:
        rank_requests: list[plc.groupby.GroupByRequest] = []
        rank_out_names: list[str] = []
        rank_out_dtypes: list[DataType] = []

        for ne in rank_named:
            rank_expr = ne.value
            (child_expr,) = rank_expr.children
            val_col = child_expr.evaluate(df, context=ExecutionContext.FRAME).obj
            assert isinstance(rank_expr, expr.UnaryFunction)
            method_str, descending, _ = rank_expr.options

            rank_method = {
                "average": plc.aggregation.RankMethod.AVERAGE,
                "min": plc.aggregation.RankMethod.MIN,
                "max": plc.aggregation.RankMethod.MAX,
                "dense": plc.aggregation.RankMethod.DENSE,
                "ordinal": plc.aggregation.RankMethod.FIRST,
            }[method_str]

            order = (
                plc.types.Order.DESCENDING if descending else plc.types.Order.ASCENDING
            )
            # Polars semantics: exclude nulls from domain; nulls get null ranks.
            null_precedence = (
                plc.types.NullOrder.BEFORE if descending else plc.types.NullOrder.AFTER
            )
            agg = plc.aggregation.rank(
                rank_method,
                column_order=order,
                null_handling=plc.types.NullPolicy.EXCLUDE,
                null_precedence=null_precedence,
                percentage=plc.aggregation.RankPercentage.NONE,
            )

            rank_requests.append(plc.groupby.GroupByRequest(val_col, [agg]))
            rank_out_names.append(ne.name)
            rank_out_dtypes.append(rank_expr.dtype)

        _, rank_tables = grouper.scan(rank_requests)
        return rank_out_names, rank_out_dtypes, rank_tables

    def _reorder_grouped_to_input(
        self,
        by_cols: list[Column],
        n_rows: int,
        rank_tables: list[plc.Table],
        rank_out_names: list[str],
        rank_out_dtypes: list[DataType],
    ) -> list[Column]:
        # Reorder scan results from grouped-order back to input row order
        zero = plc.Scalar.from_py(0, plc.types.SIZE_TYPE)
        one = plc.Scalar.from_py(1, plc.types.SIZE_TYPE)
        row_id = plc.filling.sequence(n_rows, zero, one)

        key_orders = [k.order for k in by_cols]
        key_nulls = [k.null_order for k in by_cols]
        grouped_order = plc.sorting.stable_sorted_order(
            plc.Table([*(c.obj for c in by_cols), row_id]),
            [*key_orders, plc.types.Order.ASCENDING],
            [*key_nulls, plc.types.NullOrder.AFTER],
        )

        return [
            Column(
                plc.copying.scatter(
                    plc.Table([tbl.columns()[0]]),
                    grouped_order,
                    plc.Table(
                        [
                            plc.Column.from_scalar(
                                plc.Scalar.from_py(None, tbl.columns()[0].type()),
                                n_rows,
                            )
                        ]
                    ),
                ).columns()[0],
                name=name,
                dtype=dtype,
            )
            for name, dtype, tbl in zip(
                rank_out_names, rank_out_dtypes, rank_tables, strict=True
            )
        ]

    def do_evaluate(  # noqa: D102
        self, df: DataFrame, *, context: ExecutionContext = ExecutionContext.FRAME
    ) -> Column:
        if context != ExecutionContext.FRAME:
            raise RuntimeError(
                "Window mapping (.over) can only be evaluated at the frame level"
            )  # pragma: no cover; translation raises first

        by_exprs = self.children[: self.by_count]
        order_by_exprs = self.children[
            self.by_count : self.by_count + self._order_by_count
        ]
        by_cols = broadcast(
            *(b.evaluate(df) for b in by_exprs),
            target_length=df.num_rows,
        )
        order_by_cols = (
            broadcast(
                *(e.evaluate(df) for e in order_by_exprs), target_length=df.num_rows
            )
            if self._order_by_count
            else []
        )

        by_tbl = plc.Table([c.obj for c in by_cols])

        sorted_flag = (
            plc.types.Sorted.YES
            if all(k.is_sorted for k in by_cols)
            else plc.types.Sorted.NO
        )
        grouper = plc.groupby.GroupBy(
            by_tbl,
            null_handling=plc.types.NullPolicy.INCLUDE,
            keys_are_sorted=sorted_flag,
            column_order=[k.order for k in by_cols],
            null_precedence=[k.null_order for k in by_cols],
        )

<<<<<<< HEAD
        scalar_named, unary_window_ops = self._split_named_expr()
=======
        # Split up expressions into scalar aggs (eg. Len) vs per-row (eg. rank)
        scalar_named: list[expr.NamedExpr] = []
        rank_named: list[expr.NamedExpr] = []
        for ne in self.named_aggs:
            v = ne.value
            if isinstance(v, expr.UnaryFunction) and v.name == "rank":
                rank_named.append(ne)
            else:
                scalar_named.append(ne)
>>>>>>> 1eb25652

        # Build GroupByRequests for scalar aggregations
        gb_requests: list[plc.groupby.GroupByRequest] = []
        out_names: list[str] = []
        out_dtypes: list[DataType] = []
        for ne in scalar_named:
            val = ne.value
            out_names.append(ne.name)
            out_dtypes.append(val.dtype)

            if isinstance(val, expr.Len):
                # A count aggregation, we need a column so use a key column
                col = by_cols[0].obj
                gb_requests.append(plc.groupby.GroupByRequest(col, [val.agg_request]))
            elif isinstance(val, expr.Agg):
                (child,) = (
                    val.children if val.name != "quantile" else (val.children[0],)
                )
                col = child.evaluate(df, context=ExecutionContext.FRAME).obj
                gb_requests.append(plc.groupby.GroupByRequest(col, [val.agg_request]))

        group_keys_tbl, value_tables = grouper.aggregate(gb_requests)
        out_cols = (t.columns()[0] for t in value_tables)

        # We do a left-join between the input keys to group-keys
        # so every input row appears exactly once. left_order is
        # returned un-ordered by libcudf.
        left_order, right_order = plc.join.left_join(
            by_tbl, group_keys_tbl, plc.types.NullEquality.EQUAL
        )

        # Scatter the right order indices into an all-null table
        # and at the position of the index in left order. Now we
        # have the map between rows and groups with the correct ordering.
        left_rows = left_order.size()
        target = plc.Column.from_scalar(
            plc.Scalar.from_py(None, plc.types.SIZE_TYPE), left_rows
        )
        aligned_map = plc.copying.scatter(
            plc.Table([right_order]),
            left_order,
            plc.Table([target]),
        ).columns()[0]

        # Broadcast each scalar aggregated result back to row-shape using
        # the aligned mapping between row indices and group indices.
        broadcasted_cols = [
            Column(
                plc.copying.gather(
                    plc.Table([col]), aligned_map, plc.copying.OutOfBoundsPolicy.NULLIFY
                ).columns()[0],
                name=named_expr.name,
                dtype=dtype,
            )
            for named_expr, dtype, col in zip(
                scalar_named, out_dtypes, out_cols, strict=True
            )
        ]

<<<<<<< HEAD
        row_id = plc.filling.sequence(
            df.num_rows,
            plc.Scalar.from_py(0, plc.types.SIZE_TYPE),
            plc.Scalar.from_py(1, plc.types.SIZE_TYPE),
        )

        if rank_named := unary_window_ops["rank"]:
            if self._order_by_count:
                _, _, ob_desc, ob_nulls_last = self.options
                for ne in rank_named:
                    rank_expr = ne.value
                    assert isinstance(rank_expr, expr.UnaryFunction)
                    (child,) = rank_expr.children
                    val = child.evaluate(df, context=ExecutionContext.FRAME).obj
                    desc = rank_expr.options[1]

                    order_index = self._build_window_order_index(
                        by_cols,
                        row_id=row_id,
                        order_by_cols=order_by_cols,
                        ob_desc=ob_desc,
                        ob_nulls_last=ob_nulls_last,
                        value_col=val,
                        value_desc=desc,
                    )
                    by_cols_for_scan = self._gather_columns(by_cols, order_index)
                    local = self._sorted_grouper(by_cols_for_scan)
                    names, dtypes, tables = self._apply_unary_op(
                        RankOp(
                            named_exprs=[ne],
                            order_index=order_index,
                            by_cols_for_scan=by_cols_for_scan,
                            local_grouper=local,
                        ),
                        df,
                        grouper,
                    )
                    broadcasted_cols.extend(
                        self._reorder_to_input(
                            row_id,
                            by_cols,
                            df.num_rows,
                            tables,
                            names,
                            dtypes,
                            order_index=order_index,
                        )
                    )
            else:
                names, dtypes, tables = self._apply_unary_op(
                    RankOp(
                        named_exprs=rank_named, order_index=None, by_cols_for_scan=None
                    ),
                    df,
                    grouper,
                )
                broadcasted_cols.extend(
                    self._reorder_to_input(
                        row_id, by_cols, df.num_rows, tables, names, dtypes
                    )
                )
=======
        if rank_named:
            rank_out_names, rank_out_dtypes, rank_tables = self._rank_group_by_scan(
                df, grouper, rank_named
            )
            broadcasted_cols.extend(
                self._reorder_grouped_to_input(
                    by_cols, df.num_rows, rank_tables, rank_out_names, rank_out_dtypes
                )
            )
>>>>>>> 1eb25652

        # Create a temporary DataFrame with the broadcasted columns named by their
        # placeholder names from agg decomposition, then evaluate the post-expression.
        df = DataFrame(broadcasted_cols)
        return self.post.value.evaluate(df, context=ExecutionContext.FRAME)<|MERGE_RESOLUTION|>--- conflicted
+++ resolved
@@ -234,11 +234,7 @@
                 isinstance(named_expr.value, (expr.Len, expr.Agg))
                 or (
                     isinstance(named_expr.value, expr.UnaryFunction)
-<<<<<<< HEAD
                     and named_expr.value.name in {"rank"}
-=======
-                    and named_expr.value.name == "rank"
->>>>>>> 1eb25652
                 )
             )
         ]
@@ -260,11 +256,7 @@
             for ne in self.named_aggs
             for v in (ne.value,)
             if isinstance(v, expr.Agg)
-<<<<<<< HEAD
             or (isinstance(v, expr.UnaryFunction) and v.name in {"rank"})
-=======
-            or (isinstance(v, expr.UnaryFunction) and v.name == "rank")
->>>>>>> 1eb25652
         ]
         self.by_count = len(by_expr)
         self.children = tuple(
@@ -615,19 +607,7 @@
             null_precedence=[k.null_order for k in by_cols],
         )
 
-<<<<<<< HEAD
         scalar_named, unary_window_ops = self._split_named_expr()
-=======
-        # Split up expressions into scalar aggs (eg. Len) vs per-row (eg. rank)
-        scalar_named: list[expr.NamedExpr] = []
-        rank_named: list[expr.NamedExpr] = []
-        for ne in self.named_aggs:
-            v = ne.value
-            if isinstance(v, expr.UnaryFunction) and v.name == "rank":
-                rank_named.append(ne)
-            else:
-                scalar_named.append(ne)
->>>>>>> 1eb25652
 
         # Build GroupByRequests for scalar aggregations
         gb_requests: list[plc.groupby.GroupByRequest] = []
@@ -687,7 +667,6 @@
             )
         ]
 
-<<<<<<< HEAD
         row_id = plc.filling.sequence(
             df.num_rows,
             plc.Scalar.from_py(0, plc.types.SIZE_TYPE),
@@ -749,17 +728,6 @@
                         row_id, by_cols, df.num_rows, tables, names, dtypes
                     )
                 )
-=======
-        if rank_named:
-            rank_out_names, rank_out_dtypes, rank_tables = self._rank_group_by_scan(
-                df, grouper, rank_named
-            )
-            broadcasted_cols.extend(
-                self._reorder_grouped_to_input(
-                    by_cols, df.num_rows, rank_tables, rank_out_names, rank_out_dtypes
-                )
-            )
->>>>>>> 1eb25652
 
         # Create a temporary DataFrame with the broadcasted columns named by their
         # placeholder names from agg decomposition, then evaluate the post-expression.
