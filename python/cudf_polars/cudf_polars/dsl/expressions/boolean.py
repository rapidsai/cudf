--- conflicted
+++ resolved
@@ -10,11 +10,6 @@
 from functools import partial, reduce
 from typing import TYPE_CHECKING, Any, ClassVar
 
-<<<<<<< HEAD
-import polars as pl
-
-=======
->>>>>>> 8af99db5
 import pylibcudf as plc
 
 from cudf_polars.containers import Column
@@ -167,18 +162,10 @@
             if is_finite:
                 # NaN is neither finite not infinite
                 to_search.append(float("nan"))
-<<<<<<< HEAD
-            if needles.obj.type().id() == plc.TypeId.FLOAT32:
-                pl_type = pl.datatypes.Float32()
-            else:
-                pl_type = pl.datatypes.Float64()
-            haystack = plc.Column(pl.Series(values=to_search, dtype=pl_type))
-=======
             haystack = plc.Column.from_iterable_of_py(
                 to_search,
                 dtype=needles.obj.type(),
             )
->>>>>>> 8af99db5
             result = plc.search.contains(haystack, needles.obj)
             if is_finite:
                 result = plc.unary.unary_operation(result, plc.unary.UnaryOperator.NOT)
