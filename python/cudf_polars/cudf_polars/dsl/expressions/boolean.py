--- conflicted
+++ resolved
@@ -384,19 +384,15 @@
             #   integer input: NOT => bitwise invert.
             #   boolean input: NOT => logical NOT.
             return Column(
-<<<<<<< HEAD
                 plc.unary.cast(
                     plc.unary.unary_operation(
-                        column.obj, plc.unary.UnaryOperator.NOT, stream=df.stream
+                        column.obj,
+                        plc.unary.UnaryOperator.NOT,
+                        if column.obj.type().id() == plc.TypeId.BOOL8
+                        else plc.unary.UnaryOperator.BIT_INVERT,
+                        stream=df.stream
                     ),
                     self.dtype.plc_type,
-=======
-                plc.unary.unary_operation(
-                    column.obj,
-                    plc.unary.UnaryOperator.NOT
-                    if column.obj.type().id() == plc.TypeId.BOOL8
-                    else plc.unary.UnaryOperator.BIT_INVERT,
->>>>>>> 929372ec
                     stream=df.stream,
                 ),
                 dtype=self.dtype,
