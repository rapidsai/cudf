--- conflicted
+++ resolved
@@ -107,6 +107,7 @@
             "as_struct",
             "drop_nulls",
             "fill_null",
+            "fill_null_with_strategy",
             "mask_nans",
             "null_count",
             "rank",
@@ -115,12 +116,6 @@
             "top_k",
             "unique",
             "value_counts",
-<<<<<<< HEAD
-=======
-            "fill_null_with_strategy",
-            "null_count",
-            "top_k",
->>>>>>> ccd4e028
         }
     )
     _supported_cum_aggs = frozenset(
@@ -162,19 +157,16 @@
                 raise NotImplementedError(
                     "reverse=True is not supported for cumulative aggregations"
                 )
-<<<<<<< HEAD
+        if self.name == "fill_null_with_strategy" and self.options[1] not in {0, None}:
+            raise NotImplementedError(
+                "Filling null values with limit specified is not yet supported."
+            )
         if self.name == "rank":
             method, _, _ = self.options
             if method not in {"average", "min", "max", "dense", "ordinal"}:
                 raise NotImplementedError(
                     f"ranking with {method=} is not yet supported"
                 )
-=======
-        if self.name == "fill_null_with_strategy" and self.options[1] not in {0, None}:
-            raise NotImplementedError(
-                "Filling null values with limit specified is not yet supported."
-            )
->>>>>>> ccd4e028
 
     def do_evaluate(
         self, df: DataFrame, *, context: ExecutionContext = ExecutionContext.FRAME
@@ -438,36 +430,9 @@
                 method,
                 order,
                 plc.types.NullPolicy.EXCLUDE,
-                plc.types.NullOrder.BEFORE,
+                plc.types.NullOrder.BEFORE if descending else plc.types.NullOrder.AFTER,
                 percentage=False,
             )
-
-            null_count = column.null_count
-            if null_count and not descending:
-                # libcudf rank is offset when nulls would sort first and are excluded:
-                #  - dense: +1 (nulls count as a skipped leading group)
-                #  - min/max/ordinal/average: +k (nulls counted before all valid rows)
-                rank_dtype = ranked.type()
-                if method_str == "dense":
-                    one = plc.Scalar.from_py(
-                        1.0
-                        if rank_dtype.id() in {plc.TypeId.FLOAT32, plc.TypeId.FLOAT64}
-                        else 1,
-                        rank_dtype,
-                    )
-                    ranked = plc.binaryop.binary_operation(
-                        ranked, one, plc.binaryop.BinaryOperator.SUB, rank_dtype
-                    )
-                else:
-                    k_scalar = plc.Scalar.from_py(
-                        float(null_count)
-                        if rank_dtype.id() in {plc.TypeId.FLOAT32, plc.TypeId.FLOAT64}
-                        else int(null_count),
-                        rank_dtype,
-                    )
-                    ranked = plc.binaryop.binary_operation(
-                        ranked, k_scalar, plc.binaryop.BinaryOperator.SUB, rank_dtype
-                    )
 
             # Min/Max/Dense/Ordinal -> IDX_DTYPE
             # See https://github.com/pola-rs/polars/blob/main/crates/polars-ops/src/series/ops/rank.rs
