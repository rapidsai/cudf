--- conflicted
+++ resolved
@@ -106,16 +106,13 @@
             "drop_nulls",
             "fill_null",
             "mask_nans",
+            "null_count",
+            "rank",
             "round",
             "set_sorted",
+            "top_k",
             "unique",
             "value_counts",
-<<<<<<< HEAD
-            "rank",
-=======
-            "null_count",
-            "top_k",
->>>>>>> e16e7629
         }
     )
     _supported_cum_aggs = frozenset(
@@ -139,13 +136,14 @@
         self.children = children
         self.is_pointwise = self.name not in (
             "as_struct",
+            "cum_max",
             "cum_min",
-            "cum_max",
             "cum_prod",
             "cum_sum",
             "drop_nulls",
+            "rank",
+            "top_k",
             "unique",
-            "top_k",
         )
 
         if self.name not in UnaryFunction._supported_fns:
@@ -157,11 +155,11 @@
                     "reverse=True is not supported for cumulative aggregations"
                 )
         if self.name == "rank":
-            method, _, seed = self.options
-            if method in {"random", "ordinal"}:
-                raise NotImplementedError("ranking is not yet supported")
-            if seed is not None:
-                raise NotImplementedError("seed is not yet supported")
+            method, _, _ = self.options
+            if method not in {"average", "min", "max", "dense", "ordinal"}:
+                raise NotImplementedError(
+                    f"ranking with {method=} is not yet supported"
+                )
 
     def do_evaluate(
         self, df: DataFrame, *, context: ExecutionContext = ExecutionContext.FRAME
@@ -352,32 +350,71 @@
                 ),
                 dtype=self.dtype,
             )
-<<<<<<< HEAD
         elif self.name == "rank":
             (column,) = (child.evaluate(df, context=context) for child in self.children)
             method_str, descending, _ = self.options
 
             method = {
-                "first": plc.aggregation.RankMethod.FIRST,
                 "average": plc.aggregation.RankMethod.AVERAGE,
                 "min": plc.aggregation.RankMethod.MIN,
                 "max": plc.aggregation.RankMethod.MAX,
                 "dense": plc.aggregation.RankMethod.DENSE,
-            }.get(method_str)
+                "ordinal": plc.aggregation.RankMethod.FIRST,
+            }[method_str]
 
             order = (
                 plc.types.Order.DESCENDING if descending else plc.types.Order.ASCENDING
             )
 
-            return Column(
-                plc.sorting.rank(
-                    column.obj,
-                    method,
-                    order,
-                    plc.types.NullPolicy.INCLUDE,
-                    plc.types.NullOrder.BEFORE,
-                    percentage=False,
-=======
+            ranked: plc.Column = plc.sorting.rank(
+                column.obj,
+                method,
+                order,
+                plc.types.NullPolicy.EXCLUDE,
+                plc.types.NullOrder.BEFORE,
+                percentage=False,
+            )
+
+            null_count = column.null_count
+            if null_count and not descending:
+                # libcudf rank is offset by +k (null count) in ascending
+                # when nulls would sort first. Subtract k from non-null
+                # outputs so ranks match polars.
+                rank_dtype = ranked.type()
+                null_count_scalar = plc.Scalar.from_py(
+                    float(null_count)
+                    if rank_dtype.id() in {plc.TypeId.FLOAT32, plc.TypeId.FLOAT64}
+                    else int(null_count),
+                    rank_dtype,
+                )
+                ranked = plc.binaryop.binary_operation(
+                    ranked,
+                    null_count_scalar,
+                    plc.binaryop.BinaryOperator.SUB,
+                    rank_dtype,
+                )
+
+            # Match polars dtypes
+            #  - Average  -> Float64
+            #  - Min/Max/Dense/Ordinal -> IDX_DTYPE
+            # See
+            # https://github.com/pola-rs/polars/blob/main/crates/polars-ops/src/series/ops/rank.rs
+            if method_str == "average":
+                if ranked.type().id() != plc.TypeId.FLOAT64:
+                    ranked = plc.unary.cast(ranked, plc.DataType(plc.TypeId.FLOAT64))
+            else:
+                dest = self.dtype.plc.id()
+                src = ranked.type().id()
+                if dest == plc.TypeId.UINT32 and src != plc.TypeId.UINT32:
+                    ranked = plc.unary.cast(ranked, plc.DataType(plc.TypeId.UINT32))
+                elif dest == plc.TypeId.UINT64 and src != plc.TypeId.UINT64:
+                    ranked = plc.unary.cast(ranked, plc.DataType(plc.TypeId.UINT64))
+                elif dest == plc.TypeId.INT32 and src != plc.TypeId.INT32:
+                    ranked = plc.unary.cast(ranked, plc.DataType(plc.TypeId.INT32))
+                elif dest == plc.TypeId.INT64 and src != plc.TypeId.INT64:
+                    ranked = plc.unary.cast(ranked, plc.DataType(plc.TypeId.INT64))
+
+            return Column(ranked, dtype=self.dtype)
         elif self.name == "top_k":
             (column, k) = (
                 child.evaluate(df, context=context) for child in self.children
@@ -390,7 +427,6 @@
                     plc.types.Order.ASCENDING
                     if reverse
                     else plc.types.Order.DESCENDING,
->>>>>>> e16e7629
                 ),
                 dtype=self.dtype,
             )
