--- conflicted
+++ resolved
@@ -139,43 +139,7 @@
         columns = [child.evaluate(df, context=context) for child in self.children]
         (column,) = columns
         if self.name is TemporalFunction.Name.CastTimeUnit:
-<<<<<<< HEAD
-            (unit,) = self.options
-            if plc.traits.is_timestamp(column.obj.type()):
-                if unit == "ns":
-                    dtype = plc.DataType(plc.TypeId.TIMESTAMP_NANOSECONDS)
-                elif unit == "us":
-                    dtype = plc.DataType(plc.TypeId.TIMESTAMP_MICROSECONDS)
-                elif unit == "ms":
-                    dtype = plc.DataType(plc.TypeId.TIMESTAMP_MILLISECONDS)
-                elif unit == "s":  # pragma: no cover
-                    dtype = plc.DataType(
-                        plc.TypeId.TIMESTAMP_SECONDS
-                    )  # pragma: no cover
-                else:
-                    raise ValueError(
-                        f"Unsupported time unit: {unit}"
-                    )  # pragma: no cover
-            elif plc.traits.is_duration(column.obj.type()):
-                if unit == "ns":
-                    dtype = plc.DataType(plc.TypeId.DURATION_NANOSECONDS)
-                elif unit == "us":
-                    dtype = plc.DataType(plc.TypeId.DURATION_MICROSECONDS)
-                elif unit == "ms":
-                    dtype = plc.DataType(plc.TypeId.DURATION_MILLISECONDS)
-                elif unit == "s":  # pragma: no cover
-                    dtype = plc.DataType(
-                        plc.TypeId.DURATION_SECONDS
-                    )  # pragma: no cover
-                else:
-                    raise ValueError(
-                        f"Unsupported time unit: {unit}"
-                    )  # pragma: no cover
-            result = plc.unary.cast(column.obj, dtype)
-            return Column(result)
-=======
             return Column(plc.unary.cast(column.obj, self.dtype.plc), dtype=self.dtype)
->>>>>>> 5d02e2b6
         if self.name == TemporalFunction.Name.ToString:
             return Column(
                 plc.strings.convert.convert_datetime.from_timestamps(
