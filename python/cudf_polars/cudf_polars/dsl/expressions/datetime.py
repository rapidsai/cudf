--- conflicted
+++ resolved
@@ -108,6 +108,7 @@
         *_COMPONENT_MAP.keys(),
         Name.MonthStart,
         Name.MonthEnd,
+        Name.OrdinalDay,
     ]
 
     def __init__(
@@ -122,14 +123,7 @@
         self.name = name
         self.children = children
         self.is_pointwise = True
-<<<<<<< HEAD
         if self.name not in self._valid_ops:
-=======
-        if (
-            self.name not in self._COMPONENT_MAP
-            and self.name is not self.Name.OrdinalDay
-        ):
->>>>>>> 6f594474
             raise NotImplementedError(f"Temporal function {self.name}")
 
     def do_evaluate(
@@ -145,7 +139,6 @@
             for child in self.children
         ]
         (column,) = columns
-<<<<<<< HEAD
         if self.name is TemporalFunction.Name.MonthStart:
             ends = plc.datetime.last_day_of_month(column.obj)
             days_to_subtract = plc.datetime.days_in_month(column.obj)
@@ -174,10 +167,8 @@
                     plc.datetime.last_day_of_month(column.obj), column.obj.type()
                 )
             )
-=======
         if self.name is TemporalFunction.Name.OrdinalDay:
             return Column(plc.datetime.day_of_year(column.obj))
->>>>>>> 6f594474
         if self.name is TemporalFunction.Name.Microsecond:
             millis = plc.datetime.extract_datetime_component(
                 column.obj, plc.datetime.DatetimeComponent.MILLISECOND
