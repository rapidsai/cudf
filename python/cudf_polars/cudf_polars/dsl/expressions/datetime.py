--- conflicted
+++ resolved
@@ -149,7 +149,6 @@
             for child in self.children
         ]
         (column,) = columns
-<<<<<<< HEAD
         if self.name is TemporalFunction.Name.CastTimeUnit:
             (unit,) = self.options
             if plc.traits.is_timestamp(column.obj.type()):
@@ -158,8 +157,6 @@
                 dtype = plc.interop.from_arrow(pa.duration(unit))
             result = plc.unary.cast(column.obj, dtype)
             return Column(result)
-
-=======
         if self.name == TemporalFunction.Name.ToString:
             return Column(
                 plc.strings.convert.convert_datetime.from_timestamps(
@@ -168,7 +165,6 @@
                     plc.interop.from_arrow(pa.array([], type=pa.string())),
                 )
             )
->>>>>>> 77b749e2
         if self.name is TemporalFunction.Name.Week:
             result = plc.strings.convert.convert_integers.to_integers(
                 plc.strings.convert.convert_datetime.from_timestamps(
