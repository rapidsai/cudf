--- conflicted
+++ resolved
@@ -108,12 +108,9 @@
         *_COMPONENT_MAP.keys(),
         Name.IsLeapYear,
         Name.OrdinalDay,
-<<<<<<< HEAD
         Name.ToString,
-=======
         Name.MonthStart,
         Name.MonthEnd,
->>>>>>> f516c6a5
     }
 
     def __init__(
@@ -149,7 +146,6 @@
             for child in self.children
         ]
         (column,) = columns
-<<<<<<< HEAD
         if self.name == TemporalFunction.Name.ToString and plc.traits.is_timestamp(
             column.obj.type()
         ):
@@ -158,7 +154,8 @@
                     column.obj,
                     self.options[0],
                     plc.interop.from_arrow(pa.array([], type=pa.string())),
-=======
+                )
+            )
         if self.name is TemporalFunction.Name.MonthStart:
             ends = plc.datetime.last_day_of_month(column.obj)
             days_to_subtract = plc.datetime.days_in_month(column.obj)
@@ -181,7 +178,6 @@
             return Column(
                 plc.unary.cast(
                     plc.datetime.last_day_of_month(column.obj), column.obj.type()
->>>>>>> f516c6a5
                 )
             )
         if self.name is TemporalFunction.Name.IsLeapYear:
