--- conflicted
+++ resolved
@@ -108,12 +108,9 @@
         *_COMPONENT_MAP.keys(),
         Name.IsLeapYear,
         Name.OrdinalDay,
-<<<<<<< HEAD
         Name.ToString,
-=======
         Name.Week,
         Name.IsoYear,
->>>>>>> 5940b841
         Name.MonthStart,
         Name.MonthEnd,
     }
@@ -151,7 +148,6 @@
             for child in self.children
         ]
         (column,) = columns
-<<<<<<< HEAD
         if self.name == TemporalFunction.Name.ToString:
             return Column(
                 plc.strings.convert.convert_datetime.from_timestamps(
@@ -160,7 +156,6 @@
                     plc.interop.from_arrow(pa.array([], type=pa.string())),
                 )
             )
-=======
         if self.name is TemporalFunction.Name.Week:
             result = plc.strings.convert.convert_integers.to_integers(
                 plc.strings.convert.convert_datetime.from_timestamps(
@@ -185,7 +180,6 @@
                 plc.types.DataType(plc.types.TypeId.INT32),
             )
             return Column(result)
->>>>>>> 5940b841
         if self.name is TemporalFunction.Name.MonthStart:
             ends = plc.datetime.last_day_of_month(column.obj)
             days_to_subtract = plc.datetime.days_in_month(column.obj)
