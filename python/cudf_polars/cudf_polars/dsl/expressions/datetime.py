# SPDX-FileCopyrightText: Copyright (c) 2024-2025, NVIDIA CORPORATION & AFFILIATES.
# SPDX-License-Identifier: Apache-2.0
# TODO: remove need for this
# ruff: noqa: D101
"""DSL nodes for datetime operations."""

from __future__ import annotations

from enum import IntEnum, auto
from typing import TYPE_CHECKING, Any, ClassVar

import pyarrow as pa

import pylibcudf as plc

from cudf_polars.containers import Column
from cudf_polars.dsl.expressions.base import ExecutionContext, Expr

if TYPE_CHECKING:
    from collections.abc import Mapping

    from typing_extensions import Self

    from polars.polars import _expr_nodes as pl_expr

    from cudf_polars.containers import DataFrame

__all__ = ["TemporalFunction"]


class TemporalFunction(Expr):
    class Name(IntEnum):
        """Internal and picklable representation of polars' `TemporalFunction`."""

        BaseUtcOffset = auto()
        CastTimeUnit = auto()
        Century = auto()
        Combine = auto()
        ConvertTimeZone = auto()
        DSTOffset = auto()
        Date = auto()
        Datetime = auto()
        DatetimeFunction = auto()
        Day = auto()
        Duration = auto()
        Hour = auto()
        IsLeapYear = auto()
        IsoYear = auto()
        Microsecond = auto()
        Millennium = auto()
        Millisecond = auto()
        Minute = auto()
        Month = auto()
        MonthEnd = auto()
        MonthStart = auto()
        Nanosecond = auto()
        OffsetBy = auto()
        OrdinalDay = auto()
        Quarter = auto()
        Replace = auto()
        ReplaceTimeZone = auto()
        Round = auto()
        Second = auto()
        Time = auto()
        TimeStamp = auto()
        ToString = auto()
        TotalDays = auto()
        TotalHours = auto()
        TotalMicroseconds = auto()
        TotalMilliseconds = auto()
        TotalMinutes = auto()
        TotalNanoseconds = auto()
        TotalSeconds = auto()
        Truncate = auto()
        Week = auto()
        WeekDay = auto()
        WithTimeUnit = auto()
        Year = auto()

        @classmethod
        def from_polars(cls, obj: pl_expr.TemporalFunction) -> Self:
            """Convert from polars' `TemporalFunction`."""
            try:
                function, name = str(obj).split(".", maxsplit=1)
            except ValueError:
                # Failed to unpack string
                function = None
            if function != "TemporalFunction":
                raise ValueError("TemporalFunction required")
            return getattr(cls, name)

    __slots__ = ("name", "options")
    _non_child = ("dtype", "name", "options")
    _COMPONENT_MAP: ClassVar[dict[Name, plc.datetime.DatetimeComponent]] = {
        Name.Year: plc.datetime.DatetimeComponent.YEAR,
        Name.Month: plc.datetime.DatetimeComponent.MONTH,
        Name.Day: plc.datetime.DatetimeComponent.DAY,
        Name.WeekDay: plc.datetime.DatetimeComponent.WEEKDAY,
        Name.Hour: plc.datetime.DatetimeComponent.HOUR,
        Name.Minute: plc.datetime.DatetimeComponent.MINUTE,
        Name.Second: plc.datetime.DatetimeComponent.SECOND,
        Name.Millisecond: plc.datetime.DatetimeComponent.MILLISECOND,
        Name.Microsecond: plc.datetime.DatetimeComponent.MICROSECOND,
        Name.Nanosecond: plc.datetime.DatetimeComponent.NANOSECOND,
    }

    def __init__(
        self,
        dtype: plc.DataType,
        name: TemporalFunction.Name,
        options: tuple[Any, ...],
        *children: Expr,
    ) -> None:
        self.dtype = dtype
        self.options = options
        self.name = name
        self.children = children
        self.is_pointwise = True
        if (
            self.name not in self._COMPONENT_MAP
<<<<<<< HEAD
            and self.name is not TemporalFunction.Name.ToString
=======
            and self.name is not self.Name.OrdinalDay
>>>>>>> 6f594474
        ):
            raise NotImplementedError(f"Temporal function {self.name}")

    def do_evaluate(
        self,
        df: DataFrame,
        *,
        context: ExecutionContext = ExecutionContext.FRAME,
        mapping: Mapping[Expr, Column] | None = None,
    ) -> Column:
        """Evaluate this expression given a dataframe for context."""
        columns = [
            child.evaluate(df, context=context, mapping=mapping)
            for child in self.children
        ]
        (column,) = columns
<<<<<<< HEAD
        if self.name == TemporalFunction.Name.ToString:
            if plc.traits.is_timestamp(column.obj.type()):
                func = plc.strings.convert.convert_datetime.from_timestamps
            elif plc.traits.is_duration(column.obj.type()):
                func = plc.strings.convert.convert_durations.from_durations
            else:
                raise ValueError("Unsupported type for ToString")
            (format,) = self.options
            names = plc.interop.from_arrow(pa.array([], type=pa.string()))
            result = func(column.obj, format, names)
            return Column(result)
=======
        if self.name is TemporalFunction.Name.OrdinalDay:
            return Column(plc.datetime.day_of_year(column.obj))
>>>>>>> 6f594474
        if self.name is TemporalFunction.Name.Microsecond:
            millis = plc.datetime.extract_datetime_component(
                column.obj, plc.datetime.DatetimeComponent.MILLISECOND
            )
            micros = plc.datetime.extract_datetime_component(
                column.obj, plc.datetime.DatetimeComponent.MICROSECOND
            )
            millis_as_micros = plc.binaryop.binary_operation(
                millis,
                plc.interop.from_arrow(pa.scalar(1_000, type=pa.int32())),
                plc.binaryop.BinaryOperator.MUL,
                plc.DataType(plc.TypeId.INT32),
            )
            total_micros = plc.binaryop.binary_operation(
                micros,
                millis_as_micros,
                plc.binaryop.BinaryOperator.ADD,
                plc.types.DataType(plc.types.TypeId.INT32),
            )
            return Column(total_micros)
        elif self.name is TemporalFunction.Name.Nanosecond:
            millis = plc.datetime.extract_datetime_component(
                column.obj, plc.datetime.DatetimeComponent.MILLISECOND
            )
            micros = plc.datetime.extract_datetime_component(
                column.obj, plc.datetime.DatetimeComponent.MICROSECOND
            )
            nanos = plc.datetime.extract_datetime_component(
                column.obj, plc.datetime.DatetimeComponent.NANOSECOND
            )
            millis_as_nanos = plc.binaryop.binary_operation(
                millis,
                plc.interop.from_arrow(pa.scalar(1_000_000, type=pa.int32())),
                plc.binaryop.BinaryOperator.MUL,
                plc.types.DataType(plc.types.TypeId.INT32),
            )
            micros_as_nanos = plc.binaryop.binary_operation(
                micros,
                plc.interop.from_arrow(pa.scalar(1_000, type=pa.int32())),
                plc.binaryop.BinaryOperator.MUL,
                plc.types.DataType(plc.types.TypeId.INT32),
            )
            total_nanos = plc.binaryop.binary_operation(
                nanos,
                millis_as_nanos,
                plc.binaryop.BinaryOperator.ADD,
                plc.types.DataType(plc.types.TypeId.INT32),
            )
            total_nanos = plc.binaryop.binary_operation(
                total_nanos,
                micros_as_nanos,
                plc.binaryop.BinaryOperator.ADD,
                plc.types.DataType(plc.types.TypeId.INT32),
            )
            return Column(total_nanos)

        return Column(
            plc.datetime.extract_datetime_component(
                column.obj,
                self._COMPONENT_MAP[self.name],
            )
        )<|MERGE_RESOLUTION|>--- conflicted
+++ resolved
@@ -104,6 +104,12 @@
         Name.Nanosecond: plc.datetime.DatetimeComponent.NANOSECOND,
     }
 
+    _valid_ops: ClassVar[list[Name]] = [
+        *_COMPONENT_MAP.keys(),
+        Name.ToString,
+        Name.OrdinalDay,
+    ]
+
     def __init__(
         self,
         dtype: plc.DataType,
@@ -116,14 +122,7 @@
         self.name = name
         self.children = children
         self.is_pointwise = True
-        if (
-            self.name not in self._COMPONENT_MAP
-<<<<<<< HEAD
-            and self.name is not TemporalFunction.Name.ToString
-=======
-            and self.name is not self.Name.OrdinalDay
->>>>>>> 6f594474
-        ):
+        if self.name not in self._valid_ops:
             raise NotImplementedError(f"Temporal function {self.name}")
 
     def do_evaluate(
@@ -139,7 +138,6 @@
             for child in self.children
         ]
         (column,) = columns
-<<<<<<< HEAD
         if self.name == TemporalFunction.Name.ToString:
             if plc.traits.is_timestamp(column.obj.type()):
                 func = plc.strings.convert.convert_datetime.from_timestamps
@@ -151,10 +149,8 @@
             names = plc.interop.from_arrow(pa.array([], type=pa.string()))
             result = func(column.obj, format, names)
             return Column(result)
-=======
         if self.name is TemporalFunction.Name.OrdinalDay:
             return Column(plc.datetime.day_of_year(column.obj))
->>>>>>> 6f594474
         if self.name is TemporalFunction.Name.Microsecond:
             millis = plc.datetime.extract_datetime_component(
                 column.obj, plc.datetime.DatetimeComponent.MILLISECOND
