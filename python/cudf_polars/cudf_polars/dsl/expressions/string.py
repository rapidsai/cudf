--- conflicted
+++ resolved
@@ -124,11 +124,8 @@
             StringFunction.Name.StripCharsStart,
             StringFunction.Name.StripCharsEnd,
             StringFunction.Name.Uppercase,
-<<<<<<< HEAD
+            StringFunction.Name.Tail,
             StringFunction.Name.Titlecase,
-=======
-            StringFunction.Name.Tail,
->>>>>>> 45e69704
         ):
             raise NotImplementedError(f"String function {self.name!r}")
         if self.name is StringFunction.Name.Contains:
@@ -412,13 +409,9 @@
             return Column(
                 plc.strings.replace.replace_multiple(column.obj, target.obj, repl.obj)
             )
-<<<<<<< HEAD
         elif self.name is StringFunction.Name.Titlecase:
             (column,) = columns
             return Column(plc.strings.capitalize.title(column.obj))
-=======
-
->>>>>>> 45e69704
         raise NotImplementedError(
             f"StringFunction {self.name}"
         )  # pragma: no cover; handled by init raising