# SPDX-FileCopyrightText: Copyright (c) 2024-2025, NVIDIA CORPORATION & AFFILIATES.
# SPDX-License-Identifier: Apache-2.0
# TODO: remove need for this
# ruff: noqa: D101
"""DSL nodes for string operations."""

from __future__ import annotations

from enum import IntEnum, auto
from typing import TYPE_CHECKING, Any

import pyarrow as pa
import pyarrow.compute as pc

import polars as pl
from polars.exceptions import InvalidOperationError

import pylibcudf as plc

from cudf_polars.containers import Column, DataType
from cudf_polars.dsl.expressions.base import ExecutionContext, Expr
from cudf_polars.dsl.expressions.literal import Literal, LiteralColumn
from cudf_polars.dsl.utils.reshape import broadcast

if TYPE_CHECKING:
    from typing_extensions import Self

    from polars.polars import _expr_nodes as pl_expr

    from cudf_polars.containers import DataFrame

__all__ = ["StringFunction"]


class StringFunction(Expr):
    class Name(IntEnum):
        """Internal and picklable representation of polars' `StringFunction`."""

        Base64Decode = auto()
        Base64Encode = auto()
        ConcatHorizontal = auto()
        ConcatVertical = auto()
        Contains = auto()
        ContainsAny = auto()
        CountMatches = auto()
        EndsWith = auto()
        EscapeRegex = auto()
        Extract = auto()
        ExtractAll = auto()
        ExtractGroups = auto()
        Find = auto()
        Head = auto()
        HexDecode = auto()
        HexEncode = auto()
        JsonDecode = auto()
        JsonPathMatch = auto()
        LenBytes = auto()
        LenChars = auto()
        Lowercase = auto()
        Normalize = auto()
        PadEnd = auto()
        PadStart = auto()
        Replace = auto()
        ReplaceMany = auto()
        Reverse = auto()
        Slice = auto()
        Split = auto()
        SplitExact = auto()
        SplitN = auto()
        StartsWith = auto()
        StripChars = auto()
        StripCharsEnd = auto()
        StripCharsStart = auto()
        StripPrefix = auto()
        StripSuffix = auto()
        Strptime = auto()
        Tail = auto()
        Titlecase = auto()
        ToDecimal = auto()
        ToInteger = auto()
        Uppercase = auto()
        ZFill = auto()

        @classmethod
        def from_polars(cls, obj: pl_expr.StringFunction) -> Self:
            """Convert from polars' `StringFunction`."""
            try:
                function, name = str(obj).split(".", maxsplit=1)
            except ValueError:
                # Failed to unpack string
                function = None
            if function != "StringFunction":
                raise ValueError("StringFunction required")
            return getattr(cls, name)

    __slots__ = ("_regex_program", "name", "options")
    _non_child = ("dtype", "name", "options")

    def __init__(
        self,
        dtype: DataType,
        name: StringFunction.Name,
        options: tuple[Any, ...],
        *children: Expr,
    ) -> None:
        self.dtype = dtype
        self.options = options
        self.name = name
        self.children = children
        self.is_pointwise = self.name != StringFunction.Name.ConcatVertical
        self._validate_input()

    def _validate_input(self) -> None:
        if self.name not in (
            StringFunction.Name.ConcatHorizontal,
            StringFunction.Name.ConcatVertical,
            StringFunction.Name.Contains,
            StringFunction.Name.EndsWith,
            StringFunction.Name.Head,
            StringFunction.Name.Lowercase,
            StringFunction.Name.PadEnd,
            StringFunction.Name.PadStart,
            StringFunction.Name.Replace,
            StringFunction.Name.ReplaceMany,
            StringFunction.Name.Slice,
            StringFunction.Name.Strptime,
            StringFunction.Name.StartsWith,
            StringFunction.Name.StripChars,
            StringFunction.Name.StripCharsStart,
            StringFunction.Name.StripCharsEnd,
            StringFunction.Name.Uppercase,
            StringFunction.Name.Tail,
            StringFunction.Name.Titlecase,
        ):
            raise NotImplementedError(f"String function {self.name!r}")
        if self.name is StringFunction.Name.Contains:
            literal, strict = self.options
            if not literal:
                if not strict:
                    raise NotImplementedError(
                        "f{strict=} is not supported for regex contains"
                    )
                if not isinstance(self.children[1], Literal):
                    raise NotImplementedError(
                        "Regex contains only supports a scalar pattern"
                    )
                pattern = self.children[1].value
                try:
                    self._regex_program = plc.strings.regex_program.RegexProgram.create(
                        pattern,
                        flags=plc.strings.regex_flags.RegexFlags.DEFAULT,
                    )
                except RuntimeError as e:
                    raise NotImplementedError(
                        f"Unsupported regex {pattern} for GPU engine."
                    ) from e
        elif self.name is StringFunction.Name.Replace:
            _, literal = self.options
            if not literal:
                raise NotImplementedError("literal=False is not supported for replace")
            if not all(isinstance(expr, Literal) for expr in self.children[1:]):
                raise NotImplementedError("replace only supports scalar target")
            target = self.children[1]
            # Above, we raise NotImplementedError if the target is not a Literal,
            # so we can safely access .value here.
            if target.value == "":  # type: ignore[attr-defined]
                raise NotImplementedError(
                    "libcudf replace does not support empty strings"
                )
        elif self.name is StringFunction.Name.ReplaceMany:
            (ascii_case_insensitive,) = self.options
            if ascii_case_insensitive:
                raise NotImplementedError(
                    "ascii_case_insensitive not implemented for replace_many"
                )
            if not all(
                isinstance(expr, (LiteralColumn, Literal)) for expr in self.children[1:]
            ):
                raise NotImplementedError("replace_many only supports literal inputs")
            target = self.children[1]
            # Above, we raise NotImplementedError if the target is not a Literal,
            # so we can safely access .value here.
            if (isinstance(target, Literal) and target.value == "") or (
                isinstance(target, LiteralColumn)
                and pc.any(
                    pc.equal(target.value.cast(pa.string()), "")  # type: ignore[attr-defined]
                ).as_py()
            ):
                raise NotImplementedError(
                    "libcudf replace_many is implemented differently from polars "
                    "for empty strings"
                )
        elif self.name is StringFunction.Name.Slice:
            if not all(isinstance(child, Literal) for child in self.children[1:]):
                raise NotImplementedError(
                    "Slice only supports literal start and stop values"
                )
        elif self.name is StringFunction.Name.Strptime:
            format, _, exact, cache = self.options
            if cache:
                raise NotImplementedError("Strptime cache is a CPU feature")
            if format is None:
                raise NotImplementedError("Strptime format is required")
            if not exact:
                raise NotImplementedError("Strptime does not support exact=False")
        elif self.name in {
            StringFunction.Name.StripChars,
            StringFunction.Name.StripCharsStart,
            StringFunction.Name.StripCharsEnd,
        }:
            if not isinstance(self.children[1], Literal):
                raise NotImplementedError(
                    "strip operations only support scalar patterns"
                )

    def do_evaluate(
        self, df: DataFrame, *, context: ExecutionContext = ExecutionContext.FRAME
    ) -> Column:
        """Evaluate this expression given a dataframe for context."""
        if self.name is StringFunction.Name.ConcatHorizontal:
            columns = [
                Column(child.evaluate(df, context=context).obj).astype(
                    DataType(pl.String())
                )
                for child in self.children
            ]

            broadcasted = broadcast(
                *columns, target_length=max(col.size for col in columns)
            )

            delimiter, ignore_nulls = self.options

            return Column(
                plc.strings.combine.concatenate(
                    plc.Table([col.obj for col in broadcasted]),
                    plc.Scalar.from_py(delimiter, plc.DataType(plc.TypeId.STRING)),
                    None
                    if ignore_nulls
                    else plc.Scalar.from_py(None, plc.DataType(plc.TypeId.STRING)),
                    None,
                    plc.strings.combine.SeparatorOnNulls.NO,
                )
            )
        elif self.name is StringFunction.Name.ConcatVertical:
            (child,) = self.children
            column = child.evaluate(df, context=context)
            delimiter, ignore_nulls = self.options
            if column.null_count > 0 and not ignore_nulls:
                return Column(plc.Column.all_null_like(column.obj, 1), dtype=self.dtype)
            return Column(
                plc.strings.combine.join_strings(
                    column.obj,
                    plc.Scalar.from_py(delimiter, self.dtype.plc),
                    plc.Scalar.from_py(None, self.dtype.plc),
                ),
                dtype=self.dtype,
            )
        elif self.name is StringFunction.Name.Contains:
            child, arg = self.children
            column = child.evaluate(df, context=context)

            literal, _ = self.options
            if literal:
                pat = arg.evaluate(df, context=context)
                pattern = (
                    pat.obj_scalar
                    if pat.is_scalar and pat.size != column.size
                    else pat.obj
                )
                return Column(
                    plc.strings.find.contains(column.obj, pattern), dtype=self.dtype
                )
            else:
                return Column(
                    plc.strings.contains.contains_re(column.obj, self._regex_program),
                    dtype=self.dtype,
                )
        elif self.name is StringFunction.Name.Slice:
            child, expr_offset, expr_length = self.children
            assert isinstance(expr_offset, Literal)
            assert isinstance(expr_length, Literal)

            column = child.evaluate(df, context=context)
            # libcudf slices via [start,stop).
            # polars slices with offset + length where start == offset
            # stop = start + length. Negative values for start look backward
            # from the last element of the string. If the end index would be
            # below zero, an empty string is returned.
            # Do this maths on the host
            start = expr_offset.value
            length = expr_length.value

            if length == 0:
                stop = start
            else:
                # No length indicates a scan to the end
                # The libcudf equivalent is a null stop
                stop = start + length if length else None
                if length and start < 0 and length >= -start:
                    stop = None
            return Column(
                plc.strings.slice.slice_strings(
                    column.obj,
                    plc.Scalar.from_py(start, plc.DataType(plc.TypeId.INT32)),
                    plc.Scalar.from_py(stop, plc.DataType(plc.TypeId.INT32)),
                ),
                dtype=self.dtype,
            )
        elif self.name in {
            StringFunction.Name.StripChars,
            StringFunction.Name.StripCharsStart,
            StringFunction.Name.StripCharsEnd,
        }:
            column, chars = (c.evaluate(df, context=context) for c in self.children)
            if self.name is StringFunction.Name.StripCharsStart:
                side = plc.strings.SideType.LEFT
            elif self.name is StringFunction.Name.StripCharsEnd:
                side = plc.strings.SideType.RIGHT
            else:
                side = plc.strings.SideType.BOTH
            return Column(
                plc.strings.strip.strip(column.obj, side, chars.obj_scalar),
                dtype=self.dtype,
            )

        elif self.name is StringFunction.Name.Tail:
            column = self.children[0].evaluate(df, context=context)

            assert isinstance(self.children[1], Literal)
            if self.children[1].value is None:
                return Column(
                    plc.Column.from_scalar(
                        plc.Scalar.from_py(None, plc.DataType(plc.TypeId.STRING)),
                        column.size,
                    )
                )
            elif self.children[1].value == 0:
                result = plc.Column.from_scalar(
                    plc.Scalar.from_py("", plc.DataType(plc.TypeId.STRING)),
                    column.size,
                )
                if column.obj.null_mask():
                    result = result.with_mask(
                        column.obj.null_mask(), column.obj.null_count()
                    )
                return Column(result)

            else:
                start = -(self.children[1].value)
                end = 2**31 - 1
                return Column(
                    plc.strings.slice.slice_strings(
                        column.obj,
                        plc.Scalar.from_py(start, plc.DataType(plc.TypeId.INT32)),
                        plc.Scalar.from_py(end, plc.DataType(plc.TypeId.INT32)),
                        None,
                    )
                )
        elif self.name is StringFunction.Name.Head:
            column = self.children[0].evaluate(df, context=context)

            assert isinstance(self.children[1], Literal)

            end = self.children[1].value
            if end is None:
                return Column(
                    plc.Column.from_scalar(
                        plc.Scalar.from_py(None, plc.DataType(plc.TypeId.STRING)),
                        column.size,
                    )
                )
            return Column(
                plc.strings.slice.slice_strings(
                    column.obj,
                    plc.Scalar.from_py(0, plc.DataType(plc.TypeId.INT32)),
                    plc.Scalar.from_py(end, plc.DataType(plc.TypeId.INT32)),
                )
            )

        columns = [child.evaluate(df, context=context) for child in self.children]
        if self.name is StringFunction.Name.Lowercase:
            (column,) = columns
            return Column(plc.strings.case.to_lower(column.obj), dtype=self.dtype)
        elif self.name is StringFunction.Name.Uppercase:
            (column,) = columns
            return Column(plc.strings.case.to_upper(column.obj), dtype=self.dtype)
        elif self.name is StringFunction.Name.EndsWith:
            column, suffix = columns
            return Column(
                plc.strings.find.ends_with(
                    column.obj,
                    suffix.obj_scalar
                    if column.size != suffix.size and suffix.is_scalar
                    else suffix.obj,
                ),
                dtype=self.dtype,
            )
        elif self.name is StringFunction.Name.StartsWith:
            column, prefix = columns
            return Column(
                plc.strings.find.starts_with(
                    column.obj,
                    prefix.obj_scalar
                    if column.size != prefix.size and prefix.is_scalar
                    else prefix.obj,
                ),
                dtype=self.dtype,
            )
        elif self.name is StringFunction.Name.Strptime:
            # TODO: ignores ambiguous
            format, strict, exact, cache = self.options
            col = self.children[0].evaluate(df, context=context)

            is_timestamps = plc.strings.convert.convert_datetime.is_timestamp(
                col.obj, format
            )

            if strict:
                if not plc.reduce.reduce(
                    is_timestamps,
                    plc.aggregation.all(),
                    plc.DataType(plc.TypeId.BOOL8),
                ).to_py():
                    raise InvalidOperationError("conversion from `str` failed.")
            else:
                not_timestamps = plc.unary.unary_operation(
                    is_timestamps, plc.unary.UnaryOperator.NOT
                )
                null = plc.Scalar.from_py(None, col.obj.type())
                res = plc.copying.boolean_mask_scatter(
                    [null], plc.Table([col.obj]), not_timestamps
                )
                return Column(
                    plc.strings.convert.convert_datetime.to_timestamps(
                        res.columns()[0], self.dtype.plc, format
                    ),
                    dtype=self.dtype,
                )
        elif self.name is StringFunction.Name.Replace:
            column, target, repl = columns
            n, _ = self.options
            return Column(
                plc.strings.replace.replace(
                    column.obj, target.obj_scalar, repl.obj_scalar, maxrepl=n
                ),
                dtype=self.dtype,
            )
        elif self.name is StringFunction.Name.ReplaceMany:
            column, target, repl = columns
            return Column(
                plc.strings.replace.replace_multiple(column.obj, target.obj, repl.obj),
                dtype=self.dtype,
            )
<<<<<<< HEAD
        elif self.name is StringFunction.Name.PadStart:
            (column,) = columns
            width, char = self.options
            return Column(
                plc.strings.padding.pad(
                    column.obj, width, plc.strings.SideType.LEFT, char
                )
            )
        elif self.name is StringFunction.Name.PadEnd:
            (column,) = columns
            width, char = self.options
            return Column(
                plc.strings.padding.pad(
                    column.obj, width, plc.strings.SideType.RIGHT, char
                )
            )
=======
        elif self.name is StringFunction.Name.Titlecase:
            (column,) = columns
            return Column(plc.strings.capitalize.title(column.obj))
>>>>>>> 5b9d9a5b
        raise NotImplementedError(
            f"StringFunction {self.name}"
        )  # pragma: no cover; handled by init raising<|MERGE_RESOLUTION|>--- conflicted
+++ resolved
@@ -452,7 +452,6 @@
                 plc.strings.replace.replace_multiple(column.obj, target.obj, repl.obj),
                 dtype=self.dtype,
             )
-<<<<<<< HEAD
         elif self.name is StringFunction.Name.PadStart:
             (column,) = columns
             width, char = self.options
@@ -469,11 +468,9 @@
                     column.obj, width, plc.strings.SideType.RIGHT, char
                 )
             )
-=======
         elif self.name is StringFunction.Name.Titlecase:
             (column,) = columns
             return Column(plc.strings.capitalize.title(column.obj))
->>>>>>> 5b9d9a5b
         raise NotImplementedError(
             f"StringFunction {self.name}"
         )  # pragma: no cover; handled by init raising