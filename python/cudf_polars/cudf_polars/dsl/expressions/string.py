--- conflicted
+++ resolved
@@ -125,12 +125,9 @@
             StringFunction.Name.StripCharsStart,
             StringFunction.Name.StripCharsEnd,
             StringFunction.Name.Uppercase,
-<<<<<<< HEAD
-            StringFunction.Name.ZFill,
-=======
             StringFunction.Name.Tail,
             StringFunction.Name.Titlecase,
->>>>>>> 2fb78b3f
+            StringFunction.Name.ZFill,
         ):
             raise NotImplementedError(f"String function {self.name!r}")
         if self.name is StringFunction.Name.Contains:
