# SPDX-FileCopyrightText: Copyright (c) 2024-2025, NVIDIA CORPORATION & AFFILIATES.
# SPDX-License-Identifier: Apache-2.0
# TODO: Document StringFunction to remove noqa
# ruff: noqa: D101
"""DSL nodes for string operations."""

from __future__ import annotations

import functools
import io
from enum import IntEnum, auto
from typing import TYPE_CHECKING, Any, ClassVar

from polars.exceptions import InvalidOperationError

import pylibcudf as plc

from cudf_polars.containers import Column
from cudf_polars.dsl.expressions.base import ExecutionContext, Expr
from cudf_polars.dsl.expressions.literal import Literal, LiteralColumn
from cudf_polars.dsl.utils.reshape import broadcast

if TYPE_CHECKING:
    from typing_extensions import Self

    from polars.polars import _expr_nodes as pl_expr

    from cudf_polars.containers import DataFrame, DataType

__all__ = ["StringFunction"]


class StringFunction(Expr):
    class Name(IntEnum):
        """Internal and picklable representation of polars' `StringFunction`."""

        Base64Decode = auto()
        Base64Encode = auto()
        ConcatHorizontal = auto()
        ConcatVertical = auto()
        Contains = auto()
        ContainsAny = auto()
        CountMatches = auto()
        EndsWith = auto()
        EscapeRegex = auto()
        Extract = auto()
        ExtractAll = auto()
        ExtractGroups = auto()
        Find = auto()
        Head = auto()
        HexDecode = auto()
        HexEncode = auto()
        JsonDecode = auto()
        JsonPathMatch = auto()
        LenBytes = auto()
        LenChars = auto()
        Lowercase = auto()
        Normalize = auto()
        PadEnd = auto()
        PadStart = auto()
        Replace = auto()
        ReplaceMany = auto()
        Reverse = auto()
        Slice = auto()
        Split = auto()
        SplitExact = auto()
        SplitN = auto()
        StartsWith = auto()
        StripChars = auto()
        StripCharsEnd = auto()
        StripCharsStart = auto()
        StripPrefix = auto()
        StripSuffix = auto()
        Strptime = auto()
        Tail = auto()
        Titlecase = auto()
        ToDecimal = auto()
        ToInteger = auto()
        Uppercase = auto()
        ZFill = auto()

        @classmethod
        def from_polars(cls, obj: pl_expr.StringFunction) -> Self:
            """Convert from polars' `StringFunction`."""
            try:
                function, name = str(obj).split(".", maxsplit=1)
            except ValueError:
                # Failed to unpack string
                function = None
            if function != "StringFunction":
                raise ValueError("StringFunction required")
            return getattr(cls, name)

    _valid_ops: ClassVar[set[Name]] = {
        Name.ConcatHorizontal,
        Name.ConcatVertical,
        Name.ContainsAny,
        Name.Contains,
        Name.CountMatches,
        Name.EndsWith,
        Name.Extract,
        Name.ExtractGroups,
        Name.Find,
        Name.Head,
        Name.JsonDecode,
        Name.JsonPathMatch,
        Name.LenBytes,
        Name.LenChars,
        Name.Lowercase,
        Name.Replace,
        Name.ReplaceMany,
        Name.Slice,
        Name.Strptime,
        Name.StartsWith,
        Name.StripChars,
        Name.StripCharsStart,
        Name.StripCharsEnd,
        Name.Uppercase,
        Name.Reverse,
        Name.Tail,
        Name.Titlecase,
    }
    __slots__ = ("_regex_program", "name", "options")
    _non_child = ("dtype", "name", "options")

    def __init__(
        self,
        dtype: DataType,
        name: StringFunction.Name,
        options: tuple[Any, ...],
        *children: Expr,
    ) -> None:
        self.dtype = dtype
        self.options = options
        self.name = name
        self.children = children
        self.is_pointwise = self.name != StringFunction.Name.ConcatVertical
        self._validate_input()

    def _validate_input(self) -> None:
        if self.name not in self._valid_ops:
            raise NotImplementedError(f"String function {self.name!r}")
        if self.name is StringFunction.Name.CountMatches:
            (literal,) = self.options
            if literal:
                raise NotImplementedError(
                    f"{literal=} is not supported for count_matches"
                )
            literal_expr = self.children[1]
            assert isinstance(literal_expr, Literal)
            pattern = literal_expr.value
            self._regex_program = self._create_regex_program(pattern)
        elif self.name is StringFunction.Name.Contains:
            literal, strict = self.options
            if not literal:
                if not strict:
                    raise NotImplementedError(
                        f"{strict=} is not supported for regex contains"
                    )
                if not isinstance(self.children[1], Literal):
                    raise NotImplementedError(
                        "Regex contains only supports a scalar pattern"
                    )
                pattern = self.children[1].value
                self._regex_program = self._create_regex_program(pattern)
        elif self.name is StringFunction.Name.Extract:
            (group_index,) = self.options
            if group_index == 0:
                raise NotImplementedError(f"{group_index=} is not supported")
            literal_expr = self.children[1]
            assert isinstance(literal_expr, Literal)
            pattern = literal_expr.value
            self._regex_program = self._create_regex_program(pattern)
        elif self.name is StringFunction.Name.ExtractGroups:
            (_, pattern) = self.options
            self._regex_program = self._create_regex_program(pattern)
        elif self.name is StringFunction.Name.Find:
            literal, strict = self.options
            if not literal:
                if not strict:
                    raise NotImplementedError(
                        f"{strict=} is not supported for regex contains"
                    )
                if not isinstance(self.children[1], Literal):
                    raise NotImplementedError(
                        "Regex contains only supports a scalar pattern"
                    )
                pattern = self.children[1].value
                self._regex_program = self._create_regex_program(pattern)
        elif self.name is StringFunction.Name.Replace:
            _, literal = self.options
            if not literal:
                raise NotImplementedError("literal=False is not supported for replace")
            if not all(isinstance(expr, Literal) for expr in self.children[1:]):
                raise NotImplementedError("replace only supports scalar target")
            target = self.children[1]
            # Above, we raise NotImplementedError if the target is not a Literal,
            # so we can safely access .value here.
            if target.value == "":  # type: ignore[attr-defined]
                raise NotImplementedError(
                    "libcudf replace does not support empty strings"
                )
        elif self.name is StringFunction.Name.ReplaceMany:
            (ascii_case_insensitive,) = self.options
            if ascii_case_insensitive:
                raise NotImplementedError(
                    "ascii_case_insensitive not implemented for replace_many"
                )
            if not all(
                isinstance(expr, (LiteralColumn, Literal)) for expr in self.children[1:]
            ):
                raise NotImplementedError("replace_many only supports literal inputs")
            target = self.children[1]
            # Above, we raise NotImplementedError if the target is not a Literal,
            # so we can safely access .value here.
            if (isinstance(target, Literal) and target.value == "") or (
                isinstance(target, LiteralColumn) and (target.value == "").any()
            ):
                raise NotImplementedError(
                    "libcudf replace_many is implemented differently from polars "
                    "for empty strings"
                )
        elif self.name is StringFunction.Name.Slice:
            if not all(isinstance(child, Literal) for child in self.children[1:]):
                raise NotImplementedError(
                    "Slice only supports literal start and stop values"
                )
        elif self.name is StringFunction.Name.Strptime:
            format, _, exact, cache = self.options
            if cache:
                raise NotImplementedError("Strptime cache is a CPU feature")
            if format is None:
                raise NotImplementedError("Strptime format is required")
            if not exact:
                raise NotImplementedError("Strptime does not support exact=False")
        elif self.name in {
            StringFunction.Name.StripChars,
            StringFunction.Name.StripCharsStart,
            StringFunction.Name.StripCharsEnd,
        }:
            if not isinstance(self.children[1], Literal):
                raise NotImplementedError(
                    "strip operations only support scalar patterns"
                )

    @staticmethod
    def _create_regex_program(
        pattern: str,
        flags: plc.strings.regex_flags.RegexFlags = plc.strings.regex_flags.RegexFlags.DEFAULT,
    ) -> plc.strings.regex_program.RegexProgram:
        try:
            return plc.strings.regex_program.RegexProgram.create(
                pattern,
                flags=flags,
            )
        except RuntimeError as e:
            raise NotImplementedError(
                f"Unsupported regex {pattern} for GPU engine."
            ) from e

    def do_evaluate(
        self, df: DataFrame, *, context: ExecutionContext = ExecutionContext.FRAME
    ) -> Column:
        """Evaluate this expression given a dataframe for context."""
        if self.name is StringFunction.Name.ConcatHorizontal:
            columns = [
                Column(
                    child.evaluate(df, context=context).obj, dtype=child.dtype
                ).astype(self.dtype)
                for child in self.children
            ]

            broadcasted = broadcast(
                *columns, target_length=max(col.size for col in columns)
            )

            delimiter, ignore_nulls = self.options

            return Column(
                plc.strings.combine.concatenate(
                    plc.Table([col.obj for col in broadcasted]),
                    plc.Scalar.from_py(delimiter, self.dtype.plc),
                    None if ignore_nulls else plc.Scalar.from_py(None, self.dtype.plc),
                    None,
                    plc.strings.combine.SeparatorOnNulls.NO,
                ),
                dtype=self.dtype,
            )
        elif self.name is StringFunction.Name.ConcatVertical:
            (child,) = self.children
            column = child.evaluate(df, context=context).astype(self.dtype)
            delimiter, ignore_nulls = self.options
            if column.null_count > 0 and not ignore_nulls:
                return Column(plc.Column.all_null_like(column.obj, 1), dtype=self.dtype)
            return Column(
                plc.strings.combine.join_strings(
                    column.obj,
                    plc.Scalar.from_py(delimiter, self.dtype.plc),
                    plc.Scalar.from_py(None, self.dtype.plc),
                ),
                dtype=self.dtype,
            )
        elif self.name is StringFunction.Name.Contains:
            child, arg = self.children
            column = child.evaluate(df, context=context)

            literal, _ = self.options
            if literal:
                pat = arg.evaluate(df, context=context)
                pattern = (
                    pat.obj_scalar
                    if pat.is_scalar and pat.size != column.size
                    else pat.obj
                )
                return Column(
                    plc.strings.find.contains(column.obj, pattern), dtype=self.dtype
                )
            else:
                return Column(
                    plc.strings.contains.contains_re(column.obj, self._regex_program),
                    dtype=self.dtype,
                )
        elif self.name is StringFunction.Name.ContainsAny:
            (ascii_case_insensitive,) = self.options
            child, arg = self.children
            column = child.evaluate(df, context=context).obj
            targets = arg.evaluate(df, context=context).obj
            if ascii_case_insensitive:
                column = plc.strings.case.to_lower(column)
                targets = plc.strings.case.to_lower(targets)
            contains = plc.strings.find_multiple.contains_multiple(
                column,
                targets,
            )
            binary_or = functools.partial(
                plc.binaryop.binary_operation,
                op=plc.binaryop.BinaryOperator.BITWISE_OR,
                output_type=self.dtype.plc,
            )
            return Column(
                functools.reduce(binary_or, contains.columns()),
                dtype=self.dtype,
            )
        elif self.name is StringFunction.Name.CountMatches:
            (child, _) = self.children
            column = child.evaluate(df, context=context).obj
            return Column(
                plc.unary.cast(
                    plc.strings.contains.count_re(column, self._regex_program),
                    self.dtype.plc,
                ),
                dtype=self.dtype,
            )
        elif self.name is StringFunction.Name.Extract:
            (group_index,) = self.options
            column = self.children[0].evaluate(df, context=context).obj
            return Column(
                plc.strings.extract.extract_single(
                    column, self._regex_program, group_index - 1
                ),
                dtype=self.dtype,
            )
        elif self.name is StringFunction.Name.ExtractGroups:
            column = self.children[0].evaluate(df, context=context).obj
            plc_table = plc.strings.extract.extract(
                column,
                self._regex_program,
            )
            ref_column = plc_table.columns()[0]
            return Column(
                plc.Column(
                    self.dtype.plc,
                    ref_column.size(),
                    None,
                    ref_column.null_mask(),
                    ref_column.null_count(),
                    ref_column.offset(),
                    plc_table.columns(),
                ),
                dtype=self.dtype,
            )
<<<<<<< HEAD
        elif self.name is StringFunction.Name.JsonDecode:
            plc_column = self.children[0].evaluate(df, context=context).obj
            buff = io.StringIO(
                plc.strings.combine.join_strings(
                    plc_column,
                    plc.Scalar.from_py("\n", plc_column.type()),
                    plc.Scalar.from_py("NULL", plc_column.type()),
                )
                .to_scalar()
                .to_py()
            )
            source = plc.io.types.SourceInfo([buff])
            options = (
                plc.io.json.JsonReaderOptions.builder(source)
                .lines(val=True)
                .compression(plc.io.types.CompressionType.NONE)
                .recovery_mode(plc.io.types.JSONRecoveryMode.RECOVER_WITH_NULL)
                .build()
            )
            plc_table_with_metadata = plc.io.json.read_json(options)
            ref_column = plc_table_with_metadata.columns[0]
            return Column(
                plc.Column(
                    self.dtype.plc,
                    ref_column.size(),
                    None,
                    ref_column.null_mask(),
                    ref_column.null_count(),
                    ref_column.offset(),
                    plc_table_with_metadata.columns,
                ),
                dtype=self.dtype,
            )
=======
        elif self.name is StringFunction.Name.Find:
            literal, _ = self.options
            (child, expr) = self.children
            column = child.evaluate(df, context=context).obj
            if literal:
                assert isinstance(expr, Literal)
                plc_column = plc.strings.find.find(
                    column,
                    plc.Scalar.from_py(expr.value, expr.dtype.plc),
                )
            else:
                plc_column = plc.strings.findall.find_re(
                    column,
                    self._regex_program,
                )
            # Polars returns None for not found, libcudf returns -1
            new_mask, null_count = plc.transform.bools_to_mask(
                plc.binaryop.binary_operation(
                    plc_column,
                    plc.Scalar.from_py(-1, plc_column.type()),
                    plc.binaryop.BinaryOperator.NOT_EQUAL,
                    plc.DataType(plc.TypeId.BOOL8),
                )
            )
            plc_column = plc.unary.cast(
                plc_column.with_mask(new_mask, null_count), self.dtype.plc
            )
            return Column(plc_column, dtype=self.dtype)
>>>>>>> 7c581878
        elif self.name is StringFunction.Name.JsonPathMatch:
            (child, expr) = self.children
            column = child.evaluate(df, context=context).obj
            assert isinstance(expr, Literal)
            json_path = plc.Scalar.from_py(expr.value, expr.dtype.plc)
            return Column(
                plc.json.get_json_object(column, json_path),
                dtype=self.dtype,
            )
        elif self.name is StringFunction.Name.LenBytes:
            column = self.children[0].evaluate(df, context=context).obj
            return Column(
                plc.unary.cast(
                    plc.strings.attributes.count_bytes(column), self.dtype.plc
                ),
                dtype=self.dtype,
            )
        elif self.name is StringFunction.Name.LenChars:
            column = self.children[0].evaluate(df, context=context).obj
            return Column(
                plc.unary.cast(
                    plc.strings.attributes.count_characters(column), self.dtype.plc
                ),
                dtype=self.dtype,
            )
        elif self.name is StringFunction.Name.Slice:
            child, expr_offset, expr_length = self.children
            assert isinstance(expr_offset, Literal)
            assert isinstance(expr_length, Literal)

            column = child.evaluate(df, context=context)
            # libcudf slices via [start,stop).
            # polars slices with offset + length where start == offset
            # stop = start + length. Negative values for start look backward
            # from the last element of the string. If the end index would be
            # below zero, an empty string is returned.
            # Do this maths on the host
            start = expr_offset.value
            length = expr_length.value

            if length == 0:
                stop = start
            else:
                # No length indicates a scan to the end
                # The libcudf equivalent is a null stop
                stop = start + length if length else None
                if length and start < 0 and length >= -start:
                    stop = None
            return Column(
                plc.strings.slice.slice_strings(
                    column.obj,
                    plc.Scalar.from_py(start, plc.DataType(plc.TypeId.INT32)),
                    plc.Scalar.from_py(stop, plc.DataType(plc.TypeId.INT32)),
                ),
                dtype=self.dtype,
            )
        elif self.name in {
            StringFunction.Name.StripChars,
            StringFunction.Name.StripCharsStart,
            StringFunction.Name.StripCharsEnd,
        }:
            column, chars = (c.evaluate(df, context=context) for c in self.children)
            if self.name is StringFunction.Name.StripCharsStart:
                side = plc.strings.SideType.LEFT
            elif self.name is StringFunction.Name.StripCharsEnd:
                side = plc.strings.SideType.RIGHT
            else:
                side = plc.strings.SideType.BOTH
            return Column(
                plc.strings.strip.strip(column.obj, side, chars.obj_scalar),
                dtype=self.dtype,
            )

        elif self.name is StringFunction.Name.Tail:
            column = self.children[0].evaluate(df, context=context)

            assert isinstance(self.children[1], Literal)
            if self.children[1].value is None:
                return Column(
                    plc.Column.from_scalar(
                        plc.Scalar.from_py(None, self.dtype.plc),
                        column.size,
                    ),
                    self.dtype,
                )
            elif self.children[1].value == 0:
                result = plc.Column.from_scalar(
                    plc.Scalar.from_py("", self.dtype.plc),
                    column.size,
                )
                if column.obj.null_mask():
                    result = result.with_mask(
                        column.obj.null_mask(), column.obj.null_count()
                    )
                return Column(result, self.dtype)

            else:
                start = -(self.children[1].value)
                end = 2**31 - 1
                return Column(
                    plc.strings.slice.slice_strings(
                        column.obj,
                        plc.Scalar.from_py(start, plc.DataType(plc.TypeId.INT32)),
                        plc.Scalar.from_py(end, plc.DataType(plc.TypeId.INT32)),
                        None,
                    ),
                    self.dtype,
                )
        elif self.name is StringFunction.Name.Head:
            column = self.children[0].evaluate(df, context=context)

            assert isinstance(self.children[1], Literal)

            end = self.children[1].value
            if end is None:
                return Column(
                    plc.Column.from_scalar(
                        plc.Scalar.from_py(None, self.dtype.plc),
                        column.size,
                    ),
                    self.dtype,
                )
            return Column(
                plc.strings.slice.slice_strings(
                    column.obj,
                    plc.Scalar.from_py(0, plc.DataType(plc.TypeId.INT32)),
                    plc.Scalar.from_py(end, plc.DataType(plc.TypeId.INT32)),
                ),
                self.dtype,
            )

        columns = [child.evaluate(df, context=context) for child in self.children]
        if self.name is StringFunction.Name.Lowercase:
            (column,) = columns
            return Column(plc.strings.case.to_lower(column.obj), dtype=self.dtype)
        elif self.name is StringFunction.Name.Uppercase:
            (column,) = columns
            return Column(plc.strings.case.to_upper(column.obj), dtype=self.dtype)
        elif self.name is StringFunction.Name.EndsWith:
            column, suffix = columns
            return Column(
                plc.strings.find.ends_with(
                    column.obj,
                    suffix.obj_scalar
                    if column.size != suffix.size and suffix.is_scalar
                    else suffix.obj,
                ),
                dtype=self.dtype,
            )
        elif self.name is StringFunction.Name.StartsWith:
            column, prefix = columns
            return Column(
                plc.strings.find.starts_with(
                    column.obj,
                    prefix.obj_scalar
                    if column.size != prefix.size and prefix.is_scalar
                    else prefix.obj,
                ),
                dtype=self.dtype,
            )
        elif self.name is StringFunction.Name.Strptime:
            # TODO: ignores ambiguous
            format, strict, exact, cache = self.options
            col = self.children[0].evaluate(df, context=context)

            is_timestamps = plc.strings.convert.convert_datetime.is_timestamp(
                col.obj, format
            )

            if strict:
                if not plc.reduce.reduce(
                    is_timestamps,
                    plc.aggregation.all(),
                    plc.DataType(plc.TypeId.BOOL8),
                ).to_py():
                    raise InvalidOperationError("conversion from `str` failed.")
            else:
                not_timestamps = plc.unary.unary_operation(
                    is_timestamps, plc.unary.UnaryOperator.NOT
                )
                null = plc.Scalar.from_py(None, col.obj.type())
                res = plc.copying.boolean_mask_scatter(
                    [null], plc.Table([col.obj]), not_timestamps
                )
                return Column(
                    plc.strings.convert.convert_datetime.to_timestamps(
                        res.columns()[0], self.dtype.plc, format
                    ),
                    dtype=self.dtype,
                )
        elif self.name is StringFunction.Name.Replace:
            column, target, repl = columns
            n, _ = self.options
            return Column(
                plc.strings.replace.replace(
                    column.obj, target.obj_scalar, repl.obj_scalar, maxrepl=n
                ),
                dtype=self.dtype,
            )
        elif self.name is StringFunction.Name.ReplaceMany:
            column, target, repl = columns
            return Column(
                plc.strings.replace.replace_multiple(column.obj, target.obj, repl.obj),
                dtype=self.dtype,
            )
        elif self.name is StringFunction.Name.Reverse:
            (column,) = columns
            return Column(plc.strings.reverse.reverse(column.obj), dtype=self.dtype)
        elif self.name is StringFunction.Name.Titlecase:
            (column,) = columns
            return Column(plc.strings.capitalize.title(column.obj), dtype=self.dtype)
        raise NotImplementedError(
            f"StringFunction {self.name}"
        )  # pragma: no cover; handled by init raising<|MERGE_RESOLUTION|>--- conflicted
+++ resolved
@@ -379,41 +379,6 @@
                 ),
                 dtype=self.dtype,
             )
-<<<<<<< HEAD
-        elif self.name is StringFunction.Name.JsonDecode:
-            plc_column = self.children[0].evaluate(df, context=context).obj
-            buff = io.StringIO(
-                plc.strings.combine.join_strings(
-                    plc_column,
-                    plc.Scalar.from_py("\n", plc_column.type()),
-                    plc.Scalar.from_py("NULL", plc_column.type()),
-                )
-                .to_scalar()
-                .to_py()
-            )
-            source = plc.io.types.SourceInfo([buff])
-            options = (
-                plc.io.json.JsonReaderOptions.builder(source)
-                .lines(val=True)
-                .compression(plc.io.types.CompressionType.NONE)
-                .recovery_mode(plc.io.types.JSONRecoveryMode.RECOVER_WITH_NULL)
-                .build()
-            )
-            plc_table_with_metadata = plc.io.json.read_json(options)
-            ref_column = plc_table_with_metadata.columns[0]
-            return Column(
-                plc.Column(
-                    self.dtype.plc,
-                    ref_column.size(),
-                    None,
-                    ref_column.null_mask(),
-                    ref_column.null_count(),
-                    ref_column.offset(),
-                    plc_table_with_metadata.columns,
-                ),
-                dtype=self.dtype,
-            )
-=======
         elif self.name is StringFunction.Name.Find:
             literal, _ = self.options
             (child, expr) = self.children
@@ -442,7 +407,39 @@
                 plc_column.with_mask(new_mask, null_count), self.dtype.plc
             )
             return Column(plc_column, dtype=self.dtype)
->>>>>>> 7c581878
+        elif self.name is StringFunction.Name.JsonDecode:
+            plc_column = self.children[0].evaluate(df, context=context).obj
+            buff = io.StringIO(
+                plc.strings.combine.join_strings(
+                    plc_column,
+                    plc.Scalar.from_py("\n", plc_column.type()),
+                    plc.Scalar.from_py("NULL", plc_column.type()),
+                )
+                .to_scalar()
+                .to_py()
+            )
+            source = plc.io.types.SourceInfo([buff])
+            options = (
+                plc.io.json.JsonReaderOptions.builder(source)
+                .lines(val=True)
+                .compression(plc.io.types.CompressionType.NONE)
+                .recovery_mode(plc.io.types.JSONRecoveryMode.RECOVER_WITH_NULL)
+                .build()
+            )
+            plc_table_with_metadata = plc.io.json.read_json(options)
+            ref_column = plc_table_with_metadata.columns[0]
+            return Column(
+                plc.Column(
+                    self.dtype.plc,
+                    ref_column.size(),
+                    None,
+                    ref_column.null_mask(),
+                    ref_column.null_count(),
+                    ref_column.offset(),
+                    plc_table_with_metadata.columns,
+                ),
+                dtype=self.dtype,
+            )
         elif self.name is StringFunction.Name.JsonPathMatch:
             (child, expr) = self.children
             column = child.evaluate(df, context=context).obj
