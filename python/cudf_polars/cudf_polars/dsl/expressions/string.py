--- conflicted
+++ resolved
@@ -12,11 +12,7 @@
 from enum import IntEnum, auto
 from typing import TYPE_CHECKING, Any, ClassVar, cast
 
-<<<<<<< HEAD
-from polars import polars
-=======
-import polars as pl
->>>>>>> fbb8b831
+from polars import Struct as pl_Struct, polars  # type: ignore[attr-defined]
 from polars.exceptions import InvalidOperationError
 
 import pylibcudf as plc
@@ -44,7 +40,7 @@
         return [
             (field.name, child.plc_type, _dtypes_for_json_decode(child))
             for field, child in zip(
-                cast(pl.Struct, dtype.polars_type).fields,
+                cast(pl_Struct, dtype.polars_type).fields,
                 dtype.children,
                 strict=True,
             )
