--- conflicted
+++ resolved
@@ -523,7 +523,6 @@
                 dtype=self.dtype,
             )
         elif self.name in {
-<<<<<<< HEAD
             StringFunction.Name.SplitExact,
             StringFunction.Name.SplitN,
         }:
@@ -571,7 +570,7 @@
                     children,
                 )
             return Column(plc_column, dtype=self.dtype)
-=======
+        elif self.name in {
             StringFunction.Name.StripPrefix,
             StringFunction.Name.StripSuffix,
         }:
@@ -602,7 +601,6 @@
                 ),
                 dtype=self.dtype,
             )
->>>>>>> a1b7ff27
         elif self.name in {
             StringFunction.Name.StripChars,
             StringFunction.Name.StripCharsStart,
