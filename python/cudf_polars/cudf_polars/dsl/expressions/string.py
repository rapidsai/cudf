--- conflicted
+++ resolved
@@ -120,6 +120,8 @@
         Name.LenBytes,
         Name.LenChars,
         Name.Lowercase,
+        Name.PadEnd,
+        Name.PadStart,
         Name.Replace,
         Name.ReplaceMany,
         Name.Slice,
@@ -155,31 +157,7 @@
         self._validate_input()
 
     def _validate_input(self) -> None:
-<<<<<<< HEAD
-        if self.name not in (
-            StringFunction.Name.ConcatHorizontal,
-            StringFunction.Name.ConcatVertical,
-            StringFunction.Name.Contains,
-            StringFunction.Name.EndsWith,
-            StringFunction.Name.Head,
-            StringFunction.Name.Lowercase,
-            StringFunction.Name.PadEnd,
-            StringFunction.Name.PadStart,
-            StringFunction.Name.Replace,
-            StringFunction.Name.ReplaceMany,
-            StringFunction.Name.Slice,
-            StringFunction.Name.Strptime,
-            StringFunction.Name.StartsWith,
-            StringFunction.Name.StripChars,
-            StringFunction.Name.StripCharsStart,
-            StringFunction.Name.StripCharsEnd,
-            StringFunction.Name.Uppercase,
-            StringFunction.Name.Tail,
-            StringFunction.Name.Titlecase,
-        ):
-=======
         if self.name not in self._valid_ops:
->>>>>>> 6b6765e7
             raise NotImplementedError(f"String function {self.name!r}")
         if self.name is StringFunction.Name.CountMatches:
             (literal,) = self.options
@@ -757,14 +735,14 @@
                 plc.strings.replace.replace_multiple(column.obj, target.obj, repl.obj),
                 dtype=self.dtype,
             )
-<<<<<<< HEAD
         elif self.name is StringFunction.Name.PadStart:
             (column,) = columns
             width, char = self.options
             return Column(
                 plc.strings.padding.pad(
                     column.obj, width, plc.strings.SideType.LEFT, char
-                )
+                ),
+                dtype=self.dtype,
             )
         elif self.name is StringFunction.Name.PadEnd:
             (column,) = columns
@@ -772,13 +750,12 @@
             return Column(
                 plc.strings.padding.pad(
                     column.obj, width, plc.strings.SideType.RIGHT, char
-                )
-            )
-=======
+                ),
+                dtype=self.dtype,
+            )
         elif self.name is StringFunction.Name.Reverse:
             (column,) = columns
             return Column(plc.strings.reverse.reverse(column.obj), dtype=self.dtype)
->>>>>>> 6b6765e7
         elif self.name is StringFunction.Name.Titlecase:
             (column,) = columns
             return Column(plc.strings.capitalize.title(column.obj), dtype=self.dtype)
