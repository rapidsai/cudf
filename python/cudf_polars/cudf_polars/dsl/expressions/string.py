# SPDX-FileCopyrightText: Copyright (c) 2024-2025, NVIDIA CORPORATION & AFFILIATES.
# SPDX-License-Identifier: Apache-2.0
# TODO: Document StringFunction to remove noqa
# ruff: noqa: D101
"""DSL nodes for string operations."""

from __future__ import annotations

import functools
from enum import IntEnum, auto
from typing import TYPE_CHECKING, Any, ClassVar

from polars.exceptions import InvalidOperationError
from polars.polars import dtype_str_repr

import pylibcudf as plc

from cudf_polars.containers import Column
from cudf_polars.dsl.expressions.base import ExecutionContext, Expr
from cudf_polars.dsl.expressions.literal import Literal, LiteralColumn
from cudf_polars.dsl.utils.reshape import broadcast

if TYPE_CHECKING:
    from typing_extensions import Self

    from polars.polars import _expr_nodes as pl_expr

    from cudf_polars.containers import DataFrame, DataType

__all__ = ["StringFunction"]


class StringFunction(Expr):
    class Name(IntEnum):
        """Internal and picklable representation of polars' `StringFunction`."""

        Base64Decode = auto()
        Base64Encode = auto()
        ConcatHorizontal = auto()
        ConcatVertical = auto()
        Contains = auto()
        ContainsAny = auto()
        CountMatches = auto()
        EndsWith = auto()
        EscapeRegex = auto()
        Extract = auto()
        ExtractAll = auto()
        ExtractGroups = auto()
        Find = auto()
        Head = auto()
        HexDecode = auto()
        HexEncode = auto()
        JsonDecode = auto()
        JsonPathMatch = auto()
        LenBytes = auto()
        LenChars = auto()
        Lowercase = auto()
        Normalize = auto()
        PadEnd = auto()
        PadStart = auto()
        Replace = auto()
        ReplaceMany = auto()
        Reverse = auto()
        Slice = auto()
        Split = auto()
        SplitExact = auto()
        SplitN = auto()
        StartsWith = auto()
        StripChars = auto()
        StripCharsEnd = auto()
        StripCharsStart = auto()
        StripPrefix = auto()
        StripSuffix = auto()
        Strptime = auto()
        Tail = auto()
        Titlecase = auto()
        ToDecimal = auto()
        ToInteger = auto()
        Uppercase = auto()
        ZFill = auto()

        @classmethod
        def from_polars(cls, obj: pl_expr.StringFunction) -> Self:
            """Convert from polars' `StringFunction`."""
            try:
                function, name = str(obj).split(".", maxsplit=1)
            except ValueError:
                # Failed to unpack string
                function = None
            if function != "StringFunction":
                raise ValueError("StringFunction required")
            return getattr(cls, name)

    _valid_ops: ClassVar[set[Name]] = {
        Name.ConcatHorizontal,
        Name.ConcatVertical,
        Name.ContainsAny,
        Name.Contains,
        Name.CountMatches,
        Name.EndsWith,
        Name.Extract,
        Name.ExtractGroups,
        Name.Find,
        Name.Head,
        Name.JsonPathMatch,
        Name.LenBytes,
        Name.LenChars,
        Name.Lowercase,
        Name.Replace,
        Name.ReplaceMany,
        Name.Slice,
        Name.Strptime,
        Name.StartsWith,
        Name.StripChars,
        Name.StripCharsStart,
        Name.StripCharsEnd,
        Name.Uppercase,
        Name.Reverse,
        Name.Tail,
        Name.Titlecase,
    }
    __slots__ = ("_regex_program", "name", "options")
    _non_child = ("dtype", "name", "options")

    def __init__(
        self,
        dtype: DataType,
        name: StringFunction.Name,
        options: tuple[Any, ...],
        *children: Expr,
    ) -> None:
        self.dtype = dtype
        self.options = options
        self.name = name
        self.children = children
        self.is_pointwise = self.name != StringFunction.Name.ConcatVertical
        self._validate_input()

    def _validate_input(self) -> None:
<<<<<<< HEAD
        if self.name not in (
            StringFunction.Name.ConcatHorizontal,
            StringFunction.Name.ConcatVertical,
            StringFunction.Name.Contains,
            StringFunction.Name.EndsWith,
            StringFunction.Name.Head,
            StringFunction.Name.Lowercase,
            StringFunction.Name.Replace,
            StringFunction.Name.ReplaceMany,
            StringFunction.Name.Slice,
            StringFunction.Name.Strptime,
            StringFunction.Name.StartsWith,
            StringFunction.Name.StripChars,
            StringFunction.Name.StripCharsStart,
            StringFunction.Name.StripCharsEnd,
            StringFunction.Name.Uppercase,
            StringFunction.Name.Tail,
            StringFunction.Name.Titlecase,
            StringFunction.Name.ZFill,
        ):
=======
        if self.name not in self._valid_ops:
>>>>>>> 27d3b179
            raise NotImplementedError(f"String function {self.name!r}")
        if self.name is StringFunction.Name.CountMatches:
            (literal,) = self.options
            if literal:
                raise NotImplementedError(
                    f"{literal=} is not supported for count_matches"
                )
            literal_expr = self.children[1]
            assert isinstance(literal_expr, Literal)
            pattern = literal_expr.value
            self._regex_program = self._create_regex_program(pattern)
        elif self.name is StringFunction.Name.Contains:
            literal, strict = self.options
            if not literal:
                if not strict:
                    raise NotImplementedError(
                        f"{strict=} is not supported for regex contains"
                    )
                if not isinstance(self.children[1], Literal):
                    raise NotImplementedError(
                        "Regex contains only supports a scalar pattern"
                    )
                pattern = self.children[1].value
                self._regex_program = self._create_regex_program(pattern)
        elif self.name is StringFunction.Name.Extract:
            (group_index,) = self.options
            if group_index == 0:
                raise NotImplementedError(f"{group_index=} is not supported")
            literal_expr = self.children[1]
            assert isinstance(literal_expr, Literal)
            pattern = literal_expr.value
            self._regex_program = self._create_regex_program(pattern)
        elif self.name is StringFunction.Name.ExtractGroups:
            (_, pattern) = self.options
            self._regex_program = self._create_regex_program(pattern)
        elif self.name is StringFunction.Name.Find:
            literal, strict = self.options
            if not literal:
                if not strict:
                    raise NotImplementedError(
                        f"{strict=} is not supported for regex contains"
                    )
                if not isinstance(self.children[1], Literal):
                    raise NotImplementedError(
                        "Regex contains only supports a scalar pattern"
                    )
                pattern = self.children[1].value
                self._regex_program = self._create_regex_program(pattern)
        elif self.name is StringFunction.Name.Replace:
            _, literal = self.options
            if not literal:
                raise NotImplementedError("literal=False is not supported for replace")
            if not all(isinstance(expr, Literal) for expr in self.children[1:]):
                raise NotImplementedError("replace only supports scalar target")
            target = self.children[1]
            # Above, we raise NotImplementedError if the target is not a Literal,
            # so we can safely access .value here.
            if target.value == "":  # type: ignore[attr-defined]
                raise NotImplementedError(
                    "libcudf replace does not support empty strings"
                )
        elif self.name is StringFunction.Name.ReplaceMany:
            (ascii_case_insensitive,) = self.options
            if ascii_case_insensitive:
                raise NotImplementedError(
                    "ascii_case_insensitive not implemented for replace_many"
                )
            if not all(
                isinstance(expr, (LiteralColumn, Literal)) for expr in self.children[1:]
            ):
                raise NotImplementedError("replace_many only supports literal inputs")
            target = self.children[1]
            # Above, we raise NotImplementedError if the target is not a Literal,
            # so we can safely access .value here.
            if (isinstance(target, Literal) and target.value == "") or (
                isinstance(target, LiteralColumn) and (target.value == "").any()
            ):
                raise NotImplementedError(
                    "libcudf replace_many is implemented differently from polars "
                    "for empty strings"
                )
        elif self.name is StringFunction.Name.Slice:
            if not all(isinstance(child, Literal) for child in self.children[1:]):
                raise NotImplementedError(
                    "Slice only supports literal start and stop values"
                )
        elif self.name is StringFunction.Name.Strptime:
            format, _, exact, cache = self.options
            if cache:
                raise NotImplementedError("Strptime cache is a CPU feature")
            if format is None:
                raise NotImplementedError("Strptime format is required")
            if not exact:
                raise NotImplementedError("Strptime does not support exact=False")
        elif self.name in {
            StringFunction.Name.StripChars,
            StringFunction.Name.StripCharsStart,
            StringFunction.Name.StripCharsEnd,
        }:
            if not isinstance(self.children[1], Literal):
                raise NotImplementedError(
                    "strip operations only support scalar patterns"
                )

    @staticmethod
    def _create_regex_program(
        pattern: str,
        flags: plc.strings.regex_flags.RegexFlags = plc.strings.regex_flags.RegexFlags.DEFAULT,
    ) -> plc.strings.regex_program.RegexProgram:
        try:
            return plc.strings.regex_program.RegexProgram.create(
                pattern,
                flags=flags,
            )
        except RuntimeError as e:
            raise NotImplementedError(
                f"Unsupported regex {pattern} for GPU engine."
            ) from e

    def do_evaluate(
        self, df: DataFrame, *, context: ExecutionContext = ExecutionContext.FRAME
    ) -> Column:
        """Evaluate this expression given a dataframe for context."""
        if self.name is StringFunction.Name.ConcatHorizontal:
            columns = [
                Column(
                    child.evaluate(df, context=context).obj, dtype=child.dtype
                ).astype(self.dtype)
                for child in self.children
            ]

            broadcasted = broadcast(
                *columns, target_length=max(col.size for col in columns)
            )

            delimiter, ignore_nulls = self.options

            return Column(
                plc.strings.combine.concatenate(
                    plc.Table([col.obj for col in broadcasted]),
                    plc.Scalar.from_py(delimiter, self.dtype.plc),
                    None if ignore_nulls else plc.Scalar.from_py(None, self.dtype.plc),
                    None,
                    plc.strings.combine.SeparatorOnNulls.NO,
                ),
                dtype=self.dtype,
            )
        elif self.name is StringFunction.Name.ConcatVertical:
            (child,) = self.children
            column = child.evaluate(df, context=context).astype(self.dtype)
            delimiter, ignore_nulls = self.options
            if column.null_count > 0 and not ignore_nulls:
                return Column(plc.Column.all_null_like(column.obj, 1), dtype=self.dtype)
            return Column(
                plc.strings.combine.join_strings(
                    column.obj,
                    plc.Scalar.from_py(delimiter, self.dtype.plc),
                    plc.Scalar.from_py(None, self.dtype.plc),
                ),
                dtype=self.dtype,
            )
        elif self.name is StringFunction.Name.ZFill:
            if isinstance(self.children[1], Literal):
                child, width = self.children
                assert isinstance(width, Literal)
                if width.value is not None and width.value < 0:
                    dtypestr = dtype_str_repr(width.dtype.polars)
                    raise InvalidOperationError(
                        f"conversion from `{dtypestr}` to `u64` "
                        f"failed in column 'literal' for 1 out of "
                        f"1 values: [{width.value}]"
                    ) from None
                column = child.evaluate(df, context=context)
                if width.value is None:
                    return Column(
                        plc.Column.from_scalar(
                            plc.Scalar.from_py(None, plc.DataType(plc.TypeId.STRING)),
                            column.size,
                        )
                    )
                return Column(plc.strings.padding.zfill(column.obj, width.value))
            else:
                col, col_width = [
                    child.evaluate(df, context=context) for child in self.children
                ]
                all_gt_0 = plc.binaryop.binary_operation(
                    col_width.obj,
                    plc.Scalar.from_py(0, plc.DataType(plc.TypeId.INT64)),
                    plc.binaryop.BinaryOperator.GREATER_EQUAL,
                    plc.DataType(plc.TypeId.BOOL8),
                )

                if not plc.reduce.reduce(
                    all_gt_0,
                    plc.aggregation.all(),
                    plc.DataType(plc.TypeId.BOOL8),
                ).to_py():
                    raise InvalidOperationError("fill conversion failed.")

                return Column(
                    plc.strings.padding.zfill_by_widths(col.obj, col_width.obj)
                )

        elif self.name is StringFunction.Name.Contains:
            child, arg = self.children
            column = child.evaluate(df, context=context)

            literal, _ = self.options
            if literal:
                pat = arg.evaluate(df, context=context)
                pattern = (
                    pat.obj_scalar
                    if pat.is_scalar and pat.size != column.size
                    else pat.obj
                )
                return Column(
                    plc.strings.find.contains(column.obj, pattern), dtype=self.dtype
                )
            else:
                return Column(
                    plc.strings.contains.contains_re(column.obj, self._regex_program),
                    dtype=self.dtype,
                )
        elif self.name is StringFunction.Name.ContainsAny:
            (ascii_case_insensitive,) = self.options
            child, arg = self.children
            column = child.evaluate(df, context=context).obj
            targets = arg.evaluate(df, context=context).obj
            if ascii_case_insensitive:
                column = plc.strings.case.to_lower(column)
                targets = plc.strings.case.to_lower(targets)
            contains = plc.strings.find_multiple.contains_multiple(
                column,
                targets,
            )
            binary_or = functools.partial(
                plc.binaryop.binary_operation,
                op=plc.binaryop.BinaryOperator.BITWISE_OR,
                output_type=self.dtype.plc,
            )
            return Column(
                functools.reduce(binary_or, contains.columns()),
                dtype=self.dtype,
            )
        elif self.name is StringFunction.Name.CountMatches:
            (child, _) = self.children
            column = child.evaluate(df, context=context).obj
            return Column(
                plc.unary.cast(
                    plc.strings.contains.count_re(column, self._regex_program),
                    self.dtype.plc,
                ),
                dtype=self.dtype,
            )
        elif self.name is StringFunction.Name.Extract:
            (group_index,) = self.options
            column = self.children[0].evaluate(df, context=context).obj
            return Column(
                plc.strings.extract.extract_single(
                    column, self._regex_program, group_index - 1
                ),
                dtype=self.dtype,
            )
        elif self.name is StringFunction.Name.ExtractGroups:
            column = self.children[0].evaluate(df, context=context).obj
            plc_table = plc.strings.extract.extract(
                column,
                self._regex_program,
            )
            ref_column = plc_table.columns()[0]
            return Column(
                plc.Column(
                    self.dtype.plc,
                    ref_column.size(),
                    None,
                    ref_column.null_mask(),
                    ref_column.null_count(),
                    ref_column.offset(),
                    plc_table.columns(),
                ),
                dtype=self.dtype,
            )
        elif self.name is StringFunction.Name.Find:
            literal, _ = self.options
            (child, expr) = self.children
            column = child.evaluate(df, context=context).obj
            if literal:
                assert isinstance(expr, Literal)
                plc_column = plc.strings.find.find(
                    column,
                    plc.Scalar.from_py(expr.value, expr.dtype.plc),
                )
            else:
                plc_column = plc.strings.findall.find_re(
                    column,
                    self._regex_program,
                )
            # Polars returns None for not found, libcudf returns -1
            new_mask, null_count = plc.transform.bools_to_mask(
                plc.binaryop.binary_operation(
                    plc_column,
                    plc.Scalar.from_py(-1, plc_column.type()),
                    plc.binaryop.BinaryOperator.NOT_EQUAL,
                    plc.DataType(plc.TypeId.BOOL8),
                )
            )
            plc_column = plc.unary.cast(
                plc_column.with_mask(new_mask, null_count), self.dtype.plc
            )
            return Column(plc_column, dtype=self.dtype)
        elif self.name is StringFunction.Name.JsonPathMatch:
            (child, expr) = self.children
            column = child.evaluate(df, context=context).obj
            assert isinstance(expr, Literal)
            json_path = plc.Scalar.from_py(expr.value, expr.dtype.plc)
            return Column(
                plc.json.get_json_object(column, json_path),
                dtype=self.dtype,
            )
        elif self.name is StringFunction.Name.LenBytes:
            column = self.children[0].evaluate(df, context=context).obj
            return Column(
                plc.unary.cast(
                    plc.strings.attributes.count_bytes(column), self.dtype.plc
                ),
                dtype=self.dtype,
            )
        elif self.name is StringFunction.Name.LenChars:
            column = self.children[0].evaluate(df, context=context).obj
            return Column(
                plc.unary.cast(
                    plc.strings.attributes.count_characters(column), self.dtype.plc
                ),
                dtype=self.dtype,
            )
        elif self.name is StringFunction.Name.Slice:
            child, expr_offset, expr_length = self.children
            assert isinstance(expr_offset, Literal)
            assert isinstance(expr_length, Literal)

            column = child.evaluate(df, context=context)
            # libcudf slices via [start,stop).
            # polars slices with offset + length where start == offset
            # stop = start + length. Negative values for start look backward
            # from the last element of the string. If the end index would be
            # below zero, an empty string is returned.
            # Do this maths on the host
            start = expr_offset.value
            length = expr_length.value

            if length == 0:
                stop = start
            else:
                # No length indicates a scan to the end
                # The libcudf equivalent is a null stop
                stop = start + length if length else None
                if length and start < 0 and length >= -start:
                    stop = None
            return Column(
                plc.strings.slice.slice_strings(
                    column.obj,
                    plc.Scalar.from_py(start, plc.DataType(plc.TypeId.INT32)),
                    plc.Scalar.from_py(stop, plc.DataType(plc.TypeId.INT32)),
                ),
                dtype=self.dtype,
            )
        elif self.name in {
            StringFunction.Name.StripChars,
            StringFunction.Name.StripCharsStart,
            StringFunction.Name.StripCharsEnd,
        }:
            column, chars = (c.evaluate(df, context=context) for c in self.children)
            if self.name is StringFunction.Name.StripCharsStart:
                side = plc.strings.SideType.LEFT
            elif self.name is StringFunction.Name.StripCharsEnd:
                side = plc.strings.SideType.RIGHT
            else:
                side = plc.strings.SideType.BOTH
            return Column(
                plc.strings.strip.strip(column.obj, side, chars.obj_scalar),
                dtype=self.dtype,
            )

        elif self.name is StringFunction.Name.Tail:
            column = self.children[0].evaluate(df, context=context)

            assert isinstance(self.children[1], Literal)
            if self.children[1].value is None:
                return Column(
                    plc.Column.from_scalar(
                        plc.Scalar.from_py(None, self.dtype.plc),
                        column.size,
                    ),
                    self.dtype,
                )
            elif self.children[1].value == 0:
                result = plc.Column.from_scalar(
                    plc.Scalar.from_py("", self.dtype.plc),
                    column.size,
                )
                if column.obj.null_mask():
                    result = result.with_mask(
                        column.obj.null_mask(), column.obj.null_count()
                    )
                return Column(result, self.dtype)

            else:
                start = -(self.children[1].value)
                end = 2**31 - 1
                return Column(
                    plc.strings.slice.slice_strings(
                        column.obj,
                        plc.Scalar.from_py(start, plc.DataType(plc.TypeId.INT32)),
                        plc.Scalar.from_py(end, plc.DataType(plc.TypeId.INT32)),
                        None,
                    ),
                    self.dtype,
                )
        elif self.name is StringFunction.Name.Head:
            column = self.children[0].evaluate(df, context=context)

            assert isinstance(self.children[1], Literal)

            end = self.children[1].value
            if end is None:
                return Column(
                    plc.Column.from_scalar(
                        plc.Scalar.from_py(None, self.dtype.plc),
                        column.size,
                    ),
                    self.dtype,
                )
            return Column(
                plc.strings.slice.slice_strings(
                    column.obj,
                    plc.Scalar.from_py(0, plc.DataType(plc.TypeId.INT32)),
                    plc.Scalar.from_py(end, plc.DataType(plc.TypeId.INT32)),
                ),
                self.dtype,
            )

        columns = [child.evaluate(df, context=context) for child in self.children]
        if self.name is StringFunction.Name.Lowercase:
            (column,) = columns
            return Column(plc.strings.case.to_lower(column.obj), dtype=self.dtype)
        elif self.name is StringFunction.Name.Uppercase:
            (column,) = columns
            return Column(plc.strings.case.to_upper(column.obj), dtype=self.dtype)
        elif self.name is StringFunction.Name.EndsWith:
            column, suffix = columns
            return Column(
                plc.strings.find.ends_with(
                    column.obj,
                    suffix.obj_scalar
                    if column.size != suffix.size and suffix.is_scalar
                    else suffix.obj,
                ),
                dtype=self.dtype,
            )
        elif self.name is StringFunction.Name.StartsWith:
            column, prefix = columns
            return Column(
                plc.strings.find.starts_with(
                    column.obj,
                    prefix.obj_scalar
                    if column.size != prefix.size and prefix.is_scalar
                    else prefix.obj,
                ),
                dtype=self.dtype,
            )
        elif self.name is StringFunction.Name.Strptime:
            # TODO: ignores ambiguous
            format, strict, exact, cache = self.options
            col = self.children[0].evaluate(df, context=context)

            is_timestamps = plc.strings.convert.convert_datetime.is_timestamp(
                col.obj, format
            )

            if strict:
                if not plc.reduce.reduce(
                    is_timestamps,
                    plc.aggregation.all(),
                    plc.DataType(plc.TypeId.BOOL8),
                ).to_py():
                    raise InvalidOperationError("conversion from `str` failed.")
            else:
                not_timestamps = plc.unary.unary_operation(
                    is_timestamps, plc.unary.UnaryOperator.NOT
                )
                null = plc.Scalar.from_py(None, col.obj.type())
                res = plc.copying.boolean_mask_scatter(
                    [null], plc.Table([col.obj]), not_timestamps
                )
                return Column(
                    plc.strings.convert.convert_datetime.to_timestamps(
                        res.columns()[0], self.dtype.plc, format
                    ),
                    dtype=self.dtype,
                )
        elif self.name is StringFunction.Name.Replace:
            column, target, repl = columns
            n, _ = self.options
            return Column(
                plc.strings.replace.replace(
                    column.obj, target.obj_scalar, repl.obj_scalar, maxrepl=n
                ),
                dtype=self.dtype,
            )
        elif self.name is StringFunction.Name.ReplaceMany:
            column, target, repl = columns
            return Column(
                plc.strings.replace.replace_multiple(column.obj, target.obj, repl.obj),
                dtype=self.dtype,
            )
        elif self.name is StringFunction.Name.Reverse:
            (column,) = columns
            return Column(plc.strings.reverse.reverse(column.obj), dtype=self.dtype)
        elif self.name is StringFunction.Name.Titlecase:
            (column,) = columns
            return Column(plc.strings.capitalize.title(column.obj), dtype=self.dtype)
        raise NotImplementedError(
            f"StringFunction {self.name}"
        )  # pragma: no cover; handled by init raising<|MERGE_RESOLUTION|>--- conflicted
+++ resolved
@@ -118,6 +118,7 @@
         Name.Reverse,
         Name.Tail,
         Name.Titlecase,
+        Name.ZFill,
     }
     __slots__ = ("_regex_program", "name", "options")
     _non_child = ("dtype", "name", "options")
@@ -137,30 +138,7 @@
         self._validate_input()
 
     def _validate_input(self) -> None:
-<<<<<<< HEAD
-        if self.name not in (
-            StringFunction.Name.ConcatHorizontal,
-            StringFunction.Name.ConcatVertical,
-            StringFunction.Name.Contains,
-            StringFunction.Name.EndsWith,
-            StringFunction.Name.Head,
-            StringFunction.Name.Lowercase,
-            StringFunction.Name.Replace,
-            StringFunction.Name.ReplaceMany,
-            StringFunction.Name.Slice,
-            StringFunction.Name.Strptime,
-            StringFunction.Name.StartsWith,
-            StringFunction.Name.StripChars,
-            StringFunction.Name.StripCharsStart,
-            StringFunction.Name.StripCharsEnd,
-            StringFunction.Name.Uppercase,
-            StringFunction.Name.Tail,
-            StringFunction.Name.Titlecase,
-            StringFunction.Name.ZFill,
-        ):
-=======
         if self.name not in self._valid_ops:
->>>>>>> 27d3b179
             raise NotImplementedError(f"String function {self.name!r}")
         if self.name is StringFunction.Name.CountMatches:
             (literal,) = self.options
@@ -339,9 +317,12 @@
                         plc.Column.from_scalar(
                             plc.Scalar.from_py(None, plc.DataType(plc.TypeId.STRING)),
                             column.size,
-                        )
+                        ),
+                        self.dtype,
                     )
-                return Column(plc.strings.padding.zfill(column.obj, width.value))
+                return Column(
+                    plc.strings.padding.zfill(column.obj, width.value), self.dtype
+                )
             else:
                 col, col_width = [
                     child.evaluate(df, context=context) for child in self.children
@@ -361,7 +342,8 @@
                     raise InvalidOperationError("fill conversion failed.")
 
                 return Column(
-                    plc.strings.padding.zfill_by_widths(col.obj, col_width.obj)
+                    plc.strings.padding.zfill_by_widths(col.obj, col_width.obj),
+                    self.dtype,
                 )
 
         elif self.name is StringFunction.Name.Contains:
