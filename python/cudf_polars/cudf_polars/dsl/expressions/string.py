# SPDX-FileCopyrightText: Copyright (c) 2024-2025, NVIDIA CORPORATION & AFFILIATES.
# SPDX-License-Identifier: Apache-2.0
# TODO: Document StringFunction to remove noqa
# ruff: noqa: D101
"""DSL nodes for string operations."""

from __future__ import annotations

import functools
import io
from enum import IntEnum, auto
from typing import TYPE_CHECKING, Any, ClassVar

from polars.exceptions import InvalidOperationError

import pylibcudf as plc

from cudf_polars.containers import Column
from cudf_polars.dsl.expressions.base import ExecutionContext, Expr
from cudf_polars.dsl.expressions.literal import Literal, LiteralColumn
from cudf_polars.dsl.utils.reshape import broadcast

if TYPE_CHECKING:
    from typing_extensions import Self

    from polars.polars import _expr_nodes as pl_expr

    from cudf_polars.containers import DataFrame, DataType

__all__ = ["StringFunction"]


class StringFunction(Expr):
    class Name(IntEnum):
        """Internal and picklable representation of polars' `StringFunction`."""

        Base64Decode = auto()
        Base64Encode = auto()
        ConcatHorizontal = auto()
        ConcatVertical = auto()
        Contains = auto()
        ContainsAny = auto()
        CountMatches = auto()
        EndsWith = auto()
        EscapeRegex = auto()
        Extract = auto()
        ExtractAll = auto()
        ExtractGroups = auto()
        Find = auto()
        Head = auto()
        HexDecode = auto()
        HexEncode = auto()
        JsonDecode = auto()
        JsonPathMatch = auto()
        LenBytes = auto()
        LenChars = auto()
        Lowercase = auto()
        Normalize = auto()
        PadEnd = auto()
        PadStart = auto()
        Replace = auto()
        ReplaceMany = auto()
        Reverse = auto()
        Slice = auto()
        Split = auto()
        SplitExact = auto()
        SplitN = auto()
        StartsWith = auto()
        StripChars = auto()
        StripCharsEnd = auto()
        StripCharsStart = auto()
        StripPrefix = auto()
        StripSuffix = auto()
        Strptime = auto()
        Tail = auto()
        Titlecase = auto()
        ToDecimal = auto()
        ToInteger = auto()
        Uppercase = auto()
        ZFill = auto()

        @classmethod
        def from_polars(cls, obj: pl_expr.StringFunction) -> Self:
            """Convert from polars' `StringFunction`."""
            try:
                function, name = str(obj).split(".", maxsplit=1)
            except ValueError:
                # Failed to unpack string
                function = None
            if function != "StringFunction":
                raise ValueError("StringFunction required")
            return getattr(cls, name)

    _valid_ops: ClassVar[set[Name]] = {
        Name.ConcatHorizontal,
        Name.ConcatVertical,
        Name.ContainsAny,
        Name.Contains,
        Name.CountMatches,
        Name.EndsWith,
        Name.Extract,
        Name.ExtractGroups,
        Name.Head,
        Name.JsonDecode,
        Name.JsonPathMatch,
        Name.LenBytes,
        Name.LenChars,
        Name.Lowercase,
        Name.Replace,
        Name.ReplaceMany,
        Name.Slice,
        Name.Strptime,
        Name.StartsWith,
        Name.StripChars,
        Name.StripCharsStart,
        Name.StripCharsEnd,
        Name.Uppercase,
        Name.Reverse,
        Name.Tail,
        Name.Titlecase,
    }
    __slots__ = ("_regex_program", "name", "options")
    _non_child = ("dtype", "name", "options")

    def __init__(
        self,
        dtype: DataType,
        name: StringFunction.Name,
        options: tuple[Any, ...],
        *children: Expr,
    ) -> None:
        self.dtype = dtype
        self.options = options
        self.name = name
        self.children = children
        self.is_pointwise = self.name != StringFunction.Name.ConcatVertical
        self._validate_input()

    def _validate_input(self) -> None:
        if self.name not in self._valid_ops:
            raise NotImplementedError(f"String function {self.name!r}")
        if self.name is StringFunction.Name.CountMatches:
            (literal,) = self.options
            if literal:
                raise NotImplementedError(
                    f"{literal=} is not supported for count_matches"
                )
            literal_expr = self.children[1]
            assert isinstance(literal_expr, Literal)
            pattern = literal_expr.value
            self._regex_program = self._create_regex_program(pattern)
        if self.name is StringFunction.Name.Contains:
            literal, strict = self.options
            if not literal:
                if not strict:
                    raise NotImplementedError(
                        f"{strict=} is not supported for regex contains"
                    )
                if not isinstance(self.children[1], Literal):
                    raise NotImplementedError(
                        "Regex contains only supports a scalar pattern"
                    )
                pattern = self.children[1].value
                self._regex_program = self._create_regex_program(pattern)
        elif self.name is StringFunction.Name.Extract:
            (group_index,) = self.options
            if group_index == 0:
                raise NotImplementedError(f"{group_index=} is not supported")
            literal_expr = self.children[1]
            assert isinstance(literal_expr, Literal)
            pattern = literal_expr.value
            self._regex_program = self._create_regex_program(pattern)
        elif self.name is StringFunction.Name.ExtractGroups:
            (_, pattern) = self.options
            self._regex_program = self._create_regex_program(pattern)
        elif self.name is StringFunction.Name.Replace:
            _, literal = self.options
            if not literal:
                raise NotImplementedError("literal=False is not supported for replace")
            if not all(isinstance(expr, Literal) for expr in self.children[1:]):
                raise NotImplementedError("replace only supports scalar target")
            target = self.children[1]
            # Above, we raise NotImplementedError if the target is not a Literal,
            # so we can safely access .value here.
            if target.value == "":  # type: ignore[attr-defined]
                raise NotImplementedError(
                    "libcudf replace does not support empty strings"
                )
        elif self.name is StringFunction.Name.ReplaceMany:
            (ascii_case_insensitive,) = self.options
            if ascii_case_insensitive:
                raise NotImplementedError(
                    "ascii_case_insensitive not implemented for replace_many"
                )
            if not all(
                isinstance(expr, (LiteralColumn, Literal)) for expr in self.children[1:]
            ):
                raise NotImplementedError("replace_many only supports literal inputs")
            target = self.children[1]
            # Above, we raise NotImplementedError if the target is not a Literal,
            # so we can safely access .value here.
            if (isinstance(target, Literal) and target.value == "") or (
                isinstance(target, LiteralColumn) and (target.value == "").any()
            ):
                raise NotImplementedError(
                    "libcudf replace_many is implemented differently from polars "
                    "for empty strings"
                )
        elif self.name is StringFunction.Name.Slice:
            if not all(isinstance(child, Literal) for child in self.children[1:]):
                raise NotImplementedError(
                    "Slice only supports literal start and stop values"
                )
        elif self.name is StringFunction.Name.Strptime:
            format, _, exact, cache = self.options
            if cache:
                raise NotImplementedError("Strptime cache is a CPU feature")
            if format is None:
                raise NotImplementedError("Strptime format is required")
            if not exact:
                raise NotImplementedError("Strptime does not support exact=False")
        elif self.name in {
            StringFunction.Name.StripChars,
            StringFunction.Name.StripCharsStart,
            StringFunction.Name.StripCharsEnd,
        }:
            if not isinstance(self.children[1], Literal):
                raise NotImplementedError(
                    "strip operations only support scalar patterns"
                )

    @staticmethod
    def _create_regex_program(
        pattern: str,
        flags: plc.strings.regex_flags.RegexFlags = plc.strings.regex_flags.RegexFlags.DEFAULT,
    ) -> plc.strings.regex_program.RegexProgram:
        try:
            return plc.strings.regex_program.RegexProgram.create(
                pattern,
                flags=flags,
            )
        except RuntimeError as e:
            raise NotImplementedError(
                f"Unsupported regex {pattern} for GPU engine."
            ) from e

    def do_evaluate(
        self, df: DataFrame, *, context: ExecutionContext = ExecutionContext.FRAME
    ) -> Column:
        """Evaluate this expression given a dataframe for context."""
        if self.name is StringFunction.Name.ConcatHorizontal:
            columns = [
                Column(
                    child.evaluate(df, context=context).obj, dtype=child.dtype
                ).astype(self.dtype)
                for child in self.children
            ]

            broadcasted = broadcast(
                *columns, target_length=max(col.size for col in columns)
            )

            delimiter, ignore_nulls = self.options

            return Column(
                plc.strings.combine.concatenate(
                    plc.Table([col.obj for col in broadcasted]),
                    plc.Scalar.from_py(delimiter, self.dtype.plc),
                    None if ignore_nulls else plc.Scalar.from_py(None, self.dtype.plc),
                    None,
                    plc.strings.combine.SeparatorOnNulls.NO,
                ),
                dtype=self.dtype,
            )
        elif self.name is StringFunction.Name.ConcatVertical:
            (child,) = self.children
            column = child.evaluate(df, context=context)
            delimiter, ignore_nulls = self.options
            if column.null_count > 0 and not ignore_nulls:
                return Column(plc.Column.all_null_like(column.obj, 1), dtype=self.dtype)
            return Column(
                plc.strings.combine.join_strings(
                    column.obj,
                    plc.Scalar.from_py(delimiter, self.dtype.plc),
                    plc.Scalar.from_py(None, self.dtype.plc),
                ),
                dtype=self.dtype,
            )
        elif self.name is StringFunction.Name.Contains:
            child, arg = self.children
            column = child.evaluate(df, context=context)

            literal, _ = self.options
            if literal:
                pat = arg.evaluate(df, context=context)
                pattern = (
                    pat.obj_scalar
                    if pat.is_scalar and pat.size != column.size
                    else pat.obj
                )
                return Column(
                    plc.strings.find.contains(column.obj, pattern), dtype=self.dtype
                )
            else:
                return Column(
                    plc.strings.contains.contains_re(column.obj, self._regex_program),
                    dtype=self.dtype,
                )
        elif self.name is StringFunction.Name.ContainsAny:
            (ascii_case_insensitive,) = self.options
            child, arg = self.children
            column = child.evaluate(df, context=context).obj
            targets = arg.evaluate(df, context=context).obj
            if ascii_case_insensitive:
                column = plc.strings.case.to_lower(column)
                targets = plc.strings.case.to_lower(targets)
            contains = plc.strings.find_multiple.contains_multiple(
                column,
                targets,
            )
            binary_or = functools.partial(
                plc.binaryop.binary_operation,
                op=plc.binaryop.BinaryOperator.BITWISE_OR,
                output_type=self.dtype.plc,
            )
            return Column(
                functools.reduce(binary_or, contains.columns()),
                dtype=self.dtype,
            )
        elif self.name is StringFunction.Name.CountMatches:
            (child, _) = self.children
            column = child.evaluate(df, context=context).obj
            return Column(
                plc.unary.cast(
                    plc.strings.contains.count_re(column, self._regex_program),
                    self.dtype.plc,
                ),
                dtype=self.dtype,
            )
<<<<<<< HEAD
        elif self.name is StringFunction.Name.JsonDecode:
            plc_column = self.children[0].evaluate(df, context=context).obj
            buff = io.StringIO(
                plc.strings.combine.join_strings(
                    plc_column,
                    plc.Scalar.from_py("\n", plc_column.type()),
                    plc.Scalar.from_py("NULL", plc_column.type()),
                )
                .to_scalar()
                .to_py()
            )
            source = plc.io.types.SourceInfo([buff])
            options = (
                plc.io.json.JsonReaderOptions.builder(source)
                .lines(val=True)
                .compression(plc.io.types.CompressionType.NONE)
                .recovery_mode(plc.io.types.JSONRecoveryMode.RECOVER_WITH_NULL)
                .build()
            )
            plc_table_with_metadata = plc.io.json.read_json(options)
            ref_column = plc_table_with_metadata.columns[0]
=======
        elif self.name is StringFunction.Name.Extract:
            (group_index,) = self.options
            column = self.children[0].evaluate(df, context=context).obj
            return Column(
                plc.strings.extract.extract_single(
                    column, self._regex_program, group_index - 1
                ),
                dtype=self.dtype,
            )
        elif self.name is StringFunction.Name.ExtractGroups:
            column = self.children[0].evaluate(df, context=context).obj
            plc_table = plc.strings.extract.extract(
                column,
                self._regex_program,
            )
            ref_column = plc_table.columns()[0]
>>>>>>> c570585a
            return Column(
                plc.Column(
                    self.dtype.plc,
                    ref_column.size(),
                    None,
                    ref_column.null_mask(),
                    ref_column.null_count(),
                    ref_column.offset(),
<<<<<<< HEAD
                    plc_table_with_metadata.columns,
=======
                    plc_table.columns(),
>>>>>>> c570585a
                ),
                dtype=self.dtype,
            )
        elif self.name is StringFunction.Name.JsonPathMatch:
            (child, expr) = self.children
            column = child.evaluate(df, context=context).obj
            assert isinstance(expr, Literal)
            json_path = plc.Scalar.from_py(expr.value, expr.dtype.plc)
            return Column(
                plc.json.get_json_object(column, json_path),
                dtype=self.dtype,
            )
        elif self.name is StringFunction.Name.LenBytes:
            column = self.children[0].evaluate(df, context=context).obj
            return Column(
                plc.unary.cast(
                    plc.strings.attributes.count_bytes(column), self.dtype.plc
                ),
                dtype=self.dtype,
            )
        elif self.name is StringFunction.Name.LenChars:
            column = self.children[0].evaluate(df, context=context).obj
            return Column(
                plc.unary.cast(
                    plc.strings.attributes.count_characters(column), self.dtype.plc
                ),
                dtype=self.dtype,
            )
        elif self.name is StringFunction.Name.Slice:
            child, expr_offset, expr_length = self.children
            assert isinstance(expr_offset, Literal)
            assert isinstance(expr_length, Literal)

            column = child.evaluate(df, context=context)
            # libcudf slices via [start,stop).
            # polars slices with offset + length where start == offset
            # stop = start + length. Negative values for start look backward
            # from the last element of the string. If the end index would be
            # below zero, an empty string is returned.
            # Do this maths on the host
            start = expr_offset.value
            length = expr_length.value

            if length == 0:
                stop = start
            else:
                # No length indicates a scan to the end
                # The libcudf equivalent is a null stop
                stop = start + length if length else None
                if length and start < 0 and length >= -start:
                    stop = None
            return Column(
                plc.strings.slice.slice_strings(
                    column.obj,
                    plc.Scalar.from_py(start, plc.DataType(plc.TypeId.INT32)),
                    plc.Scalar.from_py(stop, plc.DataType(plc.TypeId.INT32)),
                ),
                dtype=self.dtype,
            )
        elif self.name in {
            StringFunction.Name.StripChars,
            StringFunction.Name.StripCharsStart,
            StringFunction.Name.StripCharsEnd,
        }:
            column, chars = (c.evaluate(df, context=context) for c in self.children)
            if self.name is StringFunction.Name.StripCharsStart:
                side = plc.strings.SideType.LEFT
            elif self.name is StringFunction.Name.StripCharsEnd:
                side = plc.strings.SideType.RIGHT
            else:
                side = plc.strings.SideType.BOTH
            return Column(
                plc.strings.strip.strip(column.obj, side, chars.obj_scalar),
                dtype=self.dtype,
            )

        elif self.name is StringFunction.Name.Tail:
            column = self.children[0].evaluate(df, context=context)

            assert isinstance(self.children[1], Literal)
            if self.children[1].value is None:
                return Column(
                    plc.Column.from_scalar(
                        plc.Scalar.from_py(None, self.dtype.plc),
                        column.size,
                    ),
                    self.dtype,
                )
            elif self.children[1].value == 0:
                result = plc.Column.from_scalar(
                    plc.Scalar.from_py("", self.dtype.plc),
                    column.size,
                )
                if column.obj.null_mask():
                    result = result.with_mask(
                        column.obj.null_mask(), column.obj.null_count()
                    )
                return Column(result, self.dtype)

            else:
                start = -(self.children[1].value)
                end = 2**31 - 1
                return Column(
                    plc.strings.slice.slice_strings(
                        column.obj,
                        plc.Scalar.from_py(start, plc.DataType(plc.TypeId.INT32)),
                        plc.Scalar.from_py(end, plc.DataType(plc.TypeId.INT32)),
                        None,
                    ),
                    self.dtype,
                )
        elif self.name is StringFunction.Name.Head:
            column = self.children[0].evaluate(df, context=context)

            assert isinstance(self.children[1], Literal)

            end = self.children[1].value
            if end is None:
                return Column(
                    plc.Column.from_scalar(
                        plc.Scalar.from_py(None, self.dtype.plc),
                        column.size,
                    ),
                    self.dtype,
                )
            return Column(
                plc.strings.slice.slice_strings(
                    column.obj,
                    plc.Scalar.from_py(0, plc.DataType(plc.TypeId.INT32)),
                    plc.Scalar.from_py(end, plc.DataType(plc.TypeId.INT32)),
                ),
                self.dtype,
            )

        columns = [child.evaluate(df, context=context) for child in self.children]
        if self.name is StringFunction.Name.Lowercase:
            (column,) = columns
            return Column(plc.strings.case.to_lower(column.obj), dtype=self.dtype)
        elif self.name is StringFunction.Name.Uppercase:
            (column,) = columns
            return Column(plc.strings.case.to_upper(column.obj), dtype=self.dtype)
        elif self.name is StringFunction.Name.EndsWith:
            column, suffix = columns
            return Column(
                plc.strings.find.ends_with(
                    column.obj,
                    suffix.obj_scalar
                    if column.size != suffix.size and suffix.is_scalar
                    else suffix.obj,
                ),
                dtype=self.dtype,
            )
        elif self.name is StringFunction.Name.StartsWith:
            column, prefix = columns
            return Column(
                plc.strings.find.starts_with(
                    column.obj,
                    prefix.obj_scalar
                    if column.size != prefix.size and prefix.is_scalar
                    else prefix.obj,
                ),
                dtype=self.dtype,
            )
        elif self.name is StringFunction.Name.Strptime:
            # TODO: ignores ambiguous
            format, strict, exact, cache = self.options
            col = self.children[0].evaluate(df, context=context)

            is_timestamps = plc.strings.convert.convert_datetime.is_timestamp(
                col.obj, format
            )

            if strict:
                if not plc.reduce.reduce(
                    is_timestamps,
                    plc.aggregation.all(),
                    plc.DataType(plc.TypeId.BOOL8),
                ).to_py():
                    raise InvalidOperationError("conversion from `str` failed.")
            else:
                not_timestamps = plc.unary.unary_operation(
                    is_timestamps, plc.unary.UnaryOperator.NOT
                )
                null = plc.Scalar.from_py(None, col.obj.type())
                res = plc.copying.boolean_mask_scatter(
                    [null], plc.Table([col.obj]), not_timestamps
                )
                return Column(
                    plc.strings.convert.convert_datetime.to_timestamps(
                        res.columns()[0], self.dtype.plc, format
                    ),
                    dtype=self.dtype,
                )
        elif self.name is StringFunction.Name.Replace:
            column, target, repl = columns
            n, _ = self.options
            return Column(
                plc.strings.replace.replace(
                    column.obj, target.obj_scalar, repl.obj_scalar, maxrepl=n
                ),
                dtype=self.dtype,
            )
        elif self.name is StringFunction.Name.ReplaceMany:
            column, target, repl = columns
            return Column(
                plc.strings.replace.replace_multiple(column.obj, target.obj, repl.obj),
                dtype=self.dtype,
            )
        elif self.name is StringFunction.Name.Reverse:
            (column,) = columns
            return Column(plc.strings.reverse.reverse(column.obj), dtype=self.dtype)
        elif self.name is StringFunction.Name.Titlecase:
            (column,) = columns
            return Column(plc.strings.capitalize.title(column.obj), dtype=self.dtype)
        raise NotImplementedError(
            f"StringFunction {self.name}"
        )  # pragma: no cover; handled by init raising<|MERGE_RESOLUTION|>--- conflicted
+++ resolved
@@ -337,7 +337,34 @@
                 ),
                 dtype=self.dtype,
             )
-<<<<<<< HEAD
+        elif self.name is StringFunction.Name.Extract:
+            (group_index,) = self.options
+            column = self.children[0].evaluate(df, context=context).obj
+            return Column(
+                plc.strings.extract.extract_single(
+                    column, self._regex_program, group_index - 1
+                ),
+                dtype=self.dtype,
+            )
+        elif self.name is StringFunction.Name.ExtractGroups:
+            column = self.children[0].evaluate(df, context=context).obj
+            plc_table = plc.strings.extract.extract(
+                column,
+                self._regex_program,
+            )
+            ref_column = plc_table.columns()[0]
+            return Column(
+                plc.Column(
+                    self.dtype.plc,
+                    ref_column.size(),
+                    None,
+                    ref_column.null_mask(),
+                    ref_column.null_count(),
+                    ref_column.offset(),
+                    plc_table.columns(),
+                ),
+                dtype=self.dtype,
+            )
         elif self.name is StringFunction.Name.JsonDecode:
             plc_column = self.children[0].evaluate(df, context=context).obj
             buff = io.StringIO(
@@ -359,24 +386,6 @@
             )
             plc_table_with_metadata = plc.io.json.read_json(options)
             ref_column = plc_table_with_metadata.columns[0]
-=======
-        elif self.name is StringFunction.Name.Extract:
-            (group_index,) = self.options
-            column = self.children[0].evaluate(df, context=context).obj
-            return Column(
-                plc.strings.extract.extract_single(
-                    column, self._regex_program, group_index - 1
-                ),
-                dtype=self.dtype,
-            )
-        elif self.name is StringFunction.Name.ExtractGroups:
-            column = self.children[0].evaluate(df, context=context).obj
-            plc_table = plc.strings.extract.extract(
-                column,
-                self._regex_program,
-            )
-            ref_column = plc_table.columns()[0]
->>>>>>> c570585a
             return Column(
                 plc.Column(
                     self.dtype.plc,
@@ -385,11 +394,7 @@
                     ref_column.null_mask(),
                     ref_column.null_count(),
                     ref_column.offset(),
-<<<<<<< HEAD
                     plc_table_with_metadata.columns,
-=======
-                    plc_table.columns(),
->>>>>>> c570585a
                 ),
                 dtype=self.dtype,
             )
