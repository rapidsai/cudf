# SPDX-FileCopyrightText: Copyright (c) 2024-2025, NVIDIA CORPORATION & AFFILIATES.
# SPDX-License-Identifier: Apache-2.0
# TODO: Document StringFunction to remove noqa
# ruff: noqa: D101
"""DSL nodes for string operations."""

from __future__ import annotations

import functools
import re
from datetime import datetime
from enum import IntEnum, auto
from typing import TYPE_CHECKING, Any, ClassVar

from polars.exceptions import InvalidOperationError
from polars.polars import dtype_str_repr

import pylibcudf as plc

from cudf_polars.containers import Column
from cudf_polars.dsl.expressions.base import ExecutionContext, Expr
from cudf_polars.dsl.expressions.literal import Literal, LiteralColumn
from cudf_polars.dsl.utils.reshape import broadcast
from cudf_polars.utils.versions import POLARS_VERSION_LT_132

if TYPE_CHECKING:
    from typing_extensions import Self

    from polars.polars import _expr_nodes as pl_expr

    from cudf_polars.containers import DataFrame, DataType

__all__ = ["StringFunction"]

JsonDecodeType = list[tuple[str, plc.DataType, "JsonDecodeType"]]


def _dtypes_for_json_decode(dtype: DataType) -> JsonDecodeType:
    """Get the dtypes for json decode."""
    # the type checker doesn't know that this equality check implies a struct dtype.
    if dtype.id() == plc.TypeId.STRUCT:
        return [
            (field.name, child.plc_type, _dtypes_for_json_decode(child))
            for field, child in zip(
                dtype.polars_type.fields,
                dtype.children,
                strict=True,
            )
        ]
    else:
        return []


class StringFunction(Expr):
    class Name(IntEnum):
        """Internal and picklable representation of polars' `StringFunction`."""

        Base64Decode = auto()
        Base64Encode = auto()
        ConcatHorizontal = auto()
        ConcatVertical = auto()
        Contains = auto()
        ContainsAny = auto()
        CountMatches = auto()
        EndsWith = auto()
        EscapeRegex = auto()
        Extract = auto()
        ExtractAll = auto()
        ExtractGroups = auto()
        Find = auto()
        Head = auto()
        HexDecode = auto()
        HexEncode = auto()
        JsonDecode = auto()
        JsonPathMatch = auto()
        LenBytes = auto()
        LenChars = auto()
        Lowercase = auto()
        Normalize = auto()
        PadEnd = auto()
        PadStart = auto()
        Replace = auto()
        ReplaceMany = auto()
        Reverse = auto()
        Slice = auto()
        Split = auto()
        SplitExact = auto()
        SplitN = auto()
        StartsWith = auto()
        StripChars = auto()
        StripCharsEnd = auto()
        StripCharsStart = auto()
        StripPrefix = auto()
        StripSuffix = auto()
        Strptime = auto()
        Tail = auto()
        Titlecase = auto()
        ToDecimal = auto()
        ToInteger = auto()
        Uppercase = auto()
        ZFill = auto()

        @classmethod
        def from_polars(cls, obj: pl_expr.StringFunction) -> Self:
            """Convert from polars' `StringFunction`."""
            try:
                function, name = str(obj).split(".", maxsplit=1)
            except ValueError:
                # Failed to unpack string
                function = None
            if function != "StringFunction":
                raise ValueError("StringFunction required")
            return getattr(cls, name)

    _valid_ops: ClassVar[set[Name]] = {
        Name.ConcatHorizontal,
        Name.ConcatVertical,
        Name.ContainsAny,
        Name.Contains,
        Name.CountMatches,
        Name.EndsWith,
        Name.Extract,
        Name.ExtractGroups,
        Name.Find,
        Name.Head,
        Name.JsonDecode,
        Name.JsonPathMatch,
        Name.LenBytes,
        Name.LenChars,
        Name.Lowercase,
        Name.PadEnd,
        Name.PadStart,
        Name.Replace,
        Name.ReplaceMany,
        Name.Slice,
        Name.SplitN,
        Name.SplitExact,
        Name.Strptime,
        Name.StartsWith,
        Name.StripChars,
        Name.StripCharsStart,
        Name.StripCharsEnd,
        Name.StripPrefix,
        Name.StripSuffix,
        Name.Uppercase,
        Name.Reverse,
        Name.Tail,
        Name.Titlecase,
        Name.ZFill,
    }
    __slots__ = ("_regex_program", "name", "options")
    _non_child = ("dtype", "name", "options")

    def __init__(
        self,
        dtype: DataType,
        name: StringFunction.Name,
        options: tuple[Any, ...],
        *children: Expr,
    ) -> None:
        self.dtype = dtype
        self.options = options
        self.name = name
        self.children = children
        self.is_pointwise = self.name != StringFunction.Name.ConcatVertical
        self._validate_input()

    def _validate_input(self) -> None:
        if self.name not in self._valid_ops:
            raise NotImplementedError(f"String function {self.name!r}")
        if self.name is StringFunction.Name.CountMatches:
            (literal,) = self.options
            if literal:
                raise NotImplementedError(
                    f"{literal=} is not supported for count_matches"
                )
            literal_expr = self.children[1]
            assert isinstance(literal_expr, Literal)
            pattern = literal_expr.value
            self._regex_program = self._create_regex_program(pattern)
        elif self.name is StringFunction.Name.Contains:
            literal, strict = self.options
            if not literal:
                if not strict:
                    raise NotImplementedError(
                        f"{strict=} is not supported for regex contains"
                    )
                if not isinstance(self.children[1], Literal):
                    raise NotImplementedError(
                        "Regex contains only supports a scalar pattern"
                    )
                pattern = self.children[1].value
                self._regex_program = self._create_regex_program(pattern)
        elif self.name is StringFunction.Name.Extract:
            (group_index,) = self.options
            if group_index == 0:
                raise NotImplementedError(f"{group_index=} is not supported")
            literal_expr = self.children[1]
            assert isinstance(literal_expr, Literal)
            pattern = literal_expr.value
            self._regex_program = self._create_regex_program(pattern)
        elif self.name is StringFunction.Name.ExtractGroups:
            (_, pattern) = self.options
            self._regex_program = self._create_regex_program(pattern)
        elif self.name is StringFunction.Name.Find:
            literal, strict = self.options
            if not literal:
                if not strict:
                    raise NotImplementedError(
                        f"{strict=} is not supported for regex contains"
                    )
                if not isinstance(self.children[1], Literal):
                    raise NotImplementedError(
                        "Regex contains only supports a scalar pattern"
                    )
                pattern = self.children[1].value
                self._regex_program = self._create_regex_program(pattern)
        elif self.name is StringFunction.Name.Replace:
            _, literal = self.options
            if not literal:
                raise NotImplementedError("literal=False is not supported for replace")
            if not all(isinstance(expr, Literal) for expr in self.children[1:]):
                raise NotImplementedError("replace only supports scalar target")
            target = self.children[1]
            # Above, we raise NotImplementedError if the target is not a Literal,
            # so we can safely access .value here.
            if target.value == "":  # type: ignore[attr-defined]
                raise NotImplementedError(
                    "libcudf replace does not support empty strings"
                )
        elif self.name is StringFunction.Name.ReplaceMany:
            (ascii_case_insensitive,) = self.options
            if ascii_case_insensitive:
                raise NotImplementedError(
                    "ascii_case_insensitive not implemented for replace_many"
                )
            if not all(
                isinstance(expr, (LiteralColumn, Literal)) for expr in self.children[1:]
            ):
                raise NotImplementedError("replace_many only supports literal inputs")
            target = self.children[1]
            # Above, we raise NotImplementedError if the target is not a Literal,
            # so we can safely access .value here.
            if (isinstance(target, Literal) and target.value == "") or (
                isinstance(target, LiteralColumn) and (target.value == "").any()
            ):
                raise NotImplementedError(
                    "libcudf replace_many is implemented differently from polars "
                    "for empty strings"
                )
        elif self.name is StringFunction.Name.Slice:
            if not all(isinstance(child, Literal) for child in self.children[1:]):
                raise NotImplementedError(
                    "Slice only supports literal start and stop values"
                )
        elif self.name is StringFunction.Name.SplitExact:
            (_, inclusive) = self.options
            if inclusive:
                raise NotImplementedError(f"{inclusive=} is not supported for split")
        elif self.name is StringFunction.Name.Strptime:
            format, strict, exact, cache = self.options
            if not format and not strict:
                raise NotImplementedError("format inference requires strict checking")
            if cache:
                raise NotImplementedError("Strptime cache is a CPU feature")
            if not exact:
                raise NotImplementedError("Strptime does not support exact=False")
        elif self.name in {
            StringFunction.Name.StripChars,
            StringFunction.Name.StripCharsStart,
            StringFunction.Name.StripCharsEnd,
        }:
            if not isinstance(self.children[1], Literal):
                raise NotImplementedError(
                    "strip operations only support scalar patterns"
                )
        elif self.name is StringFunction.Name.ZFill:
            if isinstance(self.children[1], Literal):
                _, width = self.children
                assert isinstance(width, Literal)
                if (
                    POLARS_VERSION_LT_132
                    and width.value is not None
                    and width.value < 0
                ):  # pragma: no cover
                    dtypestr = dtype_str_repr(width.dtype.polars_type)
                    raise InvalidOperationError(
                        f"conversion from `{dtypestr}` to `u64` "
                        f"failed in column 'literal' for 1 out of "
                        f"1 values: [{width.value}]"
                    ) from None

    @staticmethod
    def _create_regex_program(
        pattern: str,
        flags: plc.strings.regex_flags.RegexFlags = plc.strings.regex_flags.RegexFlags.DEFAULT,
    ) -> plc.strings.regex_program.RegexProgram:
        if pattern == "":
            raise NotImplementedError("Empty regex pattern is not yet supported")
        try:
            return plc.strings.regex_program.RegexProgram.create(
                pattern,
                flags=flags,
            )
        except RuntimeError as e:
            raise NotImplementedError(
                f"Unsupported regex {pattern} for GPU engine."
            ) from e

    def do_evaluate(
        self, df: DataFrame, *, context: ExecutionContext = ExecutionContext.FRAME
    ) -> Column:
        """Evaluate this expression given a dataframe for context."""
        if self.name is StringFunction.Name.ConcatHorizontal:
            columns = [
                Column(
                    child.evaluate(df, context=context).obj, dtype=child.dtype
                ).astype(self.dtype, stream=df.stream)
                for child in self.children
            ]

            non_unit_sizes = [c.size for c in columns if c.size != 1]
            broadcasted = broadcast(
                *columns,
                target_length=max(non_unit_sizes) if non_unit_sizes else None,
                stream=df.stream,
            )

            delimiter, ignore_nulls = self.options

            return Column(
                plc.strings.combine.concatenate(
                    plc.Table([col.obj for col in broadcasted]),
                    plc.Scalar.from_py(
                        delimiter, self.dtype.plc_type, stream=df.stream
                    ),
                    None
                    if ignore_nulls
                    else plc.Scalar.from_py(
                        None, self.dtype.plc_type, stream=df.stream
                    ),
                    None,
                    plc.strings.combine.SeparatorOnNulls.NO,
                    stream=df.stream,
                ),
                dtype=self.dtype,
            )
        elif self.name is StringFunction.Name.ConcatVertical:
            (child,) = self.children
            column = child.evaluate(df, context=context).astype(
                self.dtype, stream=df.stream
            )
            delimiter, ignore_nulls = self.options
            if column.null_count > 0 and not ignore_nulls:
                return Column(
                    plc.Column.all_null_like(column.obj, 1, stream=df.stream),
                    dtype=self.dtype,
                )
            return Column(
                plc.strings.combine.join_strings(
                    column.obj,
                    plc.Scalar.from_py(
                        delimiter, self.dtype.plc_type, stream=df.stream
                    ),
                    plc.Scalar.from_py(None, self.dtype.plc_type, stream=df.stream),
                    stream=df.stream,
                ),
                dtype=self.dtype,
            )
        elif self.name is StringFunction.Name.ZFill:
            # TODO: expensive validation
            # polars pads based on bytes, libcudf by visual width
            # only pass chars if the visual width matches the byte length
            column = self.children[0].evaluate(df, context=context)
            col_len_bytes = plc.strings.attributes.count_bytes(
                column.obj, stream=df.stream
            )
            col_len_chars = plc.strings.attributes.count_characters(
                column.obj, stream=df.stream
            )
            equal = plc.binaryop.binary_operation(
                col_len_bytes,
                col_len_chars,
                plc.binaryop.BinaryOperator.NULL_EQUALS,
                plc.DataType(plc.TypeId.BOOL8),
                stream=df.stream,
            )
            if not plc.reduce.reduce(
                equal,
                plc.aggregation.all(),
                plc.DataType(plc.TypeId.BOOL8),
                stream=df.stream,
            ).to_py():
                raise InvalidOperationError(
                    "zfill only supports ascii strings with no unicode characters"
                )
            if isinstance(self.children[1], Literal):
                width = self.children[1]
                assert isinstance(width, Literal)
                if width.value is None:
                    return Column(
                        plc.Column.from_scalar(
                            plc.Scalar.from_py(
                                None, self.dtype.plc_type, stream=df.stream
                            ),
                            column.size,
                            stream=df.stream,
                        ),
                        self.dtype,
                    )
                return Column(
                    plc.strings.padding.zfill(
                        column.obj, width.value, stream=df.stream
                    ),
                    self.dtype,
                )
            else:
                col_width = self.children[1].evaluate(df, context=context)
                assert isinstance(col_width, Column)
                all_gt_0 = plc.binaryop.binary_operation(
                    col_width.obj,
                    plc.Scalar.from_py(
                        0, plc.DataType(plc.TypeId.INT64), stream=df.stream
                    ),
                    plc.binaryop.BinaryOperator.GREATER_EQUAL,
                    plc.DataType(plc.TypeId.BOOL8),
                    stream=df.stream,
                )

                if (
                    POLARS_VERSION_LT_132
                    and not plc.reduce.reduce(
                        all_gt_0,
                        plc.aggregation.all(),
                        plc.DataType(plc.TypeId.BOOL8),
                        stream=df.stream,
                    ).to_py()
                ):  # pragma: no cover
                    raise InvalidOperationError("fill conversion failed.")

                return Column(
                    plc.strings.padding.zfill_by_widths(
                        column.obj, col_width.obj, stream=df.stream
                    ),
                    self.dtype,
                )

        elif self.name is StringFunction.Name.Contains:
            child, arg = self.children
            column = child.evaluate(df, context=context)

            literal, _ = self.options
            if literal:
                pat = arg.evaluate(df, context=context)
                pattern = (
                    pat.obj_scalar(stream=df.stream)
                    if pat.is_scalar and pat.size != column.size
                    else pat.obj
                )
                return Column(
                    plc.strings.find.contains(column.obj, pattern, stream=df.stream),
                    dtype=self.dtype,
                )
            else:
                return Column(
                    plc.strings.contains.contains_re(
                        column.obj, self._regex_program, stream=df.stream
                    ),
                    dtype=self.dtype,
                )
        elif self.name is StringFunction.Name.ContainsAny:
            (ascii_case_insensitive,) = self.options
            child, arg = self.children
            plc_column = child.evaluate(df, context=context).obj
            plc_targets = arg.evaluate(df, context=context).obj
            if ascii_case_insensitive:
                plc_column = plc.strings.case.to_lower(plc_column, stream=df.stream)
                plc_targets = plc.strings.case.to_lower(plc_targets, stream=df.stream)
            contains = plc.strings.find_multiple.contains_multiple(
                plc_column,
                plc_targets,
                stream=df.stream,
            )
            binary_or = functools.partial(
                plc.binaryop.binary_operation,
                op=plc.binaryop.BinaryOperator.BITWISE_OR,
                output_type=self.dtype.plc_type,
                stream=df.stream,
            )
            return Column(
                functools.reduce(binary_or, contains.columns()),
                dtype=self.dtype,
            )
        elif self.name is StringFunction.Name.CountMatches:
            (child, _) = self.children
            plc_column = child.evaluate(df, context=context).obj
            return Column(
                plc.unary.cast(
                    plc.strings.contains.count_re(
                        plc_column, self._regex_program, stream=df.stream
                    ),
                    self.dtype.plc_type,
                    stream=df.stream,
                ),
                dtype=self.dtype,
            )
        elif self.name is StringFunction.Name.Extract:
            (group_index,) = self.options
            plc_column = self.children[0].evaluate(df, context=context).obj
            return Column(
                plc.strings.extract.extract_single(
                    plc_column, self._regex_program, group_index - 1, stream=df.stream
                ),
                dtype=self.dtype,
            )
        elif self.name is StringFunction.Name.ExtractGroups:
            plc_column = self.children[0].evaluate(df, context=context).obj
            plc_table = plc.strings.extract.extract(
                plc_column, self._regex_program, stream=df.stream
            )
            return Column(
                plc.Column.struct_from_children(plc_table.columns()),
                dtype=self.dtype,
            )
        elif self.name is StringFunction.Name.Find:
            literal, _ = self.options
            (child, expr) = self.children
            plc_column = child.evaluate(df, context=context).obj
            if literal:
                assert isinstance(expr, Literal)
                plc_column = plc.strings.find.find(
                    plc_column,
                    plc.Scalar.from_py(
                        expr.value, expr.dtype.plc_type, stream=df.stream
                    ),
                    stream=df.stream,
                )
            else:
                plc_column = plc.strings.findall.find_re(
                    plc_column, self._regex_program, stream=df.stream
                )
            # Polars returns None for not found, libcudf returns -1
            new_mask, null_count = plc.transform.bools_to_mask(
                plc.binaryop.binary_operation(
                    plc_column,
                    plc.Scalar.from_py(-1, plc_column.type(), stream=df.stream),
                    plc.binaryop.BinaryOperator.NOT_EQUAL,
                    plc.DataType(plc.TypeId.BOOL8),
                    stream=df.stream,
                ),
                stream=df.stream,
            )
            plc_column = plc.unary.cast(
                plc_column.with_mask(new_mask, null_count),
                self.dtype.plc_type,
                stream=df.stream,
            )
            return Column(plc_column, dtype=self.dtype)
        elif self.name is StringFunction.Name.JsonDecode:
            plc_column = self.children[0].evaluate(df, context=context).obj
            plc_table_with_metadata = plc.io.json.read_json_from_string_column(
                plc_column,
                plc.Scalar.from_py("\n", stream=df.stream),
                plc.Scalar.from_py("NULL", stream=df.stream),
                _dtypes_for_json_decode(self.dtype),
                stream=df.stream,
            )
            return Column(
                plc.Column.struct_from_children(plc_table_with_metadata.columns),
                dtype=self.dtype,
            )
        elif self.name is StringFunction.Name.JsonPathMatch:
            (child, expr) = self.children
            plc_column = child.evaluate(df, context=context).obj
            assert isinstance(expr, Literal)
            json_path = plc.Scalar.from_py(
                expr.value, expr.dtype.plc_type, stream=df.stream
            )
            return Column(
                plc.json.get_json_object(plc_column, json_path, stream=df.stream),
                dtype=self.dtype,
            )
        elif self.name is StringFunction.Name.LenBytes:
            plc_column = self.children[0].evaluate(df, context=context).obj
            return Column(
                plc.unary.cast(
                    plc.strings.attributes.count_bytes(plc_column, stream=df.stream),
                    self.dtype.plc_type,
                    stream=df.stream,
                ),
                dtype=self.dtype,
            )
        elif self.name is StringFunction.Name.LenChars:
            plc_column = self.children[0].evaluate(df, context=context).obj
            return Column(
                plc.unary.cast(
                    plc.strings.attributes.count_characters(
                        plc_column, stream=df.stream
                    ),
                    self.dtype.plc_type,
                    stream=df.stream,
                ),
                dtype=self.dtype,
            )
        elif self.name is StringFunction.Name.Slice:
            child, expr_offset, expr_length = self.children
            assert isinstance(expr_offset, Literal)
            assert isinstance(expr_length, Literal)

            column = child.evaluate(df, context=context)
            # libcudf slices via [start,stop).
            # polars slices with offset + length where start == offset
            # stop = start + length. Negative values for start look backward
            # from the last element of the string. If the end index would be
            # below zero, an empty string is returned.
            # Do this maths on the host
            start = expr_offset.value
            length = expr_length.value

            if length == 0:
                stop = start
            else:
                # No length indicates a scan to the end
                # The libcudf equivalent is a null stop
                stop = start + length if length else None
                if length and start < 0 and length >= -start:
                    stop = None
            return Column(
                plc.strings.slice.slice_strings(
                    column.obj,
                    plc.Scalar.from_py(
                        start, plc.DataType(plc.TypeId.INT32), stream=df.stream
                    ),
                    plc.Scalar.from_py(
                        stop, plc.DataType(plc.TypeId.INT32), stream=df.stream
                    ),
                    stream=df.stream,
                ),
                dtype=self.dtype,
            )
        elif self.name in {
            StringFunction.Name.SplitExact,
            StringFunction.Name.SplitN,
        }:
            is_split_n = self.name is StringFunction.Name.SplitN
            n = self.options[0]
            child, expr = self.children
            column = child.evaluate(df, context=context)
            if n == 1 and self.name is StringFunction.Name.SplitN:
                plc_column = plc.Column(
                    self.dtype.plc_type,
                    column.obj.size(),
                    None,
                    None,
                    0,
                    column.obj.offset(),
                    [column.obj],
                )
            else:
                assert isinstance(expr, Literal)
                by = plc.Scalar.from_py(
                    expr.value, expr.dtype.plc_type, stream=df.stream
                )
                # See https://github.com/pola-rs/polars/issues/11640
                # for SplitN vs SplitExact edge case behaviors
                max_splits = n if is_split_n else 0
                plc_table = plc.strings.split.split.split(
                    column.obj,
                    by,
                    max_splits - 1,
                    stream=df.stream,
                )
                children = plc_table.columns()
                ref_column = children[0]
                if (remainder := n - len(children)) > 0:
                    # Reach expected number of splits by padding with nulls
                    children.extend(
                        plc.Column.all_null_like(
                            ref_column, ref_column.size(), stream=df.stream
                        )
                        for _ in range(remainder + int(not is_split_n))
                    )
                if not is_split_n:
                    children = children[: n + 1]
                # TODO: Use plc.Column.struct_from_children once it is generalized
                # to handle columns that don't share the same null_mask/null_count
                plc_column = plc.Column(
                    self.dtype.plc_type,
                    ref_column.size(),
                    None,
                    None,
                    0,
                    ref_column.offset(),
                    children,
                )
            return Column(plc_column, dtype=self.dtype)
        elif self.name in {
            StringFunction.Name.StripPrefix,
            StringFunction.Name.StripSuffix,
        }:
            child, expr = self.children
            plc_column = child.evaluate(df, context=context).obj
            assert isinstance(expr, Literal)
            target = plc.Scalar.from_py(
                expr.value, expr.dtype.plc_type, stream=df.stream
            )
            if self.name == StringFunction.Name.StripPrefix:
                find = plc.strings.find.starts_with
                start = len(expr.value)
                end: int | None = None
            else:
                find = plc.strings.find.ends_with
                start = 0
                end = -len(expr.value)

            mask = find(plc_column, target, stream=df.stream)
            sliced = plc.strings.slice.slice_strings(
                plc_column,
                plc.Scalar.from_py(
                    start, plc.DataType(plc.TypeId.INT32), stream=df.stream
                ),
                plc.Scalar.from_py(
                    end, plc.DataType(plc.TypeId.INT32), stream=df.stream
                ),
                stream=df.stream,
            )
            return Column(
                plc.copying.copy_if_else(
                    sliced,
                    plc_column,
                    mask,
                    stream=df.stream,
                ),
                dtype=self.dtype,
            )
        elif self.name in {
            StringFunction.Name.StripChars,
            StringFunction.Name.StripCharsStart,
            StringFunction.Name.StripCharsEnd,
        }:
            column, chars = (c.evaluate(df, context=context) for c in self.children)
            if self.name is StringFunction.Name.StripCharsStart:
                side = plc.strings.SideType.LEFT
            elif self.name is StringFunction.Name.StripCharsEnd:
                side = plc.strings.SideType.RIGHT
            else:
                side = plc.strings.SideType.BOTH
            return Column(
                plc.strings.strip.strip(
                    column.obj,
                    side,
                    chars.obj_scalar(stream=df.stream),
                    stream=df.stream,
                ),
                dtype=self.dtype,
            )

        elif self.name is StringFunction.Name.Tail:
            column = self.children[0].evaluate(df, context=context)

            assert isinstance(self.children[1], Literal)
            if self.children[1].value is None:
                return Column(
                    plc.Column.from_scalar(
                        plc.Scalar.from_py(None, self.dtype.plc_type, stream=df.stream),
                        column.size,
                        stream=df.stream,
                    ),
                    self.dtype,
                )
            elif self.children[1].value == 0:
                result = plc.Column.from_scalar(
                    plc.Scalar.from_py("", self.dtype.plc_type, stream=df.stream),
                    column.size,
                    stream=df.stream,
                )
                if column.obj.null_mask():
                    result = result.with_mask(
                        column.obj.null_mask(), column.obj.null_count()
                    )
                return Column(result, self.dtype)

            else:
                start = -(self.children[1].value)
                end = 2**31 - 1
                return Column(
                    plc.strings.slice.slice_strings(
                        column.obj,
                        plc.Scalar.from_py(
                            start, plc.DataType(plc.TypeId.INT32), stream=df.stream
                        ),
                        plc.Scalar.from_py(
                            end, plc.DataType(plc.TypeId.INT32), stream=df.stream
                        ),
                        None,
                        stream=df.stream,
                    ),
                    self.dtype,
                )
        elif self.name is StringFunction.Name.Head:
            column = self.children[0].evaluate(df, context=context)

            assert isinstance(self.children[1], Literal)

            end = self.children[1].value
            if end is None:
                return Column(
                    plc.Column.from_scalar(
                        plc.Scalar.from_py(None, self.dtype.plc_type, stream=df.stream),
                        column.size,
                        stream=df.stream,
                    ),
                    self.dtype,
                )
            return Column(
                plc.strings.slice.slice_strings(
                    column.obj,
                    plc.Scalar.from_py(
                        0, plc.DataType(plc.TypeId.INT32), stream=df.stream
                    ),
                    plc.Scalar.from_py(
                        end, plc.DataType(plc.TypeId.INT32), stream=df.stream
                    ),
                    stream=df.stream,
                ),
                self.dtype,
            )

        columns = [child.evaluate(df, context=context) for child in self.children]
        if self.name is StringFunction.Name.Lowercase:
            (column,) = columns
            return Column(
                plc.strings.case.to_lower(column.obj, stream=df.stream),
                dtype=self.dtype,
            )
        elif self.name is StringFunction.Name.Uppercase:
            (column,) = columns
            return Column(
                plc.strings.case.to_upper(column.obj, stream=df.stream),
                dtype=self.dtype,
            )
        elif self.name is StringFunction.Name.EndsWith:
            column, suffix = columns
            return Column(
                plc.strings.find.ends_with(
                    column.obj,
                    suffix.obj_scalar(stream=df.stream)
                    if column.size != suffix.size and suffix.is_scalar
                    else suffix.obj,
                    stream=df.stream,
                ),
                dtype=self.dtype,
            )
        elif self.name is StringFunction.Name.StartsWith:
            column, prefix = columns
            return Column(
                plc.strings.find.starts_with(
                    column.obj,
                    prefix.obj_scalar(stream=df.stream)
                    if column.size != prefix.size and prefix.is_scalar
                    else prefix.obj,
                    stream=df.stream,
                ),
                dtype=self.dtype,
            )
        elif self.name is StringFunction.Name.Strptime:
            # TODO: ignores ambiguous
            format, strict, _, _ = self.options
            col = self.children[0].evaluate(df, context=context)
            plc_col = col.obj
            if plc_col.null_count() == plc_col.size():
                return Column(
                    plc.Column.from_scalar(
                        plc.Scalar.from_py(None, self.dtype.plc_type, stream=df.stream),
                        plc_col.size(),
                        stream=df.stream,
                    ),
                    self.dtype,
                )
            if format is None:
                # Polars begins inference with the first non null value
                if plc_col.null_mask() is not None:
                    boolmask = plc.unary.is_valid(plc_col, stream=df.stream)
                    table = plc.stream_compaction.apply_boolean_mask(
                        plc.Table([plc_col]), boolmask, stream=df.stream
                    )
                    filtered = table.columns()[0]
                    first_valid_data = plc.copying.get_element(
                        filtered, 0, stream=df.stream
                    ).to_py()
                else:
                    first_valid_data = plc.copying.get_element(
                        plc_col, 0, stream=df.stream
                    ).to_py()

                # See https://github.com/rapidsai/cudf/issues/20202 for we type ignore
                format = _infer_datetime_format(first_valid_data)  # type: ignore[arg-type]
                if not format:
                    raise InvalidOperationError(
                        "Unable to infer datetime format from data"
                    )

            is_timestamps = plc.strings.convert.convert_datetime.is_timestamp(
                plc_col, format, stream=df.stream
            )
            if strict:
                if not plc.reduce.reduce(
                    is_timestamps,
                    plc.aggregation.all(),
                    plc.DataType(plc.TypeId.BOOL8),
                    stream=df.stream,
                ).to_py():
                    raise InvalidOperationError("conversion from `str` failed.")
            else:
                not_timestamps = plc.unary.unary_operation(
                    is_timestamps, plc.unary.UnaryOperator.NOT, stream=df.stream
                )
                null = plc.Scalar.from_py(None, plc_col.type(), stream=df.stream)
                plc_col = plc.copying.boolean_mask_scatter(
                    [null], plc.Table([plc_col]), not_timestamps, stream=df.stream
                ).columns()[0]

            return Column(
                plc.strings.convert.convert_datetime.to_timestamps(
                    plc_col, self.dtype.plc_type, format, stream=df.stream
                ),
                dtype=self.dtype,
            )
        elif self.name is StringFunction.Name.Replace:
            col_column, col_target, col_repl = columns
            n, _ = self.options
            return Column(
                plc.strings.replace.replace(
                    col_column.obj,
                    col_target.obj_scalar(stream=df.stream),
                    col_repl.obj_scalar(stream=df.stream),
                    maxrepl=n,
                    stream=df.stream,
                ),
                dtype=self.dtype,
            )
        elif self.name is StringFunction.Name.ReplaceMany:
            col_column, col_target, col_repl = columns
            return Column(
                plc.strings.replace.replace_multiple(
                    col_column.obj, col_target.obj, col_repl.obj, stream=df.stream
                ),
                dtype=self.dtype,
            )
        elif self.name is StringFunction.Name.PadStart:
            if POLARS_VERSION_LT_132:  # pragma: no cover
                (column,) = columns
                width, char = self.options
            else:
                (column, width_col) = columns
                (char,) = self.options
                # TODO: Maybe accept a string scalar in
                # cudf::strings::pad to avoid DtoH transfer
                # See https://github.com/rapidsai/cudf/issues/20202 for we type ignore
<<<<<<< HEAD
                width: int = width_col.obj.to_scalar(stream=df.stream).to_py()  # type: ignore[assignment, no-redef]
=======
                width: int = width_col.obj.to_scalar().to_py()  # type: ignore[no-redef]
>>>>>>> 6cb91d25
            return Column(
                plc.strings.padding.pad(
                    column.obj,
                    width,  # type: ignore[arg-type]
                    plc.strings.SideType.LEFT,
<<<<<<< HEAD
                    char,  # type: ignore[arg-type]
                    stream=df.stream,
=======
                    char,
>>>>>>> 6cb91d25
                ),
                dtype=self.dtype,
            )
        elif self.name is StringFunction.Name.PadEnd:
            if POLARS_VERSION_LT_132:  # pragma: no cover
                (column,) = columns
                width, char = self.options
            else:
                (column, width_col) = columns
                (char,) = self.options
                # TODO: Maybe accept a string scalar in
                # cudf::strings::pad to avoid DtoH transfer
<<<<<<< HEAD
                width: int = width_col.obj.to_scalar(stream=df.stream).to_py()  # type: ignore[assignment, no-redef]
=======
                width: int = width_col.obj.to_scalar().to_py()  # type: ignore[no-redef]
>>>>>>> 6cb91d25
            return Column(
                plc.strings.padding.pad(
                    column.obj,
                    width,  # type: ignore[arg-type]
                    plc.strings.SideType.RIGHT,
<<<<<<< HEAD
                    char,  # type: ignore[arg-type]
                    stream=df.stream,
=======
                    char,
>>>>>>> 6cb91d25
                ),
                dtype=self.dtype,
            )
        elif self.name is StringFunction.Name.Reverse:
            (column,) = columns
            return Column(
                plc.strings.reverse.reverse(column.obj, stream=df.stream),
                dtype=self.dtype,
            )
        elif self.name is StringFunction.Name.Titlecase:
            (column,) = columns
            return Column(
                plc.strings.capitalize.title(column.obj, stream=df.stream),
                dtype=self.dtype,
            )
        raise NotImplementedError(
            f"StringFunction {self.name}"
        )  # pragma: no cover; handled by init raising


def _infer_datetime_format(val: str) -> str | None:
    # port of parts of infer.rs and patterns.rs from polars rust
    DATETIME_DMY_RE = re.compile(
        r"""
        ^
        ['"]?
        (\d{1,2})
        [-/\.]
        (?P<month>[01]?\d{1})
        [-/\.]
        (\d{4,})
        (
            [T\ ]
            (\d{1,2})
            :?
            (\d{1,2})
            (
                :?
                (\d{1,2})
                (
                    \.(\d{1,9})
                )?
            )?
        )?
        ['"]?
        $
    """,
        re.VERBOSE,
    )

    DATETIME_YMD_RE = re.compile(
        r"""
        ^
        ['"]?
        (\d{4,})
        [-/\.]
        (?P<month>[01]?\d{1})
        [-/\.]
        (\d{1,2})
        (
            [T\ ]
            (\d{1,2})
            :?
            (\d{1,2})
            (
                :?
                (\d{1,2})
                (
                    \.(\d{1,9})
                )?
            )?
        )?
        ['"]?
        $
    """,
        re.VERBOSE,
    )

    DATETIME_YMDZ_RE = re.compile(
        r"""
        ^
        ['"]?
        (\d{4,})
        [-/\.]
        (?P<month>[01]?\d{1})
        [-/\.]
        (\d{1,2})
        [T\ ]
        (\d{2})
        :?
        (\d{2})
        (
            :?
            (\d{2})
            (
                \.(\d{1,9})
            )?
        )?
        (
            [+-](\d{2})(:?(\d{2}))? | Z
        )
        ['"]?
        $
    """,
        re.VERBOSE,
    )
    PATTERN_FORMATS = {
        "DATETIME_DMY": [
            "%d-%m-%Y",
            "%d/%m/%Y",
            "%d.%m.%Y",
            "%d-%m-%Y %H:%M:%S",
            "%d/%m/%Y %H:%M:%S",
            "%d.%m.%Y %H:%M:%S",
        ],
        "DATETIME_YMD": [
            "%Y/%m/%d",
            "%Y-%m-%d",
            "%Y.%m.%d",
            "%Y-%m-%d %H:%M:%S",
            "%Y/%m/%d %H:%M:%S",
            "%Y.%m.%d %H:%M:%S",
            "%Y-%m-%dT%H:%M:%S",
        ],
        "DATETIME_YMDZ": [
            "%Y-%m-%dT%H:%M:%S%z",
            "%Y-%m-%dT%H:%M:%S.%f%z",
            "%Y-%m-%d %H:%M:%S%z",
        ],
    }
    for pattern_name, regex in [
        ("DATETIME_DMY", DATETIME_DMY_RE),
        ("DATETIME_YMD", DATETIME_YMD_RE),
        ("DATETIME_YMDZ", DATETIME_YMDZ_RE),
    ]:
        m = regex.match(val)
        if m:
            month = int(m.group("month"))
            if not (1 <= month <= 12):
                continue
            for fmt in PATTERN_FORMATS[pattern_name]:
                try:
                    datetime.strptime(val, fmt)
                except ValueError:  # noqa: PERF203
                    continue
                else:
                    return fmt
    return None<|MERGE_RESOLUTION|>--- conflicted
+++ resolved
@@ -957,22 +957,14 @@
                 # TODO: Maybe accept a string scalar in
                 # cudf::strings::pad to avoid DtoH transfer
                 # See https://github.com/rapidsai/cudf/issues/20202 for we type ignore
-<<<<<<< HEAD
-                width: int = width_col.obj.to_scalar(stream=df.stream).to_py()  # type: ignore[assignment, no-redef]
-=======
-                width: int = width_col.obj.to_scalar().to_py()  # type: ignore[no-redef]
->>>>>>> 6cb91d25
+                width: int = width_col.obj.to_scalar(stream=df.stream).to_py()  # type: ignore[no-redef]
             return Column(
                 plc.strings.padding.pad(
                     column.obj,
                     width,  # type: ignore[arg-type]
                     plc.strings.SideType.LEFT,
-<<<<<<< HEAD
-                    char,  # type: ignore[arg-type]
-                    stream=df.stream,
-=======
                     char,
->>>>>>> 6cb91d25
+                    stream=df.stream,
                 ),
                 dtype=self.dtype,
             )
@@ -985,22 +977,14 @@
                 (char,) = self.options
                 # TODO: Maybe accept a string scalar in
                 # cudf::strings::pad to avoid DtoH transfer
-<<<<<<< HEAD
-                width: int = width_col.obj.to_scalar(stream=df.stream).to_py()  # type: ignore[assignment, no-redef]
-=======
-                width: int = width_col.obj.to_scalar().to_py()  # type: ignore[no-redef]
->>>>>>> 6cb91d25
+                width: int = width_col.obj.to_scalar(stream=df.stream).to_py()  # type: ignore[no-redef]
             return Column(
                 plc.strings.padding.pad(
                     column.obj,
                     width,  # type: ignore[arg-type]
                     plc.strings.SideType.RIGHT,
-<<<<<<< HEAD
-                    char,  # type: ignore[arg-type]
-                    stream=df.stream,
-=======
                     char,
->>>>>>> 6cb91d25
+                    stream=df.stream,
                 ),
                 dtype=self.dtype,
             )
