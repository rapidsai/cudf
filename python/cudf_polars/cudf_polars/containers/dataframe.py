# SPDX-FileCopyrightText: Copyright (c) 2024-2025, NVIDIA CORPORATION & AFFILIATES.
# SPDX-License-Identifier: Apache-2.0

"""A dataframe, with some properties."""

from __future__ import annotations

from functools import cached_property
from typing import TYPE_CHECKING, cast

import polars as pl

import pylibcudf as plc

from cudf_polars.containers import Column, DataType
from cudf_polars.utils import conversion

if TYPE_CHECKING:
    from collections.abc import Iterable, Mapping, Sequence, Set

    from typing_extensions import Any, CapsuleType, Self

    from cudf_polars.typing import ColumnOptions, DataFrameHeader, PolarsDataType, Slice


__all__: list[str] = ["DataFrame"]


def _create_polars_column_metadata(
    name: str, dtype: PolarsDataType
) -> plc.interop.ColumnMetadata:
<<<<<<< HEAD
    """Create ColumnMetadata preserving dtype attributes not supported by cudf."""
=======
    """Create ColumnMetadata preserving dtype attributes not supported by libcudf."""
>>>>>>> e99fda59
    children_meta = []
    timezone = ""
    precision: int | None = None

    if isinstance(dtype, pl.Struct):
        children_meta = [
            _create_polars_column_metadata(field.name, field.dtype)
            for field in dtype.fields
        ]
    elif isinstance(dtype, pl.Datetime):
        timezone = dtype.time_zone or timezone
    elif isinstance(dtype, pl.Decimal):
        precision = dtype.precision

    return plc.interop.ColumnMetadata(
        name=name,
        timezone=timezone,
        precision=precision,
        children_meta=children_meta,
    )


# This is also defined in pylibcudf.interop
class _ObjectWithArrowMetadata:
    def __init__(
        self, obj: plc.Table, metadata: list[plc.interop.ColumnMetadata]
    ) -> None:
        self.obj = obj
        self.metadata = metadata

    def __arrow_c_array__(
        self, requested_schema: None = None
    ) -> tuple[CapsuleType, CapsuleType]:
        return self.obj._to_schema(self.metadata), self.obj._to_host_array()


# Pacify the type checker. DataFrame init asserts that all the columns
# have a string name, so let's narrow the type.
class NamedColumn(Column):
    name: str


class DataFrame:
    """A representation of a dataframe."""

    column_map: dict[str, Column]
    table: plc.Table
    columns: list[NamedColumn]

    def __init__(self, columns: Iterable[Column]) -> None:
        columns = list(columns)
        if any(c.name is None for c in columns):
            raise ValueError("All columns must have a name")
        self.columns = [cast(NamedColumn, c) for c in columns]
        self.dtypes = [c.dtype for c in self.columns]
        self.column_map = {c.name: c for c in self.columns}
        self.table = plc.Table([c.obj for c in self.columns])

    def copy(self) -> Self:
        """Return a shallow copy of self."""
        return type(self)(c.copy() for c in self.columns)

    def to_polars(self) -> pl.DataFrame:
        """Convert to a polars DataFrame."""
        # If the arrow table has empty names, from_arrow produces
        # column_$i. But here we know there is only one such column
        # (by construction) and it should have an empty name.
        # https://github.com/pola-rs/polars/issues/11632
        # To guarantee we produce correct names, we therefore
        # serialise with names we control and rename with that map.
        name_map = {f"column_{i}": name for i, name in enumerate(self.column_map)}
        metadata = [
            _create_polars_column_metadata(name, dtype.polars)
            for name, dtype in zip(name_map, self.dtypes, strict=True)
        ]
        table_with_metadata = _ObjectWithArrowMetadata(self.table, metadata)
        df = pl.DataFrame(table_with_metadata)
        return df.rename(name_map).with_columns(
            pl.col(c.name).set_sorted(descending=c.order == plc.types.Order.DESCENDING)
            if c.is_sorted
            else pl.col(c.name)
            for c in self.columns
        )

    @cached_property
    def column_names_set(self) -> frozenset[str]:
        """Return the column names as a set."""
        return frozenset(self.column_map)

    @cached_property
    def column_names(self) -> list[str]:
        """Return a list of the column names."""
        return list(self.column_map)

    @cached_property
    def num_columns(self) -> int:
        """Number of columns."""
        return len(self.column_map)

    @cached_property
    def num_rows(self) -> int:
        """Number of rows."""
        return self.table.num_rows() if self.column_map else 0

    @classmethod
    def from_polars(cls, df: pl.DataFrame) -> Self:
        """
        Create from a polars dataframe.

        Parameters
        ----------
        df
            Polars dataframe to convert

        Returns
        -------
        New dataframe representing the input.
        """
        plc_table = plc.Table.from_arrow(df)
        return cls(
            Column(d_col, name=name, dtype=DataType(h_col.dtype)).copy_metadata(h_col)
            for d_col, h_col, name in zip(
                plc_table.columns(), df.iter_columns(), df.columns, strict=True
            )
        )

    @classmethod
    def from_table(
        cls, table: plc.Table, names: Sequence[str], dtypes: Sequence[DataType]
    ) -> Self:
        """
        Create from a pylibcudf table.

        Parameters
        ----------
        table
            Pylibcudf table to obtain columns from
        names
            Names for the columns
        dtypes
            Dtypes for the columns

        Returns
        -------
        New dataframe sharing data with the input table.

        Raises
        ------
        ValueError
            If the number of provided names does not match the
            number of columns in the table.
        """
        if table.num_columns() != len(names):
            raise ValueError("Mismatching name and table length.")
        return cls(
            Column(c, name=name, dtype=dtype)
            for c, name, dtype in zip(table.columns(), names, dtypes, strict=True)
        )

    @classmethod
    def deserialize(
        cls, header: DataFrameHeader, frames: tuple[memoryview, plc.gpumemoryview]
    ) -> Self:
        """
        Create a DataFrame from a serialized representation returned by `.serialize()`.

        Parameters
        ----------
        header
            The (unpickled) metadata required to reconstruct the object.
        frames
            Two-tuple of frames (a memoryview and a gpumemoryview).

        Returns
        -------
        DataFrame
            The deserialized DataFrame.
        """
        packed_metadata, packed_gpu_data = frames
        table = plc.contiguous_split.unpack_from_memoryviews(
            packed_metadata, packed_gpu_data
        )
        return cls(
            Column(c, **Column.deserialize_ctor_kwargs(kw))
            for c, kw in zip(table.columns(), header["columns_kwargs"], strict=True)
        )

    def serialize(
        self,
    ) -> tuple[DataFrameHeader, tuple[memoryview, plc.gpumemoryview]]:
        """
        Serialize the table into header and frames.

        Follows the Dask serialization scheme with a picklable header (dict) and
        a tuple of frames (in this case a contiguous host and device buffer).

        To enable dask support, dask serializers must be registered

            >>> from cudf_polars.experimental.dask_serialize import register
            >>> register()

        Returns
        -------
        header
            A dict containing any picklable metadata required to reconstruct the object.
        frames
            Two-tuple of frames suitable for passing to `plc.contiguous_split.unpack_from_memoryviews`
        """
        packed = plc.contiguous_split.pack(self.table)

        # Keyword arguments for `Column.__init__`.
        columns_kwargs: list[ColumnOptions] = [
            col.serialize_ctor_kwargs() for col in self.columns
        ]
        header: DataFrameHeader = {
            "columns_kwargs": columns_kwargs,
            "frame_count": 2,
        }
        return header, packed.release()

    def sorted_like(
        self, like: DataFrame, /, *, subset: Set[str] | None = None
    ) -> Self:
        """
        Return a shallow copy with sortedness copied from like.

        Parameters
        ----------
        like
            The dataframe to copy from
        subset
            Optional subset of columns from which to copy data.

        Returns
        -------
        Shallow copy of self with metadata set.

        Raises
        ------
        ValueError
            If there is a name mismatch between self and like.
        """
        if like.column_names != self.column_names:
            raise ValueError("Can only copy from identically named frame")
        subset = self.column_names_set if subset is None else subset
        return type(self)(
            c.sorted_like(other) if c.name in subset else c
            for c, other in zip(self.columns, like.columns, strict=True)
        )

    def with_columns(
        self, columns: Iterable[Column], *, replace_only: bool = False
    ) -> Self:
        """
        Return a new dataframe with extra columns.

        Parameters
        ----------
        columns
            Columns to add
        replace_only
            If true, then only replacements are allowed (matching by name).

        Returns
        -------
        New dataframe

        Notes
        -----
        If column names overlap, newer names replace older ones, and
        appear in the same order as the original frame.
        """
        new = {c.name: c for c in columns}
        if replace_only and not self.column_names_set.issuperset(new.keys()):
            raise ValueError("Cannot replace with non-existing names")
        return type(self)((self.column_map | new).values())

    def discard_columns(self, names: Set[str]) -> Self:
        """Drop columns by name."""
        return type(self)(column for column in self.columns if column.name not in names)

    def select(self, names: Sequence[str] | Mapping[str, Any]) -> Self:
        """Select columns by name returning DataFrame."""
        try:
            return type(self)(self.column_map[name] for name in names)
        except KeyError as e:
            raise ValueError("Can't select missing names") from e

    def rename_columns(self, mapping: Mapping[str, str]) -> Self:
        """Rename some columns."""
        return type(self)(c.rename(mapping.get(c.name, c.name)) for c in self.columns)

    def select_columns(self, names: Set[str]) -> list[Column]:
        """Select columns by name."""
        return [c for c in self.columns if c.name in names]

    def filter(self, mask: Column) -> Self:
        """Return a filtered table given a mask."""
        table = plc.stream_compaction.apply_boolean_mask(self.table, mask.obj)
        return (
            type(self)
            .from_table(table, self.column_names, self.dtypes)
            .sorted_like(self)
        )

    def slice(self, zlice: Slice | None) -> Self:
        """
        Slice a dataframe.

        Parameters
        ----------
        zlice
            optional, tuple of start and length, negative values of start
            treated as for python indexing. If not provided, returns self.

        Returns
        -------
        New dataframe (if zlice is not None) otherwise self (if it is)
        """
        if zlice is None:
            return self
        (table,) = plc.copying.slice(
            self.table, conversion.from_polars_slice(zlice, num_rows=self.num_rows)
        )
        return (
            type(self)
            .from_table(table, self.column_names, self.dtypes)
            .sorted_like(self)
        )<|MERGE_RESOLUTION|>--- conflicted
+++ resolved
@@ -29,11 +29,7 @@
 def _create_polars_column_metadata(
     name: str, dtype: PolarsDataType
 ) -> plc.interop.ColumnMetadata:
-<<<<<<< HEAD
-    """Create ColumnMetadata preserving dtype attributes not supported by cudf."""
-=======
     """Create ColumnMetadata preserving dtype attributes not supported by libcudf."""
->>>>>>> e99fda59
     children_meta = []
     timezone = ""
     precision: int | None = None
