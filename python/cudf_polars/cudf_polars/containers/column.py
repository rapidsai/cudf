# SPDX-FileCopyrightText: Copyright (c) 2024-2025, NVIDIA CORPORATION & AFFILIATES.
# SPDX-License-Identifier: Apache-2.0

"""A column, with some properties."""

from __future__ import annotations

import functools
from typing import TYPE_CHECKING

import polars as pl
from polars.exceptions import InvalidOperationError

import pylibcudf as plc
from pylibcudf.strings.convert.convert_floats import from_floats, is_float, to_floats
from pylibcudf.strings.convert.convert_integers import (
    from_integers,
    is_integer,
    to_integers,
)
from pylibcudf.traits import is_floating_point

from cudf_polars.containers import DataType
from cudf_polars.utils import conversion
from cudf_polars.utils.dtypes import is_order_preserving_cast

if TYPE_CHECKING:
    from typing_extensions import Self

<<<<<<< HEAD
    import polars as pl

    from cudf_polars.containers import DataType
    from cudf_polars.typing import ColumnHeader, ColumnOptions, Slice
=======
    from cudf_polars.typing import (
        ColumnHeader,
        ColumnOptions,
        DeserializedColumnOptions,
        Slice,
    )
>>>>>>> 5d02e2b6

__all__: list[str] = ["Column"]


class Column:
    """An immutable column with sortedness metadata."""

    obj: plc.Column
    is_sorted: plc.types.Sorted
    order: plc.types.Order
    null_order: plc.types.NullOrder
    is_scalar: bool
    # Optional name, only ever set by evaluation of NamedExpr nodes
    # The internal evaluation should not care about the name.
    name: str | None
    # Optional dtype, used for preserving dtype metadata like
    # struct fields
    dtype: DataType | None

    def __init__(
        self,
        column: plc.Column,
        *,
        is_sorted: plc.types.Sorted = plc.types.Sorted.NO,
        order: plc.types.Order = plc.types.Order.ASCENDING,
        null_order: plc.types.NullOrder = plc.types.NullOrder.BEFORE,
        name: str | None = None,
        dtype: DataType | None = None,
    ):
        self.obj = column
        self.is_scalar = self.size == 1
        self.name = name
        self.dtype = dtype
        self.set_sorted(is_sorted=is_sorted, order=order, null_order=null_order)

    @classmethod
    def deserialize(
        cls, header: ColumnHeader, frames: tuple[memoryview, plc.gpumemoryview]
    ) -> Self:
        """
        Create a Column from a serialized representation returned by `.serialize()`.

        Parameters
        ----------
        header
            The (unpickled) metadata required to reconstruct the object.
        frames
            Two-tuple of frames (a memoryview and a gpumemoryview).

        Returns
        -------
        Column
            The deserialized Column.
        """
        packed_metadata, packed_gpu_data = frames
        (plc_column,) = plc.contiguous_split.unpack_from_memoryviews(
            packed_metadata, packed_gpu_data
        ).columns()
        return cls(plc_column, **cls.deserialize_ctor_kwargs(header["column_kwargs"]))

    @staticmethod
    def deserialize_ctor_kwargs(
        column_kwargs: ColumnOptions,
    ) -> DeserializedColumnOptions:
        """Deserialize the constructor kwargs for a Column."""
        if (serialized_dtype := column_kwargs.get("dtype", None)) is not None:
            dtype: DataType | None = DataType(  # pragma: no cover
                pl.datatypes.convert.dtype_short_repr_to_dtype(serialized_dtype)
            )
        else:  # pragma: no cover
            dtype = None  # pragma: no cover
        return {
            "is_sorted": column_kwargs["is_sorted"],
            "order": column_kwargs["order"],
            "null_order": column_kwargs["null_order"],
            "name": column_kwargs["name"],
            "dtype": dtype,
        }

    def serialize(
        self,
    ) -> tuple[ColumnHeader, tuple[memoryview, plc.gpumemoryview]]:
        """
        Serialize the Column into header and frames.

        Follows the Dask serialization scheme with a picklable header (dict) and
        a tuple of frames (in this case a contiguous host and device buffer).

        To enable dask support, dask serializers must be registered

            >>> from cudf_polars.experimental.dask_serialize import register
            >>> register()

        Returns
        -------
        header
            A dict containing any picklable metadata required to reconstruct the object.
        frames
            Two-tuple of frames suitable for passing to `plc.contiguous_split.unpack_from_memoryviews`
        """
        packed = plc.contiguous_split.pack(plc.Table([self.obj]))
        header: ColumnHeader = {
            "column_kwargs": self.serialize_ctor_kwargs(),
            "frame_count": 2,
        }
        return header, packed.release()

    def serialize_ctor_kwargs(self) -> ColumnOptions:
        """Serialize the constructor kwargs for self."""
        serialized_dtype = (
            None if self.dtype is None else pl.polars.dtype_str_repr(self.dtype.polars)
        )
        return {
            "is_sorted": self.is_sorted,
            "order": self.order,
            "null_order": self.null_order,
            "name": self.name,
<<<<<<< HEAD
            "dtype": self.dtype,
=======
            "dtype": serialized_dtype,
>>>>>>> 5d02e2b6
        }

    @functools.cached_property
    def obj_scalar(self) -> plc.Scalar:
        """
        A copy of the column object as a pylibcudf Scalar.

        Returns
        -------
        pylibcudf Scalar object.

        Raises
        ------
        ValueError
            If the column is not length-1.
        """
        if not self.is_scalar:
            raise ValueError(f"Cannot convert a column of length {self.size} to scalar")
        return plc.copying.get_element(self.obj, 0)

    def rename(self, name: str | None, /) -> Self:
        """
        Return a shallow copy with a new name.

        Parameters
        ----------
        name
            New name

        Returns
        -------
        Shallow copy of self with new name set.
        """
        new = self.copy()
        new.name = name
        return new

    def sorted_like(self, like: Column, /) -> Self:
        """
        Return a shallow copy with sortedness from like.

        Parameters
        ----------
        like
            The column to copy sortedness metadata from.

        Returns
        -------
        Shallow copy of self with metadata set.

        See Also
        --------
        set_sorted, copy_metadata
        """
        return type(self)(
            self.obj,
            name=self.name,
            dtype=self.dtype,
            is_sorted=like.is_sorted,
            order=like.order,
            null_order=like.null_order,
        )

    def check_sorted(
        self,
        *,
        order: plc.types.Order,
        null_order: plc.types.NullOrder,
    ) -> bool:
        """
        Check if the column is sorted.

        Parameters
        ----------
        order
            The requested sort order.
        null_order
            Where nulls sort to.

        Returns
        -------
        True if the column is sorted, false otherwise.

        Notes
        -----
        If the sortedness flag is not set, this launches a kernel to
        check sortedness.
        """
        if self.obj.size() <= 1 or self.obj.size() == self.obj.null_count():
            return True
        if self.is_sorted == plc.types.Sorted.YES:
            return self.order == order and (
                self.obj.null_count() == 0 or self.null_order == null_order
            )
        if plc.sorting.is_sorted(plc.Table([self.obj]), [order], [null_order]):
            self.sorted = plc.types.Sorted.YES
            self.order = order
            self.null_order = null_order
            return True
        return False

    def astype(self, dtype: DataType) -> Column:
        """
        Cast the column to as the requested dtype.

        Parameters
        ----------
        dtype
            Datatype to cast to.

        Returns
        -------
        Column of requested type.

        Raises
        ------
        RuntimeError
            If the cast is unsupported.

        Notes
        -----
        This only produces a copy if the requested dtype doesn't match
        the current one.
        """
        plc_dtype = dtype.plc
        if self.obj.type() == plc_dtype:
            return self

        if (
            plc_dtype.id() == plc.TypeId.STRING
            or self.obj.type().id() == plc.TypeId.STRING
        ):
            return Column(self._handle_string_cast(plc_dtype), dtype=dtype)
        else:
            result = Column(plc.unary.cast(self.obj, plc_dtype), dtype=dtype)
            if is_order_preserving_cast(self.obj.type(), plc_dtype):
                return result.sorted_like(self)
            return result

    def _handle_string_cast(self, dtype: plc.DataType) -> plc.Column:
        if dtype.id() == plc.TypeId.STRING:
            if is_floating_point(self.obj.type()):
                return from_floats(self.obj)
            else:
                return from_integers(self.obj)
        else:
            if is_floating_point(dtype):
                floats = is_float(self.obj)
                if not plc.reduce.reduce(
                    floats,
                    plc.aggregation.all(),
                    plc.DataType(plc.TypeId.BOOL8),
                ).to_py():
                    raise InvalidOperationError("Conversion from `str` failed.")
                return to_floats(self.obj, dtype)
            else:
                integers = is_integer(self.obj)
                if not plc.reduce.reduce(
                    integers,
                    plc.aggregation.all(),
                    plc.DataType(plc.TypeId.BOOL8),
                ).to_py():
                    raise InvalidOperationError("Conversion from `str` failed.")
                return to_integers(self.obj, dtype)

    def copy_metadata(self, from_: pl.Series, /) -> Self:
        """
        Copy metadata from a host series onto self.

        Parameters
        ----------
        from_
            Polars series to copy metadata from

        Returns
        -------
        Self with metadata set.

        See Also
        --------
        set_sorted, sorted_like
        """
        self.name = from_.name
        if len(from_) <= 1:
            return self
        ascending = from_.flags["SORTED_ASC"]
        descending = from_.flags["SORTED_DESC"]
        if ascending or descending:
            has_null_first = from_.item(0) is None
            has_null_last = from_.item(-1) is None
            order = (
                plc.types.Order.ASCENDING if ascending else plc.types.Order.DESCENDING
            )
            null_order = plc.types.NullOrder.BEFORE
            if (descending and has_null_first) or (ascending and has_null_last):
                null_order = plc.types.NullOrder.AFTER
            return self.set_sorted(
                is_sorted=plc.types.Sorted.YES,
                order=order,
                null_order=null_order,
            )
        return self

    def set_sorted(
        self,
        *,
        is_sorted: plc.types.Sorted,
        order: plc.types.Order,
        null_order: plc.types.NullOrder,
    ) -> Self:
        """
        Modify sortedness metadata in place.

        Parameters
        ----------
        is_sorted
            Is the column sorted
        order
            The order if sorted
        null_order
            Where nulls sort, if sorted

        Returns
        -------
        Self with metadata set.
        """
        if self.size <= 1:
            is_sorted = plc.types.Sorted.YES
        self.is_sorted = is_sorted
        self.order = order
        self.null_order = null_order
        return self

    def copy(self) -> Self:
        """
        A shallow copy of the column.

        Returns
        -------
        New column sharing data with self.
        """
        return type(self)(
            self.obj,
            is_sorted=self.is_sorted,
            order=self.order,
            null_order=self.null_order,
            name=self.name,
            dtype=self.dtype,
        )

    def mask_nans(self) -> Self:
        """Return a shallow copy of self with nans masked out."""
        if plc.traits.is_floating_point(self.obj.type()):
            old_count = self.null_count
            mask, new_count = plc.transform.nans_to_nulls(self.obj)
            result = type(self)(self.obj.with_mask(mask, new_count))
            if old_count == new_count:
                return result.sorted_like(self)
            return result
        return self.copy()

    @functools.cached_property
    def nan_count(self) -> int:
        """Return the number of NaN values in the column."""
        if plc.traits.is_floating_point(self.obj.type()):
            return plc.reduce.reduce(
                plc.unary.is_nan(self.obj),
                plc.aggregation.sum(),
                plc.types.SIZE_TYPE,
            ).to_py()
        return 0

    @property
    def size(self) -> int:
        """Return the size of the column."""
        return self.obj.size()

    @property
    def null_count(self) -> int:
        """Return the number of Null values in the column."""
        return self.obj.null_count()

    def slice(self, zlice: Slice | None) -> Self:
        """
        Slice a column.

        Parameters
        ----------
        zlice
            optional, tuple of start and length, negative values of start
            treated as for python indexing. If not provided, returns self.

        Returns
        -------
        New column (if zlice is not None) otherwise self (if it is)
        """
        if zlice is None:
            return self
        (table,) = plc.copying.slice(
            plc.Table([self.obj]),
            conversion.from_polars_slice(zlice, num_rows=self.size),
        )
        (column,) = table.columns()
        return type(self)(column, name=self.name).sorted_like(self)<|MERGE_RESOLUTION|>--- conflicted
+++ resolved
@@ -27,19 +27,12 @@
 if TYPE_CHECKING:
     from typing_extensions import Self
 
-<<<<<<< HEAD
-    import polars as pl
-
-    from cudf_polars.containers import DataType
-    from cudf_polars.typing import ColumnHeader, ColumnOptions, Slice
-=======
     from cudf_polars.typing import (
         ColumnHeader,
         ColumnOptions,
         DeserializedColumnOptions,
         Slice,
     )
->>>>>>> 5d02e2b6
 
 __all__: list[str] = ["Column"]
 
@@ -157,11 +150,7 @@
             "order": self.order,
             "null_order": self.null_order,
             "name": self.name,
-<<<<<<< HEAD
-            "dtype": self.dtype,
-=======
             "dtype": serialized_dtype,
->>>>>>> 5d02e2b6
         }
 
     @functools.cached_property
