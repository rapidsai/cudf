# SPDX-FileCopyrightText: Copyright (c) 2024-2025, NVIDIA CORPORATION & AFFILIATES.
# SPDX-License-Identifier: Apache-2.0

"""A column, with some properties."""

from __future__ import annotations

from typing import TYPE_CHECKING

from polars.exceptions import InvalidOperationError

import pylibcudf as plc
from pylibcudf.strings.convert.convert_floats import from_floats, is_float, to_floats
from pylibcudf.strings.convert.convert_integers import (
    from_integers,
    is_integer,
    to_integers,
)
from pylibcudf.traits import is_floating_point

from cudf_polars.containers import DataType
from cudf_polars.containers.datatype import _dtype_from_header, _dtype_to_header
from cudf_polars.utils import conversion
from cudf_polars.utils.dtypes import is_order_preserving_cast

if TYPE_CHECKING:
    from typing_extensions import Self

<<<<<<< HEAD
    from polars import Series as pl_Series
=======
    from rmm.pylibrmm.stream import Stream
>>>>>>> d1d033a0

    from cudf_polars.typing import (
        ColumnHeader,
        ColumnOptions,
        DeserializedColumnOptions,
        Slice,
    )

__all__: list[str] = ["Column"]


class Column:
    """An immutable column with sortedness metadata."""

    obj: plc.Column
    is_sorted: plc.types.Sorted
    order: plc.types.Order
    null_order: plc.types.NullOrder
    is_scalar: bool
    # Optional name, only ever set by evaluation of NamedExpr nodes
    # The internal evaluation should not care about the name.
    name: str | None
    dtype: DataType

    def __init__(
        self,
        column: plc.Column,
        dtype: DataType,
        *,
        is_sorted: plc.types.Sorted = plc.types.Sorted.NO,
        order: plc.types.Order = plc.types.Order.ASCENDING,
        null_order: plc.types.NullOrder = plc.types.NullOrder.BEFORE,
        name: str | None = None,
    ):
        self.obj = column
        self.is_scalar = self.size == 1
        self.name = name
        self.dtype = dtype
        self.set_sorted(is_sorted=is_sorted, order=order, null_order=null_order)

    @classmethod
    def deserialize(
        cls, header: ColumnHeader, frames: tuple[memoryview[bytes], plc.gpumemoryview]
    ) -> Self:
        """
        Create a Column from a serialized representation returned by `.serialize()`.

        Parameters
        ----------
        header
            The (unpickled) metadata required to reconstruct the object.
        frames
            Two-tuple of frames (a memoryview and a gpumemoryview).

        Returns
        -------
        Column
            The deserialized Column.
        """
        packed_metadata, packed_gpu_data = frames
        (plc_column,) = plc.contiguous_split.unpack_from_memoryviews(
            packed_metadata, packed_gpu_data
        ).columns()
        return cls(plc_column, **cls.deserialize_ctor_kwargs(header["column_kwargs"]))

    @staticmethod
    def deserialize_ctor_kwargs(
        column_kwargs: ColumnOptions,
    ) -> DeserializedColumnOptions:
        """Deserialize the constructor kwargs for a Column."""
        return {
            "is_sorted": column_kwargs["is_sorted"],
            "order": column_kwargs["order"],
            "null_order": column_kwargs["null_order"],
            "name": column_kwargs["name"],
            "dtype": DataType(_dtype_from_header(column_kwargs["dtype"])),
        }

    def serialize(
        self,
        stream: Stream,
    ) -> tuple[ColumnHeader, tuple[memoryview[bytes], plc.gpumemoryview]]:
        """
        Serialize the Column into header and frames.

        Follows the Dask serialization scheme with a picklable header (dict) and
        a tuple of frames (in this case a contiguous host and device buffer).

        To enable dask support, dask serializers must be registered

            >>> from cudf_polars.experimental.dask_serialize import register
            >>> register()

        Returns
        -------
        header
            A dict containing any picklable metadata required to reconstruct the object.
        frames
            Two-tuple of frames suitable for passing to `plc.contiguous_split.unpack_from_memoryviews`
        """
        packed = plc.contiguous_split.pack(plc.Table([self.obj]), stream=stream)
        header: ColumnHeader = {
            "column_kwargs": self.serialize_ctor_kwargs(),
            "frame_count": 2,
        }
        return header, packed.release()

    def serialize_ctor_kwargs(self) -> ColumnOptions:
        """Serialize the constructor kwargs for self."""
        return {
            "is_sorted": self.is_sorted,
            "order": self.order,
            "null_order": self.null_order,
            "name": self.name,
            "dtype": _dtype_to_header(self.dtype.polars_type),
        }

    def obj_scalar(self, stream: Stream) -> plc.Scalar:
        """
        A copy of the column object as a pylibcudf Scalar.

        Parameters
        ----------
        stream
            CUDA stream used for device memory operations and kernel launches.
            ``self.obj`` must be valid on this stream, and the result will be
            valid on this stream.

        Returns
        -------
        pylibcudf Scalar object.

        Raises
        ------
        ValueError
            If the column is not length-1.
        """
        if not self.is_scalar:
            raise ValueError(f"Cannot convert a column of length {self.size} to scalar")
        return plc.copying.get_element(self.obj, 0, stream=stream)

    def rename(self, name: str | None, /) -> Self:
        """
        Return a shallow copy with a new name.

        Parameters
        ----------
        name
            New name

        Returns
        -------
        Shallow copy of self with new name set.
        """
        new = self.copy()
        new.name = name
        return new

    def sorted_like(self, like: Column, /) -> Self:
        """
        Return a shallow copy with sortedness from like.

        Parameters
        ----------
        like
            The column to copy sortedness metadata from.

        Returns
        -------
        Shallow copy of self with metadata set.

        See Also
        --------
        set_sorted, copy_metadata
        """
        return type(self)(
            self.obj,
            name=self.name,
            dtype=self.dtype,
            is_sorted=like.is_sorted,
            order=like.order,
            null_order=like.null_order,
        )

    def check_sorted(
        self,
        *,
        order: plc.types.Order,
        null_order: plc.types.NullOrder,
        stream: Stream,
    ) -> bool:
        """
        Check if the column is sorted.

        Parameters
        ----------
        order
            The requested sort order.
        null_order
            Where nulls sort to.
        stream
            CUDA stream used for device memory operations and kernel launches
            on this Column. The data in ``self.obj`` must be valid on this stream.

        Returns
        -------
        True if the column is sorted, false otherwise.

        Notes
        -----
        If the sortedness flag is not set, this launches a kernel to
        check sortedness.
        """
        if self.size <= 1 or self.size == self.null_count:
            return True
        if self.is_sorted == plc.types.Sorted.YES:
            return self.order == order and (
                self.null_count == 0 or self.null_order == null_order
            )
        if plc.sorting.is_sorted(
            plc.Table([self.obj]), [order], [null_order], stream=stream
        ):
            self.sorted = plc.types.Sorted.YES
            self.order = order
            self.null_order = null_order
            return True
        return False

    def astype(self, dtype: DataType, stream: Stream) -> Column:
        """
        Cast the column to as the requested dtype.

        Parameters
        ----------
        dtype
            Datatype to cast to.
        stream
            CUDA stream used for device memory operations and kernel launches
            on this Column. The data in ``self.obj`` must be valid on this stream.

        Returns
        -------
        Column of requested type.

        Raises
        ------
        RuntimeError
            If the cast is unsupported.

        Notes
        -----
        This only produces a copy if the requested dtype doesn't match
        the current one.
        """
        plc_dtype = dtype.plc_type
        if self.obj.type() == plc_dtype:
            return self

        if (
            plc_dtype.id() == plc.TypeId.STRING
            or self.obj.type().id() == plc.TypeId.STRING
        ):
            return Column(
                self._handle_string_cast(plc_dtype, stream=stream), dtype=dtype
            )
        elif plc.traits.is_integral_not_bool(
            self.obj.type()
        ) and plc.traits.is_timestamp(plc_dtype):
            upcasted = plc.unary.cast(
                self.obj, plc.DataType(plc.TypeId.INT64), stream=stream
            )
            plc_col = plc.column.Column(
                plc_dtype,
                upcasted.size(),
                upcasted.data(),
                upcasted.null_mask(),
                upcasted.null_count(),
                upcasted.offset(),
                upcasted.children(),
            )
            return Column(plc_col, dtype=dtype).sorted_like(self)
        elif plc.traits.is_integral_not_bool(plc_dtype) and plc.traits.is_timestamp(
            self.obj.type()
        ):
            plc_col = plc.column.Column(
                plc.DataType(plc.TypeId.INT64),
                self.obj.size(),
                self.obj.data(),
                self.obj.null_mask(),
                self.obj.null_count(),
                self.obj.offset(),
                self.obj.children(),
            )
            return Column(
                plc.unary.cast(plc_col, plc_dtype, stream=stream), dtype=dtype
            ).sorted_like(self)
        else:
            result = Column(
                plc.unary.cast(self.obj, plc_dtype, stream=stream), dtype=dtype
            )
            if is_order_preserving_cast(self.obj.type(), plc_dtype):
                return result.sorted_like(self)
            return result

    def _handle_string_cast(self, dtype: plc.DataType, stream: Stream) -> plc.Column:
        if dtype.id() == plc.TypeId.STRING:
            if is_floating_point(self.obj.type()):
                return from_floats(self.obj, stream=stream)
            else:
                return from_integers(self.obj, stream=stream)
        else:
            if is_floating_point(dtype):
                floats = is_float(self.obj, stream=stream)
                if not plc.reduce.reduce(
                    floats,
                    plc.aggregation.all(),
                    plc.DataType(plc.TypeId.BOOL8),
                    stream=stream,
                ).to_py():
                    raise InvalidOperationError("Conversion from `str` failed.")
                return to_floats(self.obj, dtype)
            else:
                integers = is_integer(self.obj, stream=stream)
                if not plc.reduce.reduce(
                    integers,
                    plc.aggregation.all(),
                    plc.DataType(plc.TypeId.BOOL8),
                    stream=stream,
                ).to_py():
                    raise InvalidOperationError("Conversion from `str` failed.")
                return to_integers(self.obj, dtype, stream=stream)

    def copy_metadata(self, from_: pl_Series, /) -> Self:
        """
        Copy metadata from a host series onto self.

        Parameters
        ----------
        from_
            Polars series to copy metadata from

        Returns
        -------
        Self with metadata set.

        See Also
        --------
        set_sorted, sorted_like
        """
        self.name = from_.name
        if len(from_) <= 1:
            return self
        ascending = from_.flags["SORTED_ASC"]
        descending = from_.flags["SORTED_DESC"]
        if ascending or descending:
            has_null_first = from_.item(0) is None
            has_null_last = from_.item(-1) is None
            order = (
                plc.types.Order.ASCENDING if ascending else plc.types.Order.DESCENDING
            )
            null_order = plc.types.NullOrder.BEFORE
            if (descending and has_null_first) or (ascending and has_null_last):
                null_order = plc.types.NullOrder.AFTER
            return self.set_sorted(
                is_sorted=plc.types.Sorted.YES,
                order=order,
                null_order=null_order,
            )
        return self

    def set_sorted(
        self,
        *,
        is_sorted: plc.types.Sorted,
        order: plc.types.Order,
        null_order: plc.types.NullOrder,
    ) -> Self:
        """
        Modify sortedness metadata in place.

        Parameters
        ----------
        is_sorted
            Is the column sorted
        order
            The order if sorted
        null_order
            Where nulls sort, if sorted

        Returns
        -------
        Self with metadata set.
        """
        if self.size <= 1:
            is_sorted = plc.types.Sorted.YES
        self.is_sorted = is_sorted
        self.order = order
        self.null_order = null_order
        return self

    def copy(self) -> Self:
        """
        A shallow copy of the column.

        Returns
        -------
        New column sharing data with self.
        """
        return type(self)(
            self.obj,
            is_sorted=self.is_sorted,
            order=self.order,
            null_order=self.null_order,
            name=self.name,
            dtype=self.dtype,
        )

    def mask_nans(self, stream: Stream) -> Self:
        """Return a shallow copy of self with nans masked out."""
        if plc.traits.is_floating_point(self.obj.type()):
            old_count = self.null_count
            mask, new_count = plc.transform.nans_to_nulls(self.obj, stream=stream)
            result = type(self)(self.obj.with_mask(mask, new_count), self.dtype)
            if old_count == new_count:
                return result.sorted_like(self)
            return result
        return self.copy()

    def nan_count(self, stream: Stream) -> int:
        """
        Return the number of NaN values in the column.

        Parameters
        ----------
        stream
            CUDA stream used for device memory operations and kernel launches.
            ``self.obj`` must be valid on this stream, and the result will be
            valid on this stream.

        Returns
        -------
        Number of NaN values in the column.
        """
        result: int
        if self.size > 0 and plc.traits.is_floating_point(self.obj.type()):
            # See https://github.com/rapidsai/cudf/issues/20202 for we type ignore
            result = plc.reduce.reduce(  # type: ignore[assignment]
                plc.unary.is_nan(self.obj, stream=stream),
                plc.aggregation.sum(),
                plc.types.SIZE_TYPE,
                stream=stream,
            ).to_py()
        else:
            result = 0
        return result

    @property
    def size(self) -> int:
        """Return the size of the column."""
        return self.obj.size()

    @property
    def null_count(self) -> int:
        """Return the number of Null values in the column."""
        return self.obj.null_count()

    def slice(self, zlice: Slice | None, stream: Stream) -> Self:
        """
        Slice a column.

        Parameters
        ----------
        zlice
            optional, tuple of start and length, negative values of start
            treated as for python indexing. If not provided, returns self.
        stream
            CUDA stream used for device memory operations and kernel launches
            on this Column. The data in ``self.obj`` must be valid on this stream.

        Returns
        -------
        New column (if zlice is not None) otherwise self (if it is)
        """
        if zlice is None:
            return self
        (table,) = plc.copying.slice(
            plc.Table([self.obj]),
            conversion.from_polars_slice(zlice, num_rows=self.size),
            stream=stream,
        )
        (column,) = table.columns()
        return type(self)(column, name=self.name, dtype=self.dtype).sorted_like(self)<|MERGE_RESOLUTION|>--- conflicted
+++ resolved
@@ -26,11 +26,9 @@
 if TYPE_CHECKING:
     from typing_extensions import Self
 
-<<<<<<< HEAD
     from polars import Series as pl_Series
-=======
+
     from rmm.pylibrmm.stream import Stream
->>>>>>> d1d033a0
 
     from cudf_polars.typing import (
         ColumnHeader,
