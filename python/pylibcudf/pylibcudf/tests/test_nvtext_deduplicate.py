--- conflicted
+++ resolved
@@ -15,17 +15,12 @@
 
 @pytest.mark.parametrize("min_width", [10, 20])
 def test_substring_duplicates(input_col, min_width):
-<<<<<<< HEAD
     sa = plc.nvtext.deduplicate.build_suffix_array(
-        plc.interop.from_arrow(input_col),
-=======
-    result = plc.nvtext.deduplicate.substring_duplicates(
         plc.Column(input_col),
->>>>>>> 3fc67d91
         min_width,
     )
     result = plc.nvtext.deduplicate.resolve_duplicates(
-        plc.interop.from_arrow(input_col),
+        plc.Column(input_col),
         sa,
         min_width,
     )
