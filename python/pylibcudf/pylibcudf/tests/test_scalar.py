# Copyright (c) 2024-2025, NVIDIA CORPORATION.
import datetime

import pyarrow as pa
import pytest

import pylibcudf as plc
from pylibcudf.types import DataType, TypeId


@pytest.fixture(scope="module")
def np():
    return pytest.importorskip("numpy")


@pytest.mark.parametrize(
    "val",
    [
        True,
        False,
        -1,
        0,
        1 - 1.0,
        0.0,
        1.52,
        "",
        "a1!",
<<<<<<< HEAD
        datetime.datetime(2020, 1, 1),
=======
        datetime.timedelta(1),
        datetime.timedelta(days=1, microseconds=1),
>>>>>>> bfca1acd
    ],
)
def test_from_py(val):
    result = plc.Scalar.from_py(val)
    expected = pa.scalar(val)
    assert plc.interop.to_arrow(result).equals(expected)


@pytest.mark.parametrize(
    "val,tid",
    [
        (1, TypeId.INT8),
        (1, TypeId.INT16),
        (1, TypeId.INT32),
        (1, TypeId.INT64),
        (1, TypeId.UINT8),
        (1, TypeId.UINT16),
        (1, TypeId.UINT32),
        (1, TypeId.UINT64),
        (1, TypeId.FLOAT32),
        (1.0, TypeId.FLOAT32),
        (1.5, TypeId.FLOAT64),
        ("str", TypeId.STRING),
        (True, TypeId.BOOL8),
        (datetime.timedelta(1), TypeId.DURATION_SECONDS),
        (datetime.timedelta(1), TypeId.DURATION_MILLISECONDS),
        (datetime.timedelta(1), TypeId.DURATION_NANOSECONDS),
    ],
)
def test_from_py_with_dtype(val, tid):
    dtype = DataType(tid)
    result = plc.Scalar.from_py(val, dtype)
    expected = pa.scalar(val).cast(plc.interop.to_arrow(dtype))
    assert plc.interop.to_arrow(result).equals(expected)


@pytest.mark.parametrize(
    "val,tid,error,msg",
    [
        (
            -1,
            TypeId.UINT8,
            ValueError,
            "Cannot assign negative value to UINT8 scalar",
        ),
        (
            -1,
            TypeId.UINT16,
            ValueError,
            "Cannot assign negative value to UINT16 scalar",
        ),
        (
            -1,
            TypeId.UINT32,
            ValueError,
            "Cannot assign negative value to UINT32 scalar",
        ),
        (
            -1,
            TypeId.UINT64,
            ValueError,
            "Cannot assign negative value to UINT64 scalar",
        ),
        (
            1,
            TypeId.BOOL8,
            TypeError,
            "Cannot convert int to Scalar with dtype BOOL8",
        ),
        (
            "str",
            TypeId.INT32,
            TypeError,
            "Cannot convert str to Scalar with dtype INT32",
        ),
        (
            True,
            TypeId.INT32,
            TypeError,
            "Cannot convert bool to Scalar with dtype INT32",
        ),
        (
            1.5,
            TypeId.INT32,
            TypeError,
            "Cannot convert float to Scalar with dtype INT32",
        ),
        (
<<<<<<< HEAD
            datetime.datetime(2020, 1, 1),
            TypeId.INT32,
            TypeError,
            "Cannot convert datetime to Scalar with dtype INT32",
=======
            datetime.timedelta(days=1, microseconds=1),
            TypeId.INT32,
            TypeError,
            "Cannot convert timedelta to Scalar with dtype INT32",
>>>>>>> bfca1acd
        ),
    ],
)
def test_from_py_with_dtype_errors(val, tid, error, msg):
    dtype = DataType(tid)
    with pytest.raises(error, match=msg):
        plc.Scalar.from_py(val, dtype)


@pytest.mark.parametrize(
    "val, tid",
    [
        (-(2**7) - 1, TypeId.INT8),
        (2**7, TypeId.INT8),
        (2**15, TypeId.INT16),
        (2**31, TypeId.INT32),
        (2**63, TypeId.INT64),
        (2**8, TypeId.UINT8),
        (2**16, TypeId.UINT16),
        (2**32, TypeId.UINT32),
        (2**64, TypeId.UINT64),
        (float(2**150), TypeId.FLOAT32),
        (float(-(2**150)), TypeId.FLOAT32),
        (datetime.timedelta.max, TypeId.DURATION_NANOSECONDS),
        (datetime.timedelta.max, TypeId.DURATION_MICROSECONDS),
    ],
)
def test_from_py_overflow_errors(val, tid):
    dtype = DataType(tid)
    with pytest.raises(OverflowError, match="out of range"):
        plc.Scalar.from_py(val, dtype)


<<<<<<< HEAD
@pytest.mark.parametrize("val", [[1, 2], datetime.timedelta(1), [1], {1: 1}])
=======
@pytest.mark.parametrize("val", [datetime.datetime(2020, 1, 1), [1], {1: 1}])
>>>>>>> bfca1acd
def test_from_py_notimplemented(val):
    with pytest.raises(NotImplementedError):
        plc.Scalar.from_py(val)


def test_from_py_typeerror():
    with pytest.raises(TypeError):
        plc.Scalar.from_py(object)


def test_from_py_none_no_type_raises():
    with pytest.raises(ValueError):
        plc.Scalar.from_py(None)


def test_from_py_none():
    result = plc.Scalar.from_py(None, plc.DataType(plc.TypeId.STRING))
    expected = pa.scalar(None, type=pa.string())
    assert plc.interop.to_arrow(result).equals(expected)


@pytest.mark.parametrize(
    "np_type",
    [
        "bool_",
        "str_",
        "int8",
        "int16",
        "int32",
        "int64",
        "uint8",
        "uint16",
        "uint32",
        "uint64",
        "float32",
        "float64",
    ],
)
def test_from_numpy(np, np_type):
    np_klass = getattr(np, np_type)
    np_val = np_klass("1" if np_type == "str_" else 1)
    result = plc.Scalar.from_numpy(np_val)
    expected = pa.scalar(np_val)
    assert plc.interop.to_arrow(result).equals(expected)


@pytest.mark.parametrize("np_type", ["datetime64", "timedelta64"])
def test_from_numpy_notimplemented(np, np_type):
    np_val = getattr(np, np_type)(1, "ns")
    with pytest.raises(NotImplementedError):
        plc.Scalar.from_numpy(np_val)


def test_from_numpy_typeerror(np):
    with pytest.raises(TypeError):
        plc.Scalar.from_numpy(np.void(5))<|MERGE_RESOLUTION|>--- conflicted
+++ resolved
@@ -25,12 +25,9 @@
         1.52,
         "",
         "a1!",
-<<<<<<< HEAD
         datetime.datetime(2020, 1, 1),
-=======
         datetime.timedelta(1),
         datetime.timedelta(days=1, microseconds=1),
->>>>>>> bfca1acd
     ],
 )
 def test_from_py(val):
@@ -119,17 +116,14 @@
             "Cannot convert float to Scalar with dtype INT32",
         ),
         (
-<<<<<<< HEAD
             datetime.datetime(2020, 1, 1),
             TypeId.INT32,
             TypeError,
             "Cannot convert datetime to Scalar with dtype INT32",
-=======
             datetime.timedelta(days=1, microseconds=1),
             TypeId.INT32,
             TypeError,
             "Cannot convert timedelta to Scalar with dtype INT32",
->>>>>>> bfca1acd
         ),
     ],
 )
@@ -163,11 +157,7 @@
         plc.Scalar.from_py(val, dtype)
 
 
-<<<<<<< HEAD
-@pytest.mark.parametrize("val", [[1, 2], datetime.timedelta(1), [1], {1: 1}])
-=======
-@pytest.mark.parametrize("val", [datetime.datetime(2020, 1, 1), [1], {1: 1}])
->>>>>>> bfca1acd
+@pytest.mark.parametrize("val", [[1], {1: 1}])
 def test_from_py_notimplemented(val):
     with pytest.raises(NotImplementedError):
         plc.Scalar.from_py(val)
