--- conflicted
+++ resolved
@@ -13,10 +13,8 @@
     return pytest.importorskip("numpy")
 
 
-<<<<<<< HEAD
-@pytest.mark.parametrize(
-    "val",
-    [
+@pytest.fixture(
+    params=[
         True,
         False,
         -1,
@@ -32,27 +30,13 @@
         datetime.timedelta(days=1, microseconds=1),
     ],
 )
-=======
-PY_SCALARS = [
-    True,
-    False,
-    -1,
-    0,
-    1 - 1.0,
-    0.0,
-    1.52,
-    "",
-    "a1!",
-    datetime.timedelta(1),
-    datetime.timedelta(days=1, microseconds=1),
-]
-
-
-@pytest.mark.parametrize("val", PY_SCALARS)
->>>>>>> 4fc10f35
-def test_from_py(val):
-    result = plc.Scalar.from_py(val)
-    expected = pa.scalar(val)
+def py_scalar(request):
+    return request.param
+
+
+def test_from_py(py_scalar):
+    result = plc.Scalar.from_py(py_scalar)
+    expected = pa.scalar(py_scalar)
     assert plc.interop.to_arrow(result).equals(expected)
 
 
@@ -242,10 +226,11 @@
         plc.Scalar.from_numpy(np.void(5))
 
 
-@pytest.mark.parametrize("val", PY_SCALARS)
-def test_round_trip_scalar_through_column(val):
-    result = plc.Column.from_scalar(plc.Scalar.from_py(val), 1).to_scalar()
-    expected = pa.scalar(val)
+def test_round_trip_scalar_through_column(py_scalar):
+    result = plc.Column.from_scalar(
+        plc.Scalar.from_py(py_scalar), 1
+    ).to_scalar()
+    expected = pa.scalar(py_scalar)
     assert plc.interop.to_arrow(result).equals(expected)
 
 
