# Copyright (c) 2024-2025, NVIDIA CORPORATION.

import pyarrow as pa
import pytest
from utils import assert_column_eq

import pylibcudf as plc


@pytest.fixture(scope="module")
def norm_spaces_input_data():
    arr = ["a b", "  c  d\n", "e \t f "]
    return pa.array(arr)


@pytest.fixture(scope="module")
def norm_chars_input_data():
    arr = ["éâîô\teaio", "ĂĆĖÑÜ", "ACENU", "$24.08", "[a,bb]", "[pad]"]
    return pa.array(arr)


def test_normalize_spaces(norm_spaces_input_data):
    got = plc.nvtext.normalize.normalize_spaces(
        plc.Column.from_arrow(norm_spaces_input_data)
    )
    expect = pa.array(["a b", "c d", "e f"])
    assert_column_eq(expect, got)


@pytest.mark.parametrize("do_lower", [True, False])
<<<<<<< HEAD
def test_normalize_characters(norm_chars_input_data, do_lower):
    got = plc.nvtext.normalize.characters_normalize(
        plc.Column.from_arrow(norm_chars_input_data),
        do_lower,
    )
    if do_lower:
        expect = pa.array(
            [
                "eaio eaio",
                "acenu",
                "acenu",
                " $ 24 . 08",
                " [ a , bb ] ",
                " [ pad ] ",
            ]
        )
    else:
        expect = pa.array(
            [
                "éâîô eaio",
                "ĂĆĖÑÜ",
                "ACENU",
                " $ 24 . 08",
                " [ a , bb ] ",
                " [ pad ] ",
            ]
        )
    assert_column_eq(expect, got)


@pytest.mark.parametrize("do_lower", [True, False])
=======
>>>>>>> 30415794
def test_normalizer(norm_chars_input_data, do_lower):
    got = plc.nvtext.normalize.normalize_characters(
        plc.Column.from_arrow(norm_chars_input_data),
        plc.nvtext.normalize.CharacterNormalizer(
            do_lower,
            plc.column_factories.make_empty_column(plc.types.TypeId.STRING),
        ),
    )
    if do_lower:
        expect = pa.array(
            [
                "eaio eaio",
                "acenu",
                "acenu",
                " $ 24 . 08",
                " [ a , bb ] ",
                " [ pad ] ",
            ]
        )
    else:
        expect = pa.array(
            [
                "éâîô eaio",
                "ĂĆĖÑÜ",
                "ACENU",
                " $ 24 . 08",
                " [ a , bb ] ",
                " [ pad ] ",
            ]
        )
    assert_column_eq(expect, got)


@pytest.mark.parametrize("do_lower", [True, False])
def test_normalizer_with_special_tokens(norm_chars_input_data, do_lower):
    special_tokens = pa.array(["[pad]"])
    got = plc.nvtext.normalize.normalize_characters(
        plc.Column.from_arrow(norm_chars_input_data),
        plc.nvtext.normalize.CharacterNormalizer(
            do_lower, plc.Column.from_arrow(special_tokens)
        ),
    )
    if do_lower:
        expect = pa.array(
            [
                "eaio eaio",
                "acenu",
                "acenu",
                " $ 24 . 08",
                " [ a , bb ] ",
                " [pad] ",
            ]
        )
    else:
        expect = pa.array(
            [
                "éâîô eaio",
                "ĂĆĖÑÜ",
                "ACENU",
                " $ 24 . 08",
                " [ a , bb ] ",
                " [pad] ",
            ]
        )
    assert_column_eq(expect, got)<|MERGE_RESOLUTION|>--- conflicted
+++ resolved
@@ -28,40 +28,6 @@
 
 
 @pytest.mark.parametrize("do_lower", [True, False])
-<<<<<<< HEAD
-def test_normalize_characters(norm_chars_input_data, do_lower):
-    got = plc.nvtext.normalize.characters_normalize(
-        plc.Column.from_arrow(norm_chars_input_data),
-        do_lower,
-    )
-    if do_lower:
-        expect = pa.array(
-            [
-                "eaio eaio",
-                "acenu",
-                "acenu",
-                " $ 24 . 08",
-                " [ a , bb ] ",
-                " [ pad ] ",
-            ]
-        )
-    else:
-        expect = pa.array(
-            [
-                "éâîô eaio",
-                "ĂĆĖÑÜ",
-                "ACENU",
-                " $ 24 . 08",
-                " [ a , bb ] ",
-                " [ pad ] ",
-            ]
-        )
-    assert_column_eq(expect, got)
-
-
-@pytest.mark.parametrize("do_lower", [True, False])
-=======
->>>>>>> 30415794
 def test_normalizer(norm_chars_input_data, do_lower):
     got = plc.nvtext.normalize.normalize_characters(
         plc.Column.from_arrow(norm_chars_input_data),
