# Copyright (c) 2024-2025, NVIDIA CORPORATION.
import io

import pandas as pd
import pyarrow as pa
import pytest
from utils import (
    assert_table_and_meta_eq,
    make_source,
    sink_to_str,
    write_source_str,
)

from rmm.pylibrmm.device_buffer import DeviceBuffer
from rmm.pylibrmm.stream import Stream

import pylibcudf as plc
from pylibcudf.io.types import CompressionType

# Shared kwargs to pass to make_source
_COMMON_JSON_SOURCE_KWARGS = {"format": "json", "orient": "records"}


@pytest.mark.parametrize("stream", [None, Stream()])
@pytest.mark.parametrize("rows_per_chunk", [8, 100])
@pytest.mark.parametrize("lines", [True, False])
def test_write_json_basic(
    table_data, source_or_sink, lines, rows_per_chunk, stream
):
    plc_table_w_meta, pa_table = table_data
    sink = source_or_sink

    options = (
        plc.io.json.JsonWriterOptions.builder(
            plc.io.SinkInfo([sink]), plc_table_w_meta.tbl
        )
        .metadata(plc_table_w_meta)
        .lines(lines)
        .build()
    )

    options.set_rows_per_chunk(rows_per_chunk)

    plc.io.json.write_json(options, stream)

    exp = pa_table.to_pandas()

    # Convert everything to string to make
    # comparisons easier
    str_result = sink_to_str(sink)

    pd_result = exp.to_json(orient="records", lines=lines)

    assert str_result == pd_result


@pytest.mark.parametrize("include_nulls", [True, False])
@pytest.mark.parametrize("na_rep", ["null", "awef", ""])
def test_write_json_nulls(na_rep, include_nulls):
    names = ["a", "b"]
    pa_tbl = pa.Table.from_arrays(
        [pa.array([1.0, 2.0, None]), pa.array([True, None, False])],
        names=names,
    )
    plc_tbl = plc.interop.from_arrow(pa_tbl)
    plc_tbl_w_meta = plc.io.types.TableWithMetadata(
        plc_tbl, column_names=[(name, []) for name in names]
    )

    sink = io.StringIO()

    options = (
        plc.io.json.JsonWriterOptions.builder(
            plc.io.SinkInfo([sink]), plc_tbl_w_meta.tbl
        )
        .metadata(plc_tbl_w_meta)
        .na_rep(na_rep)
        .include_nulls(include_nulls)
        .build()
    )

    plc.io.json.write_json(options)

    exp = pa_tbl.to_pandas()

    # Convert everything to string to make
    # comparisons easier
    str_result = sink_to_str(sink)
    pd_result = exp.to_json(orient="records")

    if not include_nulls:
        # No equivalent in pandas, so we just
        # sanity check by making sure na_rep
        # doesn't appear in the output

        # don't quote null
        for name in names:
            assert f'{{"{name}":{na_rep}}}' not in str_result
        return

    # pandas doesn't suppport na_rep
    # let's just manually do str.replace
    pd_result = pd_result.replace("null", na_rep)

    assert str_result == pd_result


@pytest.mark.parametrize("true_value", ["True", "correct"])
@pytest.mark.parametrize("false_value", ["False", "wrong"])
def test_write_json_bool_opts(true_value, false_value):
    names = ["a"]
    pa_tbl = pa.Table.from_arrays([pa.array([True, None, False])], names=names)
    plc_tbl = plc.interop.from_arrow(pa_tbl)
    plc_tbl_w_meta = plc.io.types.TableWithMetadata(
        plc_tbl, column_names=[(name, []) for name in names]
    )

    sink = io.StringIO()

    options = (
        plc.io.json.JsonWriterOptions.builder(
            plc.io.SinkInfo([sink]), plc_tbl_w_meta.tbl
        )
        .metadata(plc_tbl_w_meta)
        .na_rep("null")
        .include_nulls(True)
        .build()
    )

    options.set_true_value(true_value)
    options.set_false_value(false_value)

    plc.io.json.write_json(options)

    exp = pa_tbl.to_pandas()

    # Convert everything to string to make
    # comparisons easier
    str_result = sink_to_str(sink)
    pd_result = exp.to_json(orient="records")

    # pandas doesn't suppport na_rep
    # let's just manually do str.replace
    if true_value != "true":
        pd_result = pd_result.replace("true", true_value)
    if false_value != "false":
        pd_result = pd_result.replace("false", false_value)

    assert str_result == pd_result


@pytest.mark.parametrize("stream", [None, Stream()])
@pytest.mark.parametrize("lines", [True, False])
def test_read_json_basic(
    table_data, source_or_sink, lines, text_compression_type, stream
):
    compression_type = text_compression_type

    # can't compress non-binary data with pandas
    if isinstance(source_or_sink, io.StringIO):
        compression_type = CompressionType.NONE

    _, pa_table = table_data

    source = make_source(
        source_or_sink,
        pa_table,
        lines=lines,
        compression=compression_type,
        **_COMMON_JSON_SOURCE_KWARGS,
    )

    if isinstance(source, io.IOBase):
        source.seek(0)

    res = plc.io.json.read_json(
        (
            plc.io.json.JsonReaderOptions.builder(plc.io.SourceInfo([source]))
            .compression(compression_type)
            .lines(lines)
            .build()
        ),
        stream,
    )

    # Adjustments to correct for the fact orient=records is lossy
    #  and doesn't
    # 1) preserve colnames when zero rows in table
    # 2) preserve struct nullability
    # 3) differentiate int64/uint64
    if len(pa_table) == 0:
        pa_table = pa.table([])

    new_fields = []
    for i in range(len(pa_table.schema)):
        curr_field = pa_table.schema.field(i)
        if curr_field.type == pa.uint64():
            try:
                curr_field = curr_field.with_type(pa.int64())
            except OverflowError:
                # There will be no confusion, values are too large
                # for int64 anyways
                pass
        new_fields.append(curr_field)

    pa_table = pa_table.cast(pa.schema(new_fields))

    # Convert non-nullable struct fields to nullable fields
    # since nullable=False cannot roundtrip through orient='records'
    # JSON format
    assert_table_and_meta_eq(pa_table, res, check_field_nullability=False)


def test_read_json_dtypes(table_data, source_or_sink):
    # Simple test for dtypes where we read in
    # all numeric data as floats
    _, pa_table = table_data
    source = make_source(
        source_or_sink,
        pa_table,
        lines=True,
        **_COMMON_JSON_SOURCE_KWARGS,
    )

    dtypes = []
    new_fields = []
    for i in range(len(pa_table.schema)):
        field = pa_table.schema.field(i)
        child_types = []

        def get_child_types(typ):
            typ_child_types = []
            for i in range(typ.num_fields):
                curr_field = typ.field(i)
                typ_child_types.append(
                    (
                        curr_field.name,
                        curr_field.type,
                        get_child_types(curr_field.type),
                    )
                )
            return typ_child_types

        plc_type = plc.interop.from_arrow(field.type)
        if pa.types.is_integer(field.type) or pa.types.is_unsigned_integer(
            field.type
        ):
            plc_type = plc.interop.from_arrow(pa.float64())
            field = field.with_type(pa.float64())

        dtypes.append((field.name, plc_type, child_types))

        new_fields.append(field)

    new_schema = pa.schema(new_fields)

    options = (
        plc.io.json.JsonReaderOptions.builder(plc.io.SourceInfo([source]))
        .lines(True)
        .build()
    )
    options.set_dtypes(dtypes)

    res = plc.io.json.read_json(options)
    new_table = pa_table.cast(new_schema)

    # orient=records is lossy
    # and doesn't preserve column names when there's zero rows in the table
    if len(new_table) == 0:
        new_table = pa.table([])

    assert_table_and_meta_eq(new_table, res, check_field_nullability=False)


@pytest.mark.parametrize("chunk_size", [10, 15, 20])
def test_read_json_lines_byte_range(source_or_sink, chunk_size):
    source = source_or_sink
    if isinstance(source_or_sink, io.StringIO):
        pytest.skip("byte_range doesn't work on StringIO")

    json_str = "[1, 2, 3]\n[4, 5, 6]\n[7, 8, 9]\n"
    write_source_str(source, json_str)

    tbls_w_meta = []
    for chunk_start in range(0, len(json_str.encode("utf-8")), chunk_size):
        tbls_w_meta.append(
            plc.io.json.read_json(
                (
                    plc.io.json.JsonReaderOptions.builder(
                        plc.io.SourceInfo([source])
                    )
                    .lines(True)
                    .byte_range_offset(chunk_start)
                    .byte_range_size(chunk_start + chunk_size)
                    .build()
                )
            )
        )

    if isinstance(source, io.IOBase):
        source.seek(0)
    exp = pd.read_json(source, orient="records", lines=True)

    # TODO: can do this operation using pylibcudf
    tbls = []
    for tbl_w_meta in tbls_w_meta:
        if tbl_w_meta.tbl.num_rows() > 0:
            tbls.append(plc.interop.to_arrow(tbl_w_meta.tbl))
    full_tbl = pa.concat_tables(tbls)

    full_tbl_plc = plc.io.TableWithMetadata(
        plc.interop.from_arrow(full_tbl),
        tbls_w_meta[0].column_names(include_children=True),
    )
    assert_table_and_meta_eq(pa.Table.from_pandas(exp), full_tbl_plc)


@pytest.mark.parametrize("keep_quotes", [True, False])
def test_read_json_lines_keep_quotes(keep_quotes, source_or_sink):
    source = source_or_sink

    json_bytes = '["a", "b", "c"]\n'
    write_source_str(source, json_bytes)

    tbl_w_meta = plc.io.json.read_json(
        (
            plc.io.json.JsonReaderOptions.builder(plc.io.SourceInfo([source]))
            .lines(True)
            .keep_quotes(keep_quotes)
            .build()
        )
    )

    template = "{0}"
    if keep_quotes:
        template = '"{0}"'

    exp = pa.Table.from_arrays(
        [
            [template.format("a")],
            [template.format("b")],
            [template.format("c")],
        ],
        names=["0", "1", "2"],
    )

    assert_table_and_meta_eq(exp, tbl_w_meta)


@pytest.mark.parametrize(
    "recovery_mode", [opt for opt in plc.io.types.JSONRecoveryMode]
)
def test_read_json_lines_recovery_mode(recovery_mode, source_or_sink):
    source = source_or_sink

    json_str = '{"a":1,"b":10}\n{"a":2,"b":11}\nabc\n{"a":3,"b":12}\n'
    write_source_str(source, json_str)

    options = (
        plc.io.json.JsonReaderOptions.builder(plc.io.SourceInfo([source]))
        .lines(True)
        .recovery_mode(recovery_mode)
        .build()
    )

    if recovery_mode == plc.io.types.JSONRecoveryMode.FAIL:
        with pytest.raises(RuntimeError):
            plc.io.json.read_json(options)
    else:
        # Recover case (bad values replaced with nulls)
        tbl_w_meta = plc.io.json.read_json(options)
        exp = pa.Table.from_arrays(
            [[1, 2, None, 3], [10, 11, None, 12]], names=["a", "b"]
        )
        assert_table_and_meta_eq(exp, tbl_w_meta)


<<<<<<< HEAD
def test_utf8_unescaped_json_writer(tmp_path):
    arrow_table = pa.table({"a": ["C𝞵𝓓𝒻"]})
    plc_table = plc.interop.from_arrow(arrow_table)

    path = tmp_path / "out.json"

    options = (
        plc.io.json.JsonWriterOptions.builder(
            plc.io.SinkInfo([path]), plc_table
        )
        .utf8_unescaped(True)
        .build()
    )
    plc.io.json.write_json(options)

    with open(path, "r", encoding="utf-8") as f:
        output_string = f.read().strip()

    assert output_string == '[{"0":"C𝞵𝓓𝒻"}]'
=======
@pytest.mark.parametrize("num_buffers", [1, 2])
@pytest.mark.parametrize("stream", [None, Stream()])
def test_read_json_from_device_buffers(table_data, num_buffers, stream):
    _, pa_table = table_data

    json_str = pa_table.to_pandas().to_json(orient="records", lines=True)
    buf = DeviceBuffer.to_device(json_str.encode("utf-8"))

    options = (
        plc.io.json.JsonReaderOptions.builder(
            plc.io.SourceInfo([buf] * num_buffers)
        )
        .lines(True)
        .build()
    )
    result = plc.io.json.read_json(options, stream)

    expected = (
        pa_table
        if num_buffers == 1
        else pa.concat_tables([pa_table] * num_buffers)
    )

    if len(expected) == 0:
        expected = pa.table([])
    else:
        new_fields = []
        for field in expected.schema:
            if field.type == pa.uint64():
                field = field.with_type(pa.int64())
            new_fields.append(field)
        expected = expected.cast(pa.schema(new_fields))

    assert_table_and_meta_eq(expected, result, check_field_nullability=False)
>>>>>>> c9ee79e2


# TODO: Add tests for these!
# Tests were not added in the initial PR porting the JSON reader to pylibcudf
# to save time (and since there are no existing tests for these in Python cuDF)
# mixed_types_as_string = mixed_types_as_string,
# prune_columns = prune_columns,<|MERGE_RESOLUTION|>--- conflicted
+++ resolved
@@ -375,27 +375,6 @@
         assert_table_and_meta_eq(exp, tbl_w_meta)
 
 
-<<<<<<< HEAD
-def test_utf8_unescaped_json_writer(tmp_path):
-    arrow_table = pa.table({"a": ["C𝞵𝓓𝒻"]})
-    plc_table = plc.interop.from_arrow(arrow_table)
-
-    path = tmp_path / "out.json"
-
-    options = (
-        plc.io.json.JsonWriterOptions.builder(
-            plc.io.SinkInfo([path]), plc_table
-        )
-        .utf8_unescaped(True)
-        .build()
-    )
-    plc.io.json.write_json(options)
-
-    with open(path, "r", encoding="utf-8") as f:
-        output_string = f.read().strip()
-
-    assert output_string == '[{"0":"C𝞵𝓓𝒻"}]'
-=======
 @pytest.mark.parametrize("num_buffers", [1, 2])
 @pytest.mark.parametrize("stream", [None, Stream()])
 def test_read_json_from_device_buffers(table_data, num_buffers, stream):
@@ -430,7 +409,27 @@
         expected = expected.cast(pa.schema(new_fields))
 
     assert_table_and_meta_eq(expected, result, check_field_nullability=False)
->>>>>>> c9ee79e2
+
+
+def test_utf8_unescaped_json_writer(tmp_path):
+    arrow_table = pa.table({"a": ["C𝞵𝓓𝒻"]})
+    plc_table = plc.interop.from_arrow(arrow_table)
+
+    path = tmp_path / "out.json"
+
+    options = (
+        plc.io.json.JsonWriterOptions.builder(
+            plc.io.SinkInfo([path]), plc_table
+        )
+        .utf8_unescaped(True)
+        .build()
+    )
+    plc.io.json.write_json(options)
+
+    with open(path, "r", encoding="utf-8") as f:
+        output_string = f.read().strip()
+
+    assert output_string == '[{"0":"C𝞵𝓓𝒻"}]'
 
 
 # TODO: Add tests for these!
