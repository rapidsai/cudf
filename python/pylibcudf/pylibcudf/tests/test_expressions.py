--- conflicted
+++ resolved
@@ -1,18 +1,10 @@
 # Copyright (c) 2024, NVIDIA CORPORATION.
 import pyarrow as pa
-<<<<<<< HEAD
 import pyarrow.compute as pc
-import pylibcudf as plc
 import pytest
 from utils import assert_column_eq
-=======
-import pytest
 
 import pylibcudf as plc
-
-# We can't really evaluate these expressions, so just make sure
-# construction works properly
->>>>>>> 6c2eb4ef
 
 
 def test_literal_construction_invalid():
