# Copyright (c) 2024-2025, NVIDIA CORPORATION.

from . import (
    byte_pair_encode,
<<<<<<< HEAD
    dedup,
=======
    deduplicate,
>>>>>>> 7b9020b3
    edit_distance,
    generate_ngrams,
    jaccard,
    minhash,
    ngrams_tokenize,
    normalize,
    replace,
    stemmer,
    subword_tokenize,
    tokenize,
    wordpiece_tokenize,
)

__all__ = [
    "byte_pair_encode",
<<<<<<< HEAD
    "dedup",
=======
    "deduplicate",
>>>>>>> 7b9020b3
    "edit_distance",
    "generate_ngrams",
    "jaccard",
    "minhash",
    "ngrams_tokenize",
    "normalize",
    "replace",
    "stemmer",
    "subword_tokenize",
    "tokenize",
    "wordpiece_tokenize",
]<|MERGE_RESOLUTION|>--- conflicted
+++ resolved
@@ -2,11 +2,7 @@
 
 from . import (
     byte_pair_encode,
-<<<<<<< HEAD
-    dedup,
-=======
     deduplicate,
->>>>>>> 7b9020b3
     edit_distance,
     generate_ngrams,
     jaccard,
@@ -22,11 +18,7 @@
 
 __all__ = [
     "byte_pair_encode",
-<<<<<<< HEAD
-    "dedup",
-=======
     "deduplicate",
->>>>>>> 7b9020b3
     "edit_distance",
     "generate_ngrams",
     "jaccard",
