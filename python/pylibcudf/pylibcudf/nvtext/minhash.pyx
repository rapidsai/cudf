# Copyright (c) 2024, NVIDIA CORPORATION.

from libc.stdint cimport uint32_t, uint64_t
from libcpp.memory cimport unique_ptr
from libcpp.utility cimport move
from pylibcudf.column cimport Column
from pylibcudf.libcudf.column.column cimport column
from pylibcudf.libcudf.nvtext.minhash cimport (
    minhash as cpp_minhash,
    minhash64 as cpp_minhash64,
    minhash64_permuted as cpp_minhash64_permuted,
    minhash_permuted as cpp_minhash_permuted,
    word_minhash as cpp_word_minhash,
    word_minhash64 as cpp_word_minhash64,
)
from pylibcudf.libcudf.scalar.scalar cimport numeric_scalar
from pylibcudf.libcudf.types cimport size_type
from pylibcudf.scalar cimport Scalar

from cython.operator import dereference


cpdef Column minhash(Column input, ColumnOrScalar seeds, size_type width=4):
    """
    Returns the minhash values for each string per seed.
    This function uses MurmurHash3_x86_32 for the hash algorithm.

    For details, see :cpp:func:`minhash`.

    Parameters
    ----------
    input : Column
        Strings column to compute minhash
    seeds : Column or Scalar
        Seed value(s) used for the hash algorithm.
    width : size_type
        Character width used for apply substrings;
        Default is 4 characters.

    Returns
    -------
    Column
        List column of minhash values for each string per seed
    """
    cdef unique_ptr[column] c_result

    if not isinstance(seeds, (Column, Scalar)):
        raise TypeError("Must pass a Column or Scalar")

    with nogil:
        c_result = cpp_minhash(
            input.view(),
            seeds.view() if ColumnOrScalar is Column else
            dereference(<numeric_scalar[uint32_t]*>seeds.c_obj.get()),
            width
        )

    return Column.from_libcudf(move(c_result))

cpdef Column minhash_permuted(
    Column input,
    uint32_t seed,
    Column a,
    Column b,
    size_type width
):
    """
    Returns the minhash values for each string.
    This function uses MurmurHash3_x86_32 for the hash algorithm.

    For details, see :cpp:func:`minhash_permuted`.

    Parameters
    ----------
    input : Column
        Strings column to compute minhash
    seed : uint32_t
        Seed used for the hash function
    a : Column
        1st parameter value used for the minhash algorithm.
    b : Column
        2nd parameter value used for the minhash algorithm.
    width : size_type
        Character width used for apply substrings;

    Returns
    -------
    Column
        List column of minhash values for each string per seed
    """
    cdef unique_ptr[column] c_result

    with nogil:
<<<<<<< HEAD
        c_result = move(
            cpp_minhash_permuted(
                input.view(),
                seed,
                a.view(),
                b.view(),
                width
            )
=======
        c_result = cpp_minhash_permuted(
            input.view(),
            seed,
            a.view(),
            b.view(),
            width
>>>>>>> a39b7388
        )

    return Column.from_libcudf(move(c_result))

cpdef Column minhash64(Column input, ColumnOrScalar seeds, size_type width=4):
    """
    Returns the minhash values for each string per seed.
    This function uses MurmurHash3_x64_128 for the hash algorithm.

    For details, see :cpp:func:`minhash64`.

    Parameters
    ----------
    input : Column
        Strings column to compute minhash
    seeds : Column or Scalar
        Seed value(s) used for the hash algorithm.
    width : size_type
        Character width used for apply substrings;
        Default is 4 characters.

    Returns
    -------
    Column
        List column of minhash values for each string per seed
    """
    cdef unique_ptr[column] c_result

    if not isinstance(seeds, (Column, Scalar)):
        raise TypeError("Must pass a Column or Scalar")

    with nogil:
        c_result = cpp_minhash64(
            input.view(),
            seeds.view() if ColumnOrScalar is Column else
            dereference(<numeric_scalar[uint64_t]*>seeds.c_obj.get()),
            width
        )

    return Column.from_libcudf(move(c_result))

cpdef Column minhash64_permuted(
    Column input,
    uint64_t seed,
    Column a,
    Column b,
    size_type width
):
    """
    Returns the minhash values for each string.
    This function uses MurmurHash3_x64_128 for the hash algorithm.

    For details, see :cpp:func:`minhash64_permuted`.

    Parameters
    ----------
    input : Column
        Strings column to compute minhash
    seed : uint64_t
        Seed used for the hash function
    a : Column
        1st parameter value used for the minhash algorithm.
    b : Column
        2nd parameter value used for the minhash algorithm.
    width : size_type
        Character width used for apply substrings;

    Returns
    -------
    Column
        List column of minhash values for each string per seed
    """
    cdef unique_ptr[column] c_result

    with nogil:
<<<<<<< HEAD
        c_result = move(
            cpp_minhash64_permuted(
                input.view(),
                seed,
                a.view(),
                b.view(),
                width
            )
=======
        c_result = cpp_minhash64_permuted(
            input.view(),
            seed,
            a.view(),
            b.view(),
            width
>>>>>>> a39b7388
        )

    return Column.from_libcudf(move(c_result))

cpdef Column word_minhash(Column input, Column seeds):
    """
    Returns the minhash values for each row of strings per seed.
    This function uses MurmurHash3_x86_32 for the hash algorithm.

    For details, see :cpp:func:`word_minhash`.

    Parameters
    ----------
    input : Column
        Lists column of strings to compute minhash
    seeds : Column or Scalar
        Seed values used for the hash algorithm.

    Returns
    -------
    Column
        List column of minhash values for each string per seed
    """
    cdef unique_ptr[column] c_result

    with nogil:
        c_result = cpp_word_minhash(
            input.view(),
            seeds.view()
        )

    return Column.from_libcudf(move(c_result))

cpdef Column word_minhash64(Column input, Column seeds):
    """
    Returns the minhash values for each row of strings per seed.
    This function uses MurmurHash3_x64_128 for the hash algorithm though
    only the first 64-bits of the hash are used in computing the output.

    For details, see :cpp:func:`word_minhash64`.

    Parameters
    ----------
    input : Column
        Lists column of strings to compute minhash
    seeds : Column or Scalar
        Seed values used for the hash algorithm.

    Returns
    -------
    Column
        List column of minhash values for each string per seed
    """
    cdef unique_ptr[column] c_result

    with nogil:
        c_result = cpp_word_minhash64(
            input.view(),
            seeds.view()
        )

    return Column.from_libcudf(move(c_result))<|MERGE_RESOLUTION|>--- conflicted
+++ resolved
@@ -91,23 +91,12 @@
     cdef unique_ptr[column] c_result
 
     with nogil:
-<<<<<<< HEAD
-        c_result = move(
-            cpp_minhash_permuted(
-                input.view(),
-                seed,
-                a.view(),
-                b.view(),
-                width
-            )
-=======
         c_result = cpp_minhash_permuted(
             input.view(),
             seed,
             a.view(),
             b.view(),
             width
->>>>>>> a39b7388
         )
 
     return Column.from_libcudf(move(c_result))
@@ -183,23 +172,12 @@
     cdef unique_ptr[column] c_result
 
     with nogil:
-<<<<<<< HEAD
-        c_result = move(
-            cpp_minhash64_permuted(
-                input.view(),
-                seed,
-                a.view(),
-                b.view(),
-                width
-            )
-=======
         c_result = cpp_minhash64_permuted(
             input.view(),
             seed,
             a.view(),
             b.view(),
             width
->>>>>>> a39b7388
         )
 
     return Column.from_libcudf(move(c_result))
