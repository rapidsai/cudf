--- conflicted
+++ resolved
@@ -5,28 +5,21 @@
     generate_ngrams,
     jaccard,
     minhash,
-<<<<<<< HEAD
-    subword_tokenize,
-=======
     ngrams_tokenize,
     normalize,
     replace,
     stemmer,
->>>>>>> d7cdf44d
+    subword_tokenize,
 )
 
 __all__ = [
     "edit_distance",
     "generate_ngrams",
     "jaccard",
-<<<<<<< HEAD
-    "minhash"
-    "subword_tokenize"
-=======
     "minhash",
     "ngrams_tokenize",
     "normalize",
     "replace",
     "stemmer",
->>>>>>> d7cdf44d
+    "subword_tokenize",
 ]