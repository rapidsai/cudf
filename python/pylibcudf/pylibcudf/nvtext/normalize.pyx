--- conflicted
+++ resolved
@@ -13,12 +13,8 @@
     "CharacterNormalizer"
     "normalize_characters",
     "normalize_spaces",
-<<<<<<< HEAD
-    "characters_normalize"]
-=======
     "characters_normalize"
 ]
->>>>>>> b46df42b
 
 cdef class CharacterNormalizer:
     """The normalizer object to be used with ``normalize_characters``.
