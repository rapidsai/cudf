# Copyright (c) 2025, NVIDIA CORPORATION.

from cython.operator import dereference

from libcpp.memory cimport unique_ptr, make_unique
from libcpp.utility cimport move
from pylibcudf.column cimport Column
from pylibcudf.libcudf.column.column cimport column
from pylibcudf.libcudf.nvtext.deduplicate cimport (
    build_suffix_array as cpp_build_suffix_array,
    suffix_array_type as cpp_suffix_array_type,
    resolve_duplicates as cpp_resolve_duplicates,
    resolve_duplicates_pair as cpp_resolve_duplicates_pair,
)
from pylibcudf.libcudf.types cimport size_type

from rmm.librmm.device_buffer cimport device_buffer

__all__ = [
    "build_suffix_array",
    "resolve_duplicates",
    "resolve_duplicates_pair"
]

cdef Column _column_from_suffix_array(cpp_suffix_array_type suffix_array):
    # helper to convert a suffix array to a Column
    return Column.from_libcudf(
        move(
            make_unique[column](
                move(dereference(suffix_array.get())),
                device_buffer(),
                0
            )
        )
    )


cpdef Column build_suffix_array(Column input, size_type min_width):
    """
    Builds a suffix array for the input strings column.
    A suffix array is the indices of the sorted set of substrings
    of the input column as: [ input[0:], input[1:], ... input[bytes-1:] ]
    where bytes is the total number of bytes in input.
    The returned array represent the sorted strings such that
    result[i] = input[result[i]:]

    For details, see :cpp:func:`build_suffix_array`

    Parameters
    ----------
    input : Column
        Strings column of text

    Returns
    -------
    Column
        New column of suffix array
    """
    cdef cpp_suffix_array_type c_result

    with nogil:
        c_result = cpp_build_suffix_array(input.view(), min_width)

    return _column_from_suffix_array(move(c_result))


cpdef Column resolve_duplicates(Column input, Column indices, size_type min_width):
    """
    Returns duplicate strings found in the input column
    with min_width minimum number of bytes.
    The indices are expected to be the suffix array previously created
    for input. Otherwise, the results are undefined.

    For details, see :cpp:func:`resolve_duplicates`

    Parameters
    ----------
    input : Column
        Strings column of text
    indices : Column
        Suffix array from :cpp:func:`build_suffix_array`
    min_width : size_type
        Minimum width of bytes to detect duplicates

    Returns
    -------
    Column
        New column of duplicate strings
    """
    cdef unique_ptr[column] c_result

    with nogil:
        c_result = cpp_resolve_duplicates(input.view(), indices.view(), min_width)

    return Column.from_libcudf(move(c_result))


cpdef Column resolve_duplicates_pair(
    Column input1, Column indices1, Column input2, Column indices2, size_type min_width
):
    """
    Returns duplicate strings in input1 found in input2
    with min_width minimum number of bytes.
    The indices are expected to be the suffix array previously created
    for the inputs. Otherwise, the results are undefined.

    For details, see :cpp:func:`resolve_duplicates_pair`

    Parameters
    ----------
    input1 : Column
        Strings column of text
    indices1 : Column
        Suffix array from :cpp:func:`build_suffix_array` for input1
    input2 : Column
        Strings column of text
    indices2 : Column
        Suffix array from :cpp:func:`build_suffix_array` for input2
    min_width : size_type
        Minimum width of bytes to detect duplicates

    Returns
    -------
    Column
        New column of duplicate strings

    """
    cdef unique_ptr[column] c_result

    with nogil:
        c_result = cpp_resolve_duplicates_pair(
            input1.view(), indices1.view(), input2.view(), indices2.view(), min_width
        )

<<<<<<< HEAD
    return _column_from_suffix_array(move(c_result))


cpdef Column resolve_duplicates(Column input, Column indices, size_type min_width):
    """
    Returns duplicate strings found in the input column
    with min_width minimum number of bytes.
    The indices are expected to be the suffix array previously created
    for input. Otherwise, the results are undefined.

    For details, see :cpp:func:`resolve_duplicates`

    Parameters
    ----------
    input : Column
        Strings column of text
    indices : Column
        Suffix array from :cpp:func:`build_suffix_array`
    min_width : size_type
        Minimum width of bytes to detect duplicates

    Returns
    -------
    Column
        New column of duplicate strings
    """
    cdef unique_ptr[column] c_result

    with nogil:
        c_result = cpp_resolve_duplicates(input.view(), indices.view(), min_width)

    return Column.from_libcudf(move(c_result))


cpdef Column resolve_duplicates_pair(
    Column input1, Column indices1, Column input2, Column indices2, size_type min_width
):
    """
    Returns duplicate strings in input1 found in input2
    with min_width minimum number of bytes.
    The indices are expected to be the suffix array previously created
    for the inputs. Otherwise, the results are undefined.

    For details, see :cpp:func:`resolve_duplicates_pair`

    Parameters
    ----------
    input1 : Column
        Strings column of text
    indices1 : Column
        Suffix array from :cpp:func:`build_suffix_array` for input1
    input2 : Column
        Strings column of text
    indices2 : Column
        Suffix array from :cpp:func:`build_suffix_array` for input2
    min_width : size_type
        Minimum width of bytes to detect duplicates

    Returns
    -------
    Column
        New column of duplicate strings

    """
    cdef unique_ptr[column] c_result

    with nogil:
        c_result = cpp_resolve_duplicates_pair(
            input1.view(), indices1.view(), input2.view(), indices2.view(), min_width
        )

=======
>>>>>>> d2924a58
    return Column.from_libcudf(move(c_result))<|MERGE_RESOLUTION|>--- conflicted
+++ resolved
@@ -132,78 +132,4 @@
             input1.view(), indices1.view(), input2.view(), indices2.view(), min_width
         )
 
-<<<<<<< HEAD
-    return _column_from_suffix_array(move(c_result))
-
-
-cpdef Column resolve_duplicates(Column input, Column indices, size_type min_width):
-    """
-    Returns duplicate strings found in the input column
-    with min_width minimum number of bytes.
-    The indices are expected to be the suffix array previously created
-    for input. Otherwise, the results are undefined.
-
-    For details, see :cpp:func:`resolve_duplicates`
-
-    Parameters
-    ----------
-    input : Column
-        Strings column of text
-    indices : Column
-        Suffix array from :cpp:func:`build_suffix_array`
-    min_width : size_type
-        Minimum width of bytes to detect duplicates
-
-    Returns
-    -------
-    Column
-        New column of duplicate strings
-    """
-    cdef unique_ptr[column] c_result
-
-    with nogil:
-        c_result = cpp_resolve_duplicates(input.view(), indices.view(), min_width)
-
-    return Column.from_libcudf(move(c_result))
-
-
-cpdef Column resolve_duplicates_pair(
-    Column input1, Column indices1, Column input2, Column indices2, size_type min_width
-):
-    """
-    Returns duplicate strings in input1 found in input2
-    with min_width minimum number of bytes.
-    The indices are expected to be the suffix array previously created
-    for the inputs. Otherwise, the results are undefined.
-
-    For details, see :cpp:func:`resolve_duplicates_pair`
-
-    Parameters
-    ----------
-    input1 : Column
-        Strings column of text
-    indices1 : Column
-        Suffix array from :cpp:func:`build_suffix_array` for input1
-    input2 : Column
-        Strings column of text
-    indices2 : Column
-        Suffix array from :cpp:func:`build_suffix_array` for input2
-    min_width : size_type
-        Minimum width of bytes to detect duplicates
-
-    Returns
-    -------
-    Column
-        New column of duplicate strings
-
-    """
-    cdef unique_ptr[column] c_result
-
-    with nogil:
-        c_result = cpp_resolve_duplicates_pair(
-            input1.view(), indices1.view(), input2.view(), indices2.view(), min_width
-        )
-
-=======
->>>>>>> d2924a58
     return Column.from_libcudf(move(c_result))