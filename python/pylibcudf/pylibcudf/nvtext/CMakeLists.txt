# =============================================================================
# Copyright (c) 2024, NVIDIA CORPORATION.
#
# Licensed under the Apache License, Version 2.0 (the "License"); you may not use this file except
# in compliance with the License. You may obtain a copy of the License at
#
# http://www.apache.org/licenses/LICENSE-2.0
#
# Unless required by applicable law or agreed to in writing, software distributed under the License
# is distributed on an "AS IS" BASIS, WITHOUT WARRANTIES OR CONDITIONS OF ANY KIND, either express
# or implied. See the License for the specific language governing permissions and limitations under
# the License.
# =============================================================================

set(cython_sources edit_distance.pyx generate_ngrams.pyx jaccard.pyx minhash.pyx
<<<<<<< HEAD
                   ngrams_tokenize.pyx normalize.pyx stemmer.pyx
=======
                   ngrams_tokenize.pyx normalize.pyx replace.pyx
>>>>>>> 27c0c9d5
)

set(linked_libraries cudf::cudf)
rapids_cython_create_modules(
  CXX
  SOURCE_FILES "${cython_sources}"
  LINKED_LIBRARIES "${linked_libraries}" MODULE_PREFIX pylibcudf_nvtext_ ASSOCIATED_TARGETS cudf
)<|MERGE_RESOLUTION|>--- conflicted
+++ resolved
@@ -13,11 +13,7 @@
 # =============================================================================
 
 set(cython_sources edit_distance.pyx generate_ngrams.pyx jaccard.pyx minhash.pyx
-<<<<<<< HEAD
-                   ngrams_tokenize.pyx normalize.pyx stemmer.pyx
-=======
-                   ngrams_tokenize.pyx normalize.pyx replace.pyx
->>>>>>> 27c0c9d5
+                   ngrams_tokenize.pyx normalize.pyx replace.pyx stemmer.pyx
 )
 
 set(linked_libraries cudf::cudf)
