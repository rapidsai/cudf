# =============================================================================
# Copyright (c) 2024-2025, NVIDIA CORPORATION.
#
# Licensed under the Apache License, Version 2.0 (the "License"); you may not use this file except
# in compliance with the License. You may obtain a copy of the License at
#
# http://www.apache.org/licenses/LICENSE-2.0
#
# Unless required by applicable law or agreed to in writing, software distributed under the License
# is distributed on an "AS IS" BASIS, WITHOUT WARRANTIES OR CONDITIONS OF ANY KIND, either express
# or implied. See the License for the specific language governing permissions and limitations under
# the License.
# =============================================================================

set(cython_sources
<<<<<<< HEAD
    dedup.pyx edit_distance.pyx generate_ngrams.pyx jaccard.pyx minhash.pyx ngrams_tokenize.pyx
    normalize.pyx replace.pyx stemmer.pyx tokenize.pyx byte_pair_encode.pyx subword_tokenize.pyx
=======
    byte_pair_encode.pyx
    edit_distance.pyx
    generate_ngrams.pyx
    jaccard.pyx
    minhash.pyx
    ngrams_tokenize.pyx
    normalize.pyx
    replace.pyx
    stemmer.pyx
    tokenize.pyx
    subword_tokenize.pyx
    wordpiece_tokenize.pyx
>>>>>>> ea2bca33
)

set(linked_libraries cudf::cudf)
rapids_cython_create_modules(
  CXX
  SOURCE_FILES "${cython_sources}"
  LINKED_LIBRARIES "${linked_libraries}" MODULE_PREFIX pylibcudf_nvtext_ ASSOCIATED_TARGETS cudf
)<|MERGE_RESOLUTION|>--- conflicted
+++ resolved
@@ -13,11 +13,8 @@
 # =============================================================================
 
 set(cython_sources
-<<<<<<< HEAD
-    dedup.pyx edit_distance.pyx generate_ngrams.pyx jaccard.pyx minhash.pyx ngrams_tokenize.pyx
-    normalize.pyx replace.pyx stemmer.pyx tokenize.pyx byte_pair_encode.pyx subword_tokenize.pyx
-=======
     byte_pair_encode.pyx
+    dedup.pyx
     edit_distance.pyx
     generate_ngrams.pyx
     jaccard.pyx
@@ -29,7 +26,6 @@
     tokenize.pyx
     subword_tokenize.pyx
     wordpiece_tokenize.pyx
->>>>>>> ea2bca33
 )
 
 set(linked_libraries cudf::cudf)
