# =============================================================================
# Copyright (c) 2024, NVIDIA CORPORATION.
#
# Licensed under the Apache License, Version 2.0 (the "License"); you may not use this file except
# in compliance with the License. You may obtain a copy of the License at
#
# http://www.apache.org/licenses/LICENSE-2.0
#
# Unless required by applicable law or agreed to in writing, software distributed under the License
# is distributed on an "AS IS" BASIS, WITHOUT WARRANTIES OR CONDITIONS OF ANY KIND, either express
# or implied. See the License for the specific language governing permissions and limitations under
# the License.
# =============================================================================

set(cython_sources edit_distance.pyx generate_ngrams.pyx jaccard.pyx minhash.pyx
<<<<<<< HEAD
                   byte_pair_encode.pyx
=======
                   ngrams_tokenize.pyx normalize.pyx replace.pyx stemmer.pyx
>>>>>>> 3cf186c5
)

set(linked_libraries cudf::cudf)
rapids_cython_create_modules(
  CXX
  SOURCE_FILES "${cython_sources}"
  LINKED_LIBRARIES "${linked_libraries}" MODULE_PREFIX pylibcudf_nvtext_ ASSOCIATED_TARGETS cudf
)<|MERGE_RESOLUTION|>--- conflicted
+++ resolved
@@ -13,11 +13,7 @@
 # =============================================================================
 
 set(cython_sources edit_distance.pyx generate_ngrams.pyx jaccard.pyx minhash.pyx
-<<<<<<< HEAD
-                   byte_pair_encode.pyx
-=======
-                   ngrams_tokenize.pyx normalize.pyx replace.pyx stemmer.pyx
->>>>>>> 3cf186c5
+                   ngrams_tokenize.pyx normalize.pyx replace.pyx stemmer.pyx byte_pair_encode.pyx
 )
 
 set(linked_libraries cudf::cudf)
