--- conflicted
+++ resolved
@@ -93,7 +93,6 @@
         ret.c_obj = dt
         return ret
 
-<<<<<<< HEAD
     @staticmethod
     def from_py(typ: type) -> DataType:
         """
@@ -129,11 +128,7 @@
         else:
             raise TypeError(f"Cannot infer DataType from Python type {typ}")
 
-
-cpdef size_type size_of(DataType t):
-=======
 cpdef size_t size_of(DataType t):
->>>>>>> 9e6357ad
     """Returns the size in bytes of elements of the specified data_type.
 
     Only fixed-width types are supported.
