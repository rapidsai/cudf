--- conflicted
+++ resolved
@@ -77,11 +77,7 @@
         return hash((self.c_obj.id(), self.c_obj.scale()))
 
     def __reduce__(self):
-<<<<<<< HEAD
-        return (DataType, (self.c_obj.id(), self.c_obj.scale()))
-=======
         return (type(self), (self.c_obj.id(), self.c_obj.scale()))
->>>>>>> bace6120
 
     @staticmethod
     cdef DataType from_libcudf(data_type dt):
