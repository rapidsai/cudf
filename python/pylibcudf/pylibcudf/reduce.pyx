# Copyright (c) 2024-2025, NVIDIA CORPORATION.

from cython.operator cimport dereference
<<<<<<< HEAD
from libcpp.functional cimport reference_wrapper
=======
from libcpp cimport bool
>>>>>>> 58c0a441
from libcpp.memory cimport unique_ptr
from libcpp.optional cimport optional, nullopt
from libcpp.utility cimport move, pair
from pylibcudf.libcudf.aggregation cimport reduce_aggregation, scan_aggregation
from pylibcudf.libcudf.column.column cimport column
<<<<<<< HEAD
from pylibcudf.libcudf.reduce cimport (
    reduce as cpp_reduce,
    scan as cpp_scan,
    minmax as cpp_minmax,
    scan_type,
    constscalar,
)
=======
from pylibcudf.libcudf.reduce cimport scan_type
from pylibcudf.libcudf.reduce cimport is_valid_aggregation as cpp_is_valid_aggregation
>>>>>>> 58c0a441
from pylibcudf.libcudf.scalar.scalar cimport scalar
from pylibcudf.libcudf.types cimport null_policy
from rmm.pylibrmm.stream cimport Stream
from rmm.pylibrmm.memory_resource cimport DeviceMemoryResource

from .aggregation cimport Aggregation
from .column cimport Column
from .scalar cimport Scalar
from .types cimport DataType
from .utils cimport _get_stream, _get_memory_resource

from pylibcudf.libcudf.reduce import scan_type as ScanType  # no-cython-lint

__all__ = ["ScanType", "minmax", "reduce", "scan", "is_valid_reduce_aggregation"]

cpdef Scalar reduce(
    Column col,
    Aggregation agg,
    DataType data_type,
    Scalar init=None,
    Stream stream=None,
    DeviceMemoryResource mr=None,
):
    """Perform a reduction on a column

    For details, see ``cudf::reduce`` documentation.

    Parameters
    ----------
    col : Column
        The column to perform the reduction on.
    agg : Aggregation
        The aggregation to perform.
    data_type : DataType
        The data type of the result.
    init : Scalar | None
        The initial value for the reduction.
    stream : Stream | None
        CUDA stream on which to perform the operation.
    mr : DeviceMemoryResource | None
        Device memory resource used to allocate the returned scalar's device memory.

    Returns
    -------
    Scalar
        The result of the reduction.
    """
    cdef unique_ptr[scalar] result
    cdef const reduce_aggregation *c_agg = agg.view_underlying_as_reduce()
    cdef optional[reference_wrapper[constscalar]] c_init
    cdef const scalar* c_init_ptr

    stream = _get_stream(stream)
    mr = _get_memory_resource(mr)

    if init is not None:
        c_init_ptr = init.get()
        c_init = optional[reference_wrapper[constscalar]](
            reference_wrapper[constscalar](dereference(c_init_ptr))
        )
    else:
        c_init = nullopt

    with nogil:
        result = cpp_reduce(
            col.view(),
            dereference(c_agg),
            data_type.c_obj,
            c_init,
            stream.view(),
            mr.get_mr()
        )
    return Scalar.from_libcudf(move(result))


cpdef Column scan(
    Column col,
    Aggregation agg,
    scan_type inclusive,
    Stream stream=None,
    DeviceMemoryResource mr=None,
):
    """Perform a scan on a column

    For details, see ``cudf::scan`` documentation.

    Parameters
    ----------
    col : Column
        The column to perform the scan on.
    agg : Aggregation
        The aggregation to perform.
    inclusive : scan_type
        The type of scan to perform.
    stream : Stream | None
        CUDA stream on which to perform the operation.
    mr : DeviceMemoryResource | None
        Device memory resource used to allocate the returned column's device memory.

    Returns
    -------
    Column
        The result of the scan.
    """
    cdef unique_ptr[column] result
    cdef const scan_aggregation *c_agg = agg.view_underlying_as_scan()

    stream = _get_stream(stream)
    mr = _get_memory_resource(mr)

    with nogil:
        result = cpp_scan(
            col.view(),
            dereference(c_agg),
            inclusive,
            null_policy.EXCLUDE,
            stream.view(),
            mr.get_mr()
        )
    return Column.from_libcudf(move(result), stream, mr)


cpdef tuple minmax(Column col, Stream stream=None, DeviceMemoryResource mr=None):
    """Compute the minimum and maximum of a column

    For details, see ``cudf::minmax`` documentation.

    Parameters
    ----------
    col : Column
        The column to compute the minimum and maximum of.
    stream : Stream | None
        CUDA stream on which to perform the operation.
    mr : DeviceMemoryResource | None
        Device memory resource used to allocate the returned scalars' device memory.

    Returns
    -------
    tuple
        A tuple of two Scalars, the first being the minimum and the second
        being the maximum.
    """
    cdef pair[unique_ptr[scalar], unique_ptr[scalar]] result
    cdef Scalar min_scalar
    cdef Scalar max_scalar

    stream = _get_stream(stream)
    mr = _get_memory_resource(mr)

    with nogil:
        result = cpp_minmax(col.view(), stream.view(), mr.get_mr())

    min_scalar = Scalar.from_libcudf(move(result.first))
    max_scalar = Scalar.from_libcudf(move(result.second))
    return (min_scalar, max_scalar)


cpdef bool is_valid_reduce_aggregation(DataType source, Aggregation agg):
    """
    Return if an aggregation is supported for a given datatype.

    Parameters
    ----------
    source
        The type of the column the aggregation is being performed on.
    agg
        The aggregation.

    Returns
    -------
    True if the aggregation is supported.
    """
    return cpp_is_valid_aggregation(source.c_obj, agg.kind())


ScanType.__str__ = ScanType.__repr__<|MERGE_RESOLUTION|>--- conflicted
+++ resolved
@@ -1,28 +1,21 @@
 # Copyright (c) 2024-2025, NVIDIA CORPORATION.
 
 from cython.operator cimport dereference
-<<<<<<< HEAD
 from libcpp.functional cimport reference_wrapper
-=======
 from libcpp cimport bool
->>>>>>> 58c0a441
 from libcpp.memory cimport unique_ptr
 from libcpp.optional cimport optional, nullopt
 from libcpp.utility cimport move, pair
 from pylibcudf.libcudf.aggregation cimport reduce_aggregation, scan_aggregation
 from pylibcudf.libcudf.column.column cimport column
-<<<<<<< HEAD
 from pylibcudf.libcudf.reduce cimport (
     reduce as cpp_reduce,
     scan as cpp_scan,
     minmax as cpp_minmax,
     scan_type,
     constscalar,
+    is_valid_aggregation as cpp_is_valid_aggregation,
 )
-=======
-from pylibcudf.libcudf.reduce cimport scan_type
-from pylibcudf.libcudf.reduce cimport is_valid_aggregation as cpp_is_valid_aggregation
->>>>>>> 58c0a441
 from pylibcudf.libcudf.scalar.scalar cimport scalar
 from pylibcudf.libcudf.types cimport null_policy
 from rmm.pylibrmm.stream cimport Stream
