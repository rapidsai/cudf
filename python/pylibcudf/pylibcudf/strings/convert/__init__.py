--- conflicted
+++ resolved
@@ -1,11 +1,8 @@
 # Copyright (c) 2024, NVIDIA CORPORATION.
-<<<<<<< HEAD
-from . import convert_datetime, convert_durations, convert_ipv4
-=======
 from . import (
     convert_booleans,
     convert_datetime,
     convert_durations,
     convert_fixed_point,
-)
->>>>>>> 119aa9d9
+    convert_ipv4,
+)