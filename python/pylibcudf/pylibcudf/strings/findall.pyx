--- conflicted
+++ resolved
@@ -43,15 +43,9 @@
 cpdef Column find_re(Column input, RegexProgram pattern):
     """
     Returns character positions where the pattern first matches
-<<<<<<< HEAD
-    the elements in source_strings.
-
-    For details, see For details, see :cpp:func:`cudf::strings::find_re`.
-=======
     the elements in input strings.
 
     For details, see :cpp_func:`find_re`
->>>>>>> 1afe3caf
 
     Parameters
     ----------
