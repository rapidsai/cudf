--- conflicted
+++ resolved
@@ -15,11 +15,8 @@
     replace,
     slice,
     strip,
-<<<<<<< HEAD
+    translate,
     wrap,
-=======
-    translate,
->>>>>>> dae9d689
 )
 from .side_type cimport side_type
 
@@ -39,9 +36,6 @@
     "slice",
     "strip",
     "side_type",
-<<<<<<< HEAD
+    "translate",
     "wrap",
-=======
-    "translate",
->>>>>>> dae9d689
 ]