--- conflicted
+++ resolved
@@ -12,16 +12,13 @@
 # the License.
 # =============================================================================
 
-<<<<<<< HEAD
-set(cython_sources capitalize.pyx case.pyx char_types.pyx contains.pyx combine.pyx find.pyx
-                   regex_flags.pyx regex_program.pyx replace.pyx slice.pyx
-=======
 set(cython_sources
     attributes.pyx
     capitalize.pyx
     case.pyx
     char_types.pyx
     contains.pyx
+    combine.pyx
     extract.pyx
     find.pyx
     find_multiple.pyx
@@ -36,7 +33,6 @@
     strip.pyx
     translate.pyx
     wrap.pyx
->>>>>>> 1436cac9
 )
 
 set(linked_libraries cudf::cudf)
