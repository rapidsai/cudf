--- conflicted
+++ resolved
@@ -33,30 +33,11 @@
 )
 from pylibcudf.libcudf.types cimport type_id
 from pylibcudf.libcudf.wrappers.durations cimport (
-<<<<<<< HEAD
-    duration_us,
-    duration_ns,
-    duration_ms,
-    duration_s,
-)
-from pylibcudf.libcudf.wrappers.timestamps cimport (
-    microseconds,
-    timestamp_us,
-    timestamp_ns,
-    timestamp_ms,
-    timestamp_s,
-    time_point,
-    time_point_cast,
-    system_clock,
-)
-
-=======
     duration_ms,
     duration_ns,
     duration_us,
     duration_s,
 )
->>>>>>> bfca1acd
 
 from rmm.pylibrmm.memory_resource cimport get_current_device_resource
 
@@ -346,16 +327,6 @@
     return _new_scalar(move(c_obj), dtype)
 
 
-<<<<<<< HEAD
-@_from_py.register(datetime.datetime)
-def _(py_val, dtype: DataType | None):
-    cdef unique_ptr[scalar] c_obj
-    cdef DataType c_dtype
-    cdef time_point[system_clock, duration_us] tp_us
-    cdef time_point[system_clock, duration_ns] tp_ns
-    cdef time_point[system_clock, duration_ms] tp_ms
-    cdef time_point[system_clock, duration_s] tp_s
-=======
 @_from_py.register(datetime.timedelta)
 def _(py_val: datetime.timedelta, dtype: DataType | None):
     cdef unique_ptr[scalar] c_obj
@@ -364,36 +335,11 @@
     cdef duration_ns c_duration_ns
     cdef duration_ms c_duration_ms
     cdef duration_s c_duration_s
->>>>>>> bfca1acd
     if dtype is None:
         c_dtype = DataType(type_id.DURATION_MICROSECONDS)
     else:
         c_dtype = <DataType>dtype
     tid = c_dtype.id()
-<<<<<<< HEAD
-    cdef time_t epoch_microseconds = int(py_val.timestamp() * 1_000_000)
-    cdef time_point[system_clock, microseconds] tp_base = system_clock.from_time_t(
-        epoch_microseconds
-    )
-    if tid == type_id.TIMESTAMP_NANOSECONDS:
-        c_obj = make_timestamp_scalar(c_dtype.c_obj)
-        tp_ns = time_point_cast[duration_ns, system_clock, microseconds](tp_base)
-        (<timestamp_scalar[timestamp_ns]*>c_obj.get()).set_value(tp_ns)
-    elif tid == type_id.TIMESTAMP_MICROSECONDS:
-        c_obj = make_timestamp_scalar(c_dtype.c_obj)
-        tp_us = time_point_cast[duration_us, system_clock, microseconds](tp_base)
-        (<timestamp_scalar[timestamp_us]*>c_obj.get()).set_value(tp_us)
-    elif tid == type_id.TIMESTAMP_MILLISECONDS:
-        c_obj = make_timestamp_scalar(c_dtype.c_obj)
-        tp_ms = time_point_cast[duration_ms, system_clock, microseconds](tp_base)
-        (<timestamp_scalar[timestamp_ms]*>c_obj.get()).set_value(tp_ms)
-    elif tid == type_id.TIMESTAMP_SECONDS:
-        c_obj = make_timestamp_scalar(c_dtype.c_obj)
-        tp_s = time_point_cast[duration_s, system_clock, microseconds](tp_base)
-        (<timestamp_scalar[timestamp_s]*>c_obj.get()).set_value(tp_s)
-    else:
-        raise TypeError(f"Cannot convert datetime to Scalar with dtype {tid.name}")
-=======
     total_seconds = py_val.total_seconds()
     if tid == type_id.DURATION_NANOSECONDS:
         total_nanoseconds = int(total_seconds * 1_000_000_000)
@@ -433,7 +379,6 @@
         (<duration_scalar[duration_s]*>c_obj.get()).set_value(c_duration_s)
     else:
         raise TypeError(f"Cannot convert timedelta to Scalar with dtype {tid.name}")
->>>>>>> bfca1acd
     return _new_scalar(move(c_obj), dtype)
 
 
