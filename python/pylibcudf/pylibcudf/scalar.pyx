--- conflicted
+++ resolved
@@ -685,15 +685,9 @@
 
 
 @_from_py.register(decimal.Decimal)
-<<<<<<< HEAD
 def _(py_val: decimal.Decimal, dtype: DataType | None, stream: Stream | None):
-    scale = -py_val.as_tuple().exponent
-    as_int = int(py_val.scaleb(scale))
-=======
-def _(py_val: decimal.Decimal, dtype: DataType | None):
     scale = py_val.as_tuple().exponent
     as_int = int(py_val.scaleb(-scale))
->>>>>>> ba649094
 
     cdef int128_t val = <int128_t>as_int
 
