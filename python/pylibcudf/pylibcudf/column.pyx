--- conflicted
+++ resolved
@@ -2,30 +2,12 @@
 
 from cython.operator cimport dereference
 
-from cpython.float cimport PyFloat_FromDouble
-from cpython.list cimport PyList_New, PyList_SetItem
-from cpython.long cimport (
-    PyLong_FromLong,
-    PyLong_FromLongLong,
-    PyLong_FromUnsignedLong,
-    PyLong_FromUnsignedLongLong,
-)
+from cpython.exc cimport PyErr_Occurred
 from cpython.pycapsule cimport PyCapsule_GetPointer, PyCapsule_New
-from cpython.ref cimport Py_INCREF
-from cpython.unicode cimport PyUnicode_DecodeUTF8
+from cpython.ref cimport PyObject
 
 from libc.stddef cimport size_t
-from libc.stdint cimport (
-    int8_t,
-    int16_t,
-    int32_t,
-    int64_t,
-    uint8_t,
-    uint16_t,
-    uint32_t,
-    uint64_t,
-    uintptr_t,
-)
+from libc.stdint cimport uint64_t, uintptr_t
 from libcpp.limits cimport numeric_limits
 from libcpp.memory cimport make_unique, unique_ptr
 from libcpp.utility cimport move
@@ -64,21 +46,16 @@
     _release_device_array,
     _release_schema,
 )
-<<<<<<< HEAD
-from ._interop_helpers import ArrowLike, ColumnMetadata
 from .filling cimport sequence
 from .gpumemoryview cimport gpumemoryview
-from .gpumemoryview import _datatype_from_dtype_desc
 from .scalar cimport Scalar
 from .traits cimport is_fixed_width as plc_is_fixed_width, is_nested
 from .types cimport DataType, size_of, type_id
-from .utils cimport _get_stream, _get_memory_resource
-=======
+from pylibcudf.types import TypeId
 from .utils cimport _get_stream, _get_memory_resource
 
 from .gpumemoryview import _datatype_from_dtype_desc
 from ._interop_helpers import ArrowLike, ColumnMetadata, _ObjectWithArrowMetadata
->>>>>>> d895d3c6
 
 import array
 import functools
@@ -1449,135 +1426,217 @@
     return True
 
 
-cdef inline bint _is_valid(const uint8_t* null_bitmap, size_t bit_index):
-    # See https://arrow.apache.org/docs/format/Columnar.html#validity-bitmaps
-    # for more details on how the validity bitmap works.
-    if null_bitmap == NULL:
-        return 1
-    return ((null_bitmap[bit_index >> 3] >> (bit_index & 7)) & 1) != 0
-
-
-cdef inline void _set_item(list out, int64_t i, object obj) except *:
-    # PyList_SetItem steals a reference, so this helper function
-    # ensures that we incref the object before calling it
-    # https://docs.python.org/3/c-api/list.html#c.PyList_SetItem
-    Py_INCREF(obj)
-    PyList_SetItem(out, i, obj)
-
-
-cdef inline object _make_py_obj(
-    type_id dtype,
-    int64_t i,
-    const char* numeric_base,
-    const int32_t* str_offsets,
-    const char* str_base
-):
-    cdef object obj
-    if dtype == type_id.STRING:
-        obj = PyUnicode_DecodeUTF8(
-            str_base + str_offsets[i],
-            str_offsets[i + 1] - str_offsets[i],
-            NULL,
+cdef extern from *:
+    """
+    #include <Python.h>
+    #include <cstdint>
+    #include <type_traits>
+    #include <cudf/types.hpp>
+
+    // See https://arrow.apache.org/docs/format/Columnar.html#validity-bitmaps
+    // for more details on how the validity bitmap works.
+    static inline bool _is_valid(const uint8_t* bm, size_t idx) {
+        if (!bm) return true;
+        return ((bm[idx >> 3] >> (idx & 7)) & 1) != 0;
+    }
+
+    template <typename T>
+    struct into_py;
+
+    template <typename T>
+    requires (std::is_integral_v<T> && std::is_signed_v<T>)
+    struct into_py<T> {
+        static inline PyObject* convert(T v) {
+            return PyLong_FromLongLong((long long)v);
+        }
+    };
+
+    template <typename T>
+    requires (std::is_integral_v<T> && std::is_unsigned_v<T>)
+    struct into_py<T> {
+        static inline PyObject* convert(T v) {
+            return PyLong_FromUnsignedLongLong((unsigned long long)v);
+        }
+    };
+
+    template <typename T>
+    requires (std::is_floating_point_v<T>)
+        struct into_py<T> {
+        static inline PyObject* convert(T v) {
+            return PyFloat_FromDouble((double)v);
+        }
+    };
+
+    template <typename T>
+    static inline PyObject* _make_pylist(
+        int64_t n,
+        int64_t offset,
+        bool check_valid,
+        const uint8_t* null_bm,
+        const T& conv
+    )
+    {
+        PyObject* out = PyList_New(n);
+        if (!out) return nullptr;
+        for (int64_t i = 0; i < n; ++i) {
+            // PyList_SetItem steals a reference, so this helper pattern
+            // ensures that we incref borrowed singletons before calling it.
+            size_t bit_index = size_t(offset + i);
+            if (check_valid && !_is_valid(null_bm, bit_index)) {
+                Py_INCREF(Py_None);
+                PyList_SET_ITEM(out, i, Py_None);
+                continue;
+            }
+            PyObject* obj = conv(i, bit_index);
+            if (!obj) {
+                Py_DECREF(out);
+                return nullptr;
+            }
+            PyList_SET_ITEM(out, i, obj);
+        }
+        return out;
+    }
+
+    struct bool_converter {
+        const uint8_t* bool_base;
+        PyObject* operator()(int64_t, size_t bit_index) const {
+            bool is_valid = ((bool_base[bit_index >> 3] >> (bit_index & 7)) & 1) != 0;
+            PyObject* obj = is_valid ? Py_True : Py_False;
+            Py_INCREF(obj);
+            return obj;
+        }
+    };
+
+    struct string_converter {
+        const int32_t* str_offsets;
+        const char*    str_base;
+        PyObject* operator()(int64_t i, size_t) const {
+            PyObject* s = PyUnicode_DecodeUTF8(
+                str_base + str_offsets[i],
+                str_offsets[i + 1] - str_offsets[i],
+                nullptr
+            );
+            if (!s) {
+                PyErr_SetString(
+                    PyExc_MemoryError, "Unable to convert string dtype to python"
+                );
+                return (PyObject*)nullptr;
+            }
+            return s;
+        }
+    };
+
+    template <typename T>
+    struct numeric_converter {
+        const T* base;
+        PyObject* operator()(int64_t i, size_t) const {
+            PyObject* obj = into_py<T>::convert(base[i]);
+            if (!obj) {
+                PyErr_SetString(
+                    PyExc_MemoryError, "Unable to convert numeric dtype to python"
+                );
+                return (PyObject*)nullptr;
+            }
+            return obj;
+        }
+    };
+
+    template <typename T>
+    inline PyObject* _make_numeric_pylist(
+        const void* const* buffers,
+        int64_t offset,
+        int64_t n,
+        bool check_valid,
+        const uint8_t* null_bm)
+    {
+    return _make_pylist(
+            n, offset, check_valid, null_bm,
+            numeric_converter<T>{static_cast<const T*>(buffers[1]) + offset}
+        );
+    }
+
+    static inline PyObject* cpp_arrow_to_pylist_impl(
+        cudf::type_id dtype, ArrowArray* arr
+    )
+    {
+        int64_t n = (int64_t)arr->length;
+        if (n == 0) return PyList_New(0);
+
+        const void* const* buffers = arr->buffers;
+        int64_t offset = arr->offset;
+        bool check_valid = (arr->null_count != 0);
+        const uint8_t* null_bm = check_valid ? (const uint8_t*)buffers[0] : nullptr;
+
+        if (dtype == cudf::type_id::BOOL8) {
+            return _make_pylist(
+                n, offset, check_valid, null_bm,
+                bool_converter{(const uint8_t*)buffers[1]}
+            );
+        }
+
+        if (dtype == cudf::type_id::STRING) {
+            return _make_pylist(
+                n, offset, check_valid, null_bm,
+                string_converter{
+                    (const int32_t*)buffers[1] + offset,
+                    (const char*)buffers[2]}
+            );
+        }
+
+        switch (dtype) {
+            case cudf::type_id::INT8:
+                return _make_numeric_pylist<int8_t>(
+                    buffers, offset, n, check_valid, null_bm
+                );
+            case cudf::type_id::INT16:
+                return _make_numeric_pylist<int16_t>(
+                    buffers, offset, n, check_valid, null_bm
+                );
+            case cudf::type_id::INT32:
+                return _make_numeric_pylist<int32_t>(
+                    buffers, offset, n, check_valid, null_bm
+                );
+            case cudf::type_id::INT64:
+                return _make_numeric_pylist<int64_t>(
+                    buffers, offset, n, check_valid, null_bm
+                );
+            case cudf::type_id::UINT8:
+                return _make_numeric_pylist<uint8_t>(
+                    buffers, offset, n, check_valid, null_bm
+                );
+            case cudf::type_id::UINT16:
+                return _make_numeric_pylist<uint16_t>(
+                    buffers, offset, n, check_valid, null_bm
+                );
+            case cudf::type_id::UINT32:
+                return _make_numeric_pylist<uint32_t>(
+                    buffers, offset, n, check_valid, null_bm
+                );
+            case cudf::type_id::UINT64:
+                return _make_numeric_pylist<uint64_t>(
+                    buffers, offset, n, check_valid, null_bm
+                );
+            case cudf::type_id::FLOAT32:
+                return _make_numeric_pylist<float>(
+                    buffers, offset, n, check_valid, null_bm
+                );
+            case cudf::type_id::FLOAT64:
+                return _make_numeric_pylist<double>(
+                    buffers, offset, n, check_valid, null_bm
+                );
+            default:
+                return nullptr;
+        }
+    }
+    """
+    PyObject* cpp_arrow_to_pylist_impl(type_id dtype, ArrowArray* arr)
+
+cdef list _arrow_to_pylist_impl(type_id dtype, ArrowArray* arr):
+    cdef PyObject* list_ = cpp_arrow_to_pylist_impl(dtype, arr)
+    if list_ == NULL:
+        if PyErr_Occurred():
+            raise
+        raise NotImplementedError(
+            f"Column with dtype={TypeId(<int>dtype)} not supported"
         )
-        if obj is None:
-            raise MemoryError("Unable to convert string dtype to python")
-        return obj
-
-    if dtype == type_id.INT8:
-        return PyLong_FromLong(<long>(<const int8_t*>numeric_base)[i])
-    elif dtype == type_id.INT16:
-        return PyLong_FromLong(<long>(<const int16_t*>numeric_base)[i])
-    elif dtype == type_id.INT32:
-        return PyLong_FromLong(<long>(<const int32_t*>numeric_base)[i])
-    elif dtype == type_id.INT64:
-        return PyLong_FromLongLong(<long long>(<const int64_t*>numeric_base)[i])
-    elif dtype == type_id.UINT8:
-        return PyLong_FromUnsignedLong(
-            <unsigned long>(<const uint8_t*>numeric_base)[i]
-        )
-    elif dtype == type_id.UINT16:
-        return PyLong_FromUnsignedLong(
-            <unsigned long>(<const uint16_t*>numeric_base)[i]
-        )
-    elif dtype == type_id.UINT32:
-        return PyLong_FromUnsignedLong(
-            <unsigned long>(<const uint32_t*>numeric_base)[i]
-        )
-    elif dtype == type_id.UINT64:
-        return PyLong_FromUnsignedLongLong(
-            <unsigned long long>(<const uint64_t*>numeric_base)[i]
-        )
-    elif dtype == type_id.FLOAT32:
-        return PyFloat_FromDouble(<double>(<const float*>numeric_base)[i])
-    else:
-        return PyFloat_FromDouble((<const double*>numeric_base)[i])
-
-
-cdef list _arrow_to_pylist_impl(type_id dtype, ArrowArray* arr):
-    cdef size_t n = <size_t>arr.length
-    cdef list out = <list>PyList_New(n)
-    if out is None:
-        raise MemoryError("Unable to create new python list")
-
-    if n == 0:
-        return out
-
-    cdef const void** buffers = arr.buffers
-    cdef int64_t offset = arr.offset
-    cdef size_t bit_index
-    cdef int64_t i, N = n
-    cdef const char* numeric_base = NULL
-    cdef size_t item_size = 0
-    cdef const uint8_t* bool_base = NULL
-    cdef const int32_t* str_offsets = NULL
-    cdef const char* str_base = NULL
-    cdef bint is_bool = dtype == type_id.BOOL8
-    cdef bint is_string = dtype == type_id.STRING
-    cdef bint check_valid = arr.null_count != 0
-    cdef const uint8_t* null_bm = (
-        <const uint8_t*>buffers[0] if check_valid
-        else NULL
-    )
-
-    if dtype not in {
-        type_id.INT8, type_id.INT16, type_id.INT32, type_id.INT64,
-        type_id.UINT8, type_id.UINT16, type_id.UINT32, type_id.UINT64,
-        type_id.FLOAT32, type_id.FLOAT64, type_id.BOOL8, type_id.STRING
-    }:
-        raise NotImplementedError(f"Column with dtype={dtype} not supported")
-
-    if is_bool:
-        bool_base = <const uint8_t*>buffers[1]
-    elif is_string:
-        str_base = <const char*>buffers[2]
-        str_offsets = <const int32_t*>buffers[1] + offset
-    else:
-        if dtype == type_id.INT8 or dtype == type_id.UINT8:
-            item_size = sizeof(uint8_t)
-        elif dtype == type_id.INT16 or dtype == type_id.UINT16:
-            item_size = sizeof(uint16_t)
-        elif dtype == type_id.INT32 or dtype == type_id.UINT32:
-            item_size = sizeof(uint32_t)
-        elif dtype == type_id.INT64 or dtype == type_id.UINT64:
-            item_size = sizeof(uint64_t)
-        elif dtype == type_id.FLOAT32:
-            item_size = sizeof(float)
-        else:
-            item_size = sizeof(double)
-        numeric_base = <const char*>buffers[1] + item_size * <size_t>offset
-
-    if not check_valid and not is_bool:
-        for i in range(N):
-            obj = _make_py_obj(dtype, i, numeric_base, str_offsets, str_base)
-            _set_item(out, i, obj)
-    else:
-        for i in range(N):
-            bit_index = offset + i
-            if check_valid and not _is_valid(null_bm, bit_index):
-                obj = None
-            elif is_bool:
-                obj = ((bool_base[bit_index >> 3] >> (bit_index & 7)) & 1) != 0
-            else:
-                obj = _make_py_obj(dtype, i, numeric_base, str_offsets, str_base)
-            _set_item(out, i, obj)
-    return out+    return <list>list_