--- conflicted
+++ resolved
@@ -127,16 +127,6 @@
         return self.cai
 
 
-<<<<<<< HEAD
-class _Ravelled:
-    def __init__(self, obj):
-        self.obj = obj
-        cai = obj.__cuda_array_interface__.copy()
-        shape = cai["shape"]
-        cai["shape"] = (shape[0]*shape[1],)
-        self.__cuda_array_interface__ = cai
-
-
 def _infer_list_depth_and_dtype(obj: list) -> tuple[int, type]:
     """
     Infer the nesting depth and final scalar type.
@@ -221,8 +211,6 @@
     }[dtype.id()]
 
 
-=======
->>>>>>> 9e6357ad
 def _prepare_array_metadata(
     iface: dict,
 ) -> tuple[int, int, tuple[int, ...], tuple[int, ...] | None, DataType]:
