--- conflicted
+++ resolved
@@ -1,6 +1,5 @@
 # Copyright (c) 2023-2025, NVIDIA CORPORATION.
 
-from functools import cache, reduce
 import operator
 
 from cython.operator cimport dereference
@@ -16,16 +15,6 @@
 from libcpp.memory cimport make_unique, unique_ptr
 from libcpp.utility cimport move
 
-<<<<<<< HEAD
-from rmm.pylibrmm.device_buffer cimport DeviceBuffer
-from rmm.pylibrmm.stream cimport Stream
-
-from pylibcudf.libcudf.column.column cimport column, column_contents
-from pylibcudf.libcudf.column.column_factories cimport make_column_from_scalar
-from pylibcudf.libcudf.scalar.scalar cimport scalar
-from pylibcudf.libcudf.types cimport size_type
-
-=======
 from pylibcudf.libcudf.column.column cimport column, column_contents
 from pylibcudf.libcudf.column.column_factories cimport make_column_from_scalar
 from pylibcudf.libcudf.interop cimport ArrowArray, ArrowSchema, arrow_column
@@ -47,14 +36,10 @@
 from rmm.pylibrmm.stream cimport Stream
 
 from .gpumemoryview cimport gpumemoryview
->>>>>>> 19162047
 from .filling cimport sequence
 from .gpumemoryview cimport gpumemoryview
 from .scalar cimport Scalar
 from .types cimport DataType, size_of, type_id
-<<<<<<< HEAD
-from .utils cimport _get_stream, int_to_bitmask_ptr, int_to_void_ptr
-=======
 from ._interop_helpers cimport (
     _release_schema,
     _release_array,
@@ -66,7 +51,6 @@
 from ._interop_helpers import ColumnMetadata
 
 import functools
->>>>>>> 19162047
 
 
 __all__ = ["Column", "ListColumnView", "is_c_contiguous"]
@@ -672,7 +656,7 @@
 
         if isinstance(data, tuple) and isinstance(data[0], int):
             data_ptr = <uintptr_t>data[0]
-            nbytes = reduce(operator.mul, shape, 1) * itemsize
+            nbytes = functools.reduce(operator.mul, shape, 1) * itemsize
 
             dbuf = DeviceBuffer.to_device(
                 # Converts the uintptr_t integer to a memoryview.
