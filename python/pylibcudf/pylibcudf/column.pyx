# Copyright (c) 2023-2025, NVIDIA CORPORATION.

from cython.operator cimport dereference

from cpython.pycapsule cimport (
    PyCapsule_GetPointer,
    PyCapsule_New,
)

from libc.stdint cimport uintptr_t

from libcpp.limits cimport numeric_limits
from libcpp.memory cimport make_unique, unique_ptr
from libcpp.utility cimport move

from pylibcudf.libcudf.column.column cimport column, column_contents
from pylibcudf.libcudf.column.column_factories cimport make_column_from_scalar
from pylibcudf.libcudf.interop cimport (
    ArrowArray,
    ArrowArrayStream,
    ArrowSchema,
    ArrowDeviceArray,
    arrow_column,
    column_metadata,
    to_arrow_host_raw,
    to_arrow_device_raw,
    to_arrow_schema_raw,
)
from pylibcudf.libcudf.null_mask cimport bitmask_allocation_size_bytes
from pylibcudf.libcudf.scalar.scalar cimport scalar
from pylibcudf.libcudf.strings.strings_column_view cimport strings_column_view
from pylibcudf.libcudf.types cimport size_type, size_of as cpp_size_of, bitmask_type
from pylibcudf.libcudf.utilities.traits cimport is_fixed_width
from pylibcudf.libcudf.copying cimport get_element


from rmm.pylibrmm.device_buffer cimport DeviceBuffer
from rmm.pylibrmm.stream cimport Stream
from rmm.pylibrmm.memory_resource cimport DeviceMemoryResource

from .gpumemoryview cimport gpumemoryview
from .filling cimport sequence
from .gpumemoryview cimport gpumemoryview
from .scalar cimport Scalar
from .traits cimport (
    is_fixed_width as plc_is_fixed_width,
    is_nested,
)
from .types cimport DataType, size_of, type_id
from ._interop_helpers cimport (
    _release_schema,
    _release_array,
    _release_device_array,
    _metadata_to_libcudf,
)
from .utils cimport _get_stream, _get_memory_resource

from .gpumemoryview import _datatype_from_dtype_desc
from ._interop_helpers import ArrowLike, ColumnMetadata

import array
from itertools import accumulate
import functools
import operator
from typing import Iterable

__all__ = ["Column", "ListColumnView", "is_c_contiguous"]


cdef is_iterable(obj):
    try:
        iter(obj)
    except Exception:
        return False
    return True


cdef class _ArrowColumnHolder:
    """A holder for an Arrow column for gpumemoryview lifetime management."""
    cdef unique_ptr[arrow_column] col


cdef class OwnerWithCAI:
    """An interface for column view's data with gpumemoryview via CAI."""
    @staticmethod
    cdef create(column_view cv, object owner):
        obj = OwnerWithCAI()
        obj.owner = owner
        # The default size of 0 will be applied for any type that stores data in the
        # children (such that the parent size is 0).
        size = 0
        if cv.type().id() == type_id.EMPTY:
            size = cv.size()
        elif is_fixed_width(cv.type()):
            # Cast to Python integers before multiplying to avoid overflow.
            size = int(cv.size()) * int(cpp_size_of(cv.type()))
        elif cv.type().id() == type_id.STRING:
            # TODO: stream-ordered
            size = strings_column_view(cv).chars_size(_get_stream().view())

        obj.cai = {
            "shape": (size,),
            "strides": None,
            # For the purposes in this function, just treat all of the types as byte
            # streams of the appropriate size. This matches what we currently get from
            # rmm.DeviceBuffer
            "typestr": "|u1",
            "data": (<uintptr_t> cv.head[char](), False),
            "version": 3,
        }
        return obj

    @property
    def __cuda_array_interface__(self):
        return self.cai


cdef class OwnerMaskWithCAI:
    """An interface for column view's null mask with gpumemoryview via CAI."""
    @staticmethod
    cdef create(column_view cv, object owner):
        obj = OwnerMaskWithCAI()
        obj.owner = owner

        obj.cai = {
            "shape": (bitmask_allocation_size_bytes(cv.size()),),
            "strides": None,
            # For the purposes in this function, just treat all of the types as byte
            # streams of the appropriate size. This matches what we currently get from
            # rmm.DeviceBuffer
            "typestr": "|u1",
            "data": (<uintptr_t> cv.null_mask(), False),
            "version": 3,
        }
        return obj

    @property
    def __cuda_array_interface__(self):
        return self.cai


class ArrayInterfaceWrapper:
    def __init__(self, iface):
        self.__array_interface__ = iface


cdef gpumemoryview _copy_array_to_device(object buf):
    """
    Copy a host-side array.array buffer to device memory.

    Parameters
    ----------
    buf : array.array
        Array of bytes.

    Returns
    -------
    gpumemoryview
        A device memory view backed by an rmm.DeviceBuffer.
    """
    cdef memoryview mv = memoryview(buf)
    cdef uintptr_t ptr = <uintptr_t>mv.obj.buffer_info()[0]
    cdef size_t nbytes = len(mv) * mv.itemsize

    return gpumemoryview(DeviceBuffer.to_device(
        <const unsigned char[:nbytes:1]><const unsigned char*>ptr
    ))


def _infer_list_depth_and_dtype(obj: list) -> tuple[int, type]:
    """Infer the nesting depth and final scalar type."""
    depth = 0
    current = obj

    while isinstance(current, list) and current:
        current = current[0]
        depth += 1

    if not current and depth == 0:
        raise ValueError("Cannot infer dtype from empty input")

    if not isinstance(current, (int, float, bool, str)):
        raise TypeError(f"Unsupported scalar type: {type(current).__name__}")

    return depth, type(current)


def _flatten_nested_list(obj: list, depth: int) -> tuple[list, tuple[int, ...]]:
    """Flatten a nested list and compute the shape"""
    shape = _infer_shape(obj, depth)

    flat = [None] * functools.reduce(operator.mul, shape)
    _flatten(obj, flat, 0)
    return flat, shape


def _infer_shape(obj: list, depth: int) -> tuple[int, ...]:
    shape = []
    current = obj

    for i in range(depth):
        if not current:
            raise ValueError("Cannot infer shape from empty list")

        shape.append(len(current))

        if i < depth - 1:
            first = current[0]
            if not all(
                isinstance(sub, list) and len(sub) == len(first) for sub in current
            ):
                raise ValueError("Inconsistent inner list shapes")
            current = first

    return tuple(shape)


def _flatten(obj: list, out: list, offset: int) -> int:
    if not isinstance(obj[0], list):
        out[offset:offset + len(obj)] = obj
        return offset + len(obj)
    for sub in obj:
        offset = _flatten(sub, out, offset)
    return offset


def _prepare_array_metadata(
    iface: dict,
) -> tuple[int, int, tuple[int, ...], tuple[int, ...] | None, DataType]:
    """
    Parse and validate a CUDA or NumPy array interface dictionary.

    Parameters
    ----------
    iface : dict
        A dictionary conforming to the __cuda_array_interface__
        or __array_interface__ spec.

    Returns
    -------
    tuple
        - data pointer (int)
        - total number of bytes (int)
        - shape (tuple[int, ...])
        - strides (tuple[int, ...] | None)
        - data type (pylibcudf.DataType)

    Raises
    ------
    ValueError
        If the interface is invalid, big-endian, non-contiguous,
        or exceed the size_type limit.
    """
    if iface["typestr"][0] == ">":
        raise ValueError("Big-endian data is not supported")

    if not (
        isinstance(iface.get("data"), tuple)
        and isinstance(iface["data"][0], int)
    ):
        raise ValueError(
            "Expected a data field with an integer pointer in the array interface. "
            "Objects with data set to None or a buffer object are not supported."
        )

    if not isinstance(iface["shape"], tuple) or len(iface["shape"]) == 0:
        raise ValueError("shape must be a non-empty tuple")

    dtype = _datatype_from_dtype_desc(iface["typestr"][1:])
    itemsize = size_of(dtype)

    shape = iface["shape"]
    strides = iface.get("strides")

    if not is_c_contiguous(shape, strides, itemsize):
        raise ValueError("Data must be C-contiguous")

    size_type_row_limit = numeric_limits[size_type].max()
    if (
        shape[0] > size_type_row_limit if len(shape) == 1
        # >= because we do list column construction _wrap_nested_list_column
        else shape[0] >= size_type_row_limit
    ):
        raise ValueError(
            "Number of rows exceeds size_type limit for offsets column construction."
        )

    flat_size = functools.reduce(operator.mul, shape)
    if flat_size > numeric_limits[size_type].max():
        raise ValueError("Flat size exceeds size_type limit")

    return iface["data"][0], flat_size * itemsize, shape, strides, dtype


cdef class Column:
    """A container of nullable device data as a column of elements.

    This class is an implementation of `Arrow columnar data specification
    <https://arrow.apache.org/docs/format/Columnar.html>`__ for data stored on
    GPUs. It relies on Python memoryview-like semantics to maintain shared
    ownership of the data it is constructed with, so any input data may also be
    co-owned by other data structures. The Column is designed to be operated on
    using algorithms backed by libcudf.

    Parameters
    ----------
    data_type : DataType
        The type of data in the column.
    size : size_type
        The number of rows in the column.
    data : gpumemoryview
        The data the column will refer to.
    mask : gpumemoryview
        The null mask for the column.
    null_count : int
        The number of null rows in the column.
    offset : int
        The offset into the data buffer where the column's data begins.
    children : list
        The children of this column if it is a compound column type.
    """
    __hash__ = None

    def __init__(
        self, DataType data_type not None, size_type size, gpumemoryview data,
        gpumemoryview mask, size_type null_count, size_type offset,
        list children
    ):
        if not all(isinstance(c, Column) for c in children):
            raise ValueError("All children must be pylibcudf Column objects")
        self._data_type = data_type
        self._size = size
        self._data = data
        self._mask = mask
        self._null_count = null_count
        self._offset = offset
        self._children = children
        self._num_children = len(children)

    @staticmethod
    def from_arrow(
        obj: ArrowLike,
        dtype: DataType | None = None,
        Stream stream=None
    ) -> Column:
        """
        Create a Column from an Arrow-like object using the Arrow C Data Interface.

        This method supports host and device Arrow arrays or streams. It detects
        the type of Arrow object provided and constructs a `pylibcudf.Column`
        accordingly using the appropriate Arrow C pointer-based interface.

        Parameters
        ----------
        obj : Arrow-like
            An object implementing one of the following:
            - `__arrow_c_array__` (host Arrow array)
            - `__arrow_c_device_array__` (device Arrow array)
            - `__arrow_c_stream__` (host Arrow stream)
            - `__arrow_c_device_stream__` (device Arrow stream)
        dtype : DataType | None
            The pylibcudf data type.
        stream : Stream | None
            CUDA stream on which to perform the operation.

        Returns
        -------
        Column
            A `pylibcudf.Column` representing the Arrow data.

        Raises
        ------
        NotImplementedError
            If the Arrow-like object is a device stream (`__arrow_c_device_stream__`).
            If the dtype argument is not None.
        ValueError
            If the object does not implement a known Arrow C interface.

        Notes
        -----
        - This method supports zero-copy construction for device arrays.
        """
        if dtype is not None:
            raise NotImplementedError(
                "Creating a Column with the dtype argument specified."
            )
        cdef ArrowSchema* c_schema
        cdef ArrowArray* c_array
        cdef ArrowDeviceArray* c_device_array
        cdef _ArrowColumnHolder result
        cdef unique_ptr[arrow_column] c_result

        stream = _get_stream(stream)
        if hasattr(obj, "__arrow_c_device_array__"):
            schema, d_array = obj.__arrow_c_device_array__()
            c_schema = <ArrowSchema*>PyCapsule_GetPointer(schema, "arrow_schema")
            c_device_array = (
                <ArrowDeviceArray*>PyCapsule_GetPointer(d_array, "arrow_device_array")
            )

            result = _ArrowColumnHolder()
            with nogil:
                c_result = make_unique[arrow_column](
                    move(dereference(c_schema)),
                    move(dereference(c_device_array)),
                    stream.view(),
                )
            result.col.swap(c_result)

            return Column.from_column_view_of_arbitrary(result.col.get().view(), result)
        elif hasattr(obj, "__arrow_c_array__"):
            schema, h_array = obj.__arrow_c_array__()
            c_schema = <ArrowSchema*>PyCapsule_GetPointer(schema, "arrow_schema")
            c_array = <ArrowArray*>PyCapsule_GetPointer(h_array, "arrow_array")

            result = _ArrowColumnHolder()
            with nogil:
                c_result = make_unique[arrow_column](
                    move(dereference(c_schema)),
                    move(dereference(c_array)),
                    stream.view(),
                )
            result.col.swap(c_result)

            return Column.from_column_view_of_arbitrary(result.col.get().view(), result)
        elif hasattr(obj, "__arrow_c_stream__"):
            arrow_stream = obj.__arrow_c_stream__()
            c_arrow_stream = (
                <ArrowArrayStream*>PyCapsule_GetPointer(
                    arrow_stream,
                    "arrow_array_stream",
                )
            )

            result = _ArrowColumnHolder()
            with nogil:
                c_result = make_unique[arrow_column](
                    move(dereference(c_arrow_stream)), stream.view()
                )
            result.col.swap(c_result)

            return Column.from_column_view_of_arbitrary(result.col.get().view(), result)
        elif hasattr(obj, "__arrow_c_device_stream__"):
            # TODO: When we add support for this case, it should be moved above
            # the __arrow_c_array__ case since we should prioritize device
            # data if possible.
            raise NotImplementedError("Device streams not yet supported")
        else:
            raise ValueError("Invalid Arrow-like object")

    cdef column_view view(self) nogil:
        """Generate a libcudf column_view to pass to libcudf algorithms.

        This method is for pylibcudf's functions to use to generate inputs when
        calling libcudf algorithms, and should generally not be needed by users
        (even direct pylibcudf Cython users).
        """
        cdef const void * data = NULL
        cdef const bitmask_type * null_mask = NULL

        if self._data is not None:
            data = <void*>self._data.ptr
        if self._mask is not None:
            null_mask = <bitmask_type*>self._mask.ptr

        # TODO: Check if children can ever change. If not, this could be
        # computed once in the constructor and always be reused.
        cdef vector[column_view] c_children
        with gil:
            if self._children is not None:
                for child in self._children:
                    # Need to cast to Column here so that Cython knows that
                    # `view` returns a typed object, not a Python object. We
                    # cannot use a typed variable for `child` because cdef
                    # declarations cannot be inside nested blocks (`if` or
                    # `with` blocks) so we cannot declare it inside the `with
                    # gil` block, but we also cannot declare it outside the
                    # `with gil` block because it is erroneous to declare a
                    # variable of a cdef class type in a `nogil` context (which
                    # this whole function is).
                    c_children.push_back((<Column> child).view())

        return column_view(
            self._data_type.c_obj, self._size, data, null_mask,
            self._null_count, self._offset, c_children
        )

    cdef mutable_column_view mutable_view(self) nogil:
        """Generate a libcudf mutable_column_view to pass to libcudf algorithms.

        This method is for pylibcudf's functions to use to generate inputs when
        calling libcudf algorithms, and should generally not be needed by users
        (even direct pylibcudf Cython users).
        """
        cdef void * data = NULL
        cdef bitmask_type * null_mask = NULL

        if self._data is not None:
            data = <void*>self._data.ptr
        if self._mask is not None:
            null_mask = <bitmask_type*>self._mask.ptr

        cdef vector[mutable_column_view] c_children
        with gil:
            if self._children is not None:
                for child in self._children:
                    # See the view method for why this needs to be cast.
                    c_children.push_back((<Column> child).mutable_view())

        return mutable_column_view(
            self._data_type.c_obj, self._size, data, null_mask,
            self._null_count, self._offset, c_children
        )

    @staticmethod
    def from_rmm_buffer(
        DeviceBuffer buff,
        DataType dtype,
        size_type size,
        list children,
    ):
        """
        Create a Column from an RMM DeviceBuffer.

        Parameters
        ----------
        buff : DeviceBuffer
            The data rmm.DeviceBuffer.
        size : size_type
            The number of rows in the column.
        dtype : DataType
            The type of the data in the buffer.
        children : list
            List of child columns.

        Notes
        -----
        To provide a mask and null count, use `Column.with_mask` after
        this method.
        """
        if plc_is_fixed_width(dtype) and len(children) != 0:
            raise ValueError("Fixed-width types must have zero children.")
        elif dtype.id() == type_id.STRING and len(children) != 1:
            raise ValueError("String columns have have 1 child column of offsets.")
        elif is_nested(dtype) and len(children) == 0:
            raise ValueError(
                "List and struct columns must have at least one child column."
            )

        cdef gpumemoryview data = gpumemoryview(buff)
        return Column(
            dtype,
            size,
            data,
            None,
            0,
            # Initial offset when capturing a C++ column is always 0.
            0,
            children,
        )

    @staticmethod
    cdef Column from_libcudf(
        unique_ptr[column] libcudf_col,
<<<<<<< HEAD
        Stream stream=None,
        DeviceMemoryResource mr=None
=======
        Stream stream,
>>>>>>> 8b95d182
    ):
        """Create a Column from a libcudf column.

        This method is for pylibcudf's functions to use to ingest outputs of
        calling libcudf algorithms, and should generally not be needed by users
        (even direct pylibcudf Cython users).
        """
        cdef DataType dtype = DataType.from_libcudf(libcudf_col.get().type())
        cdef size_type size = libcudf_col.get().size()

        cdef size_type null_count = libcudf_col.get().null_count()

        cdef column_contents contents = libcudf_col.get().release()

        stream = _get_stream(stream)
        cdef DeviceMemoryResource c_mr = _get_memory_resource(mr)
        # Note that when converting to cudf Column objects we'll need to pull
        # out the base object.
        cdef gpumemoryview data = gpumemoryview(
            DeviceBuffer.c_from_unique_ptr(move(contents.data), stream, c_mr)
        )

        cdef gpumemoryview mask = None
        if null_count > 0:
            mask = gpumemoryview(
                DeviceBuffer.c_from_unique_ptr(move(contents.null_mask), stream, c_mr)
            )

        children = []
        if contents.children.size() != 0:
            for i in range(contents.children.size()):
                children.append(
                    Column.from_libcudf(move(contents.children[i]), stream, c_mr)
                )

        return Column(
            dtype,
            size,
            data,
            mask,
            null_count,
            # Initial offset when capturing a C++ column is always 0.
            0,
            children,
        )

    cpdef Column with_mask(self, gpumemoryview mask, size_type null_count):
        """Augment this column with a new null mask.

        Parameters
        ----------
        mask : gpumemoryview
            New mask (or None to unset the mask)
        null_count : int
            New null count. If this is incorrect, bad things happen.

        Returns
        -------
        New Column object sharing data with self (except for the mask which is new).
        """
        if mask is None and null_count > 0:
            raise ValueError("Empty mask must have null count of zero")
        return Column(
            self._data_type,
            self._size,
            self._data,
            mask,
            null_count,
            self._offset,
            self._children,
        )

    @staticmethod
    cdef Column from_column_view(const column_view& cv, Column owner):
        """Create a Column from a libcudf column_view into a Column owner.

        This method accepts shared ownership of the underlying data from the
        owner and relies on the offset from the view.

        This method is for pylibcudf's functions to use to ingest outputs of
        calling libcudf algorithms, and should generally not be needed by users
        (even direct pylibcudf Cython users).
        """
        children = []
        cdef size_type i
        if cv.num_children() != 0:
            for i in range(cv.num_children()):
                children.append(Column.from_column_view(cv.child(i), owner.child(i)))

        return Column(
            DataType.from_libcudf(cv.type()),
            cv.size(),
            owner._data,
            owner._mask,
            cv.null_count(),
            cv.offset(),
            children,
        )

    # Ideally this function would simply be handled via a fused type in
    # from_column_view, but this does not work due to
    # https://github.com/cython/cython/issues/6740
    @staticmethod
    cdef Column from_column_view_of_arbitrary(const column_view& cv, object owner):
        """Create a Column from a libcudf column_view into an arbitrary owner.

        This method accepts shared ownership of the underlying data from the owner.
        Since the owner may be any arbitrary object, every child Column also shares
        ownership of the same buffer since they do not have the information available to
        choose to only own subsets of it.

        This method is for pylibcudf's functions to use to ingest outputs of
        calling libcudf algorithms, and should generally not be needed by users
        (even direct pylibcudf Cython users).
        """
        # For efficiency, prohibit calling this overload with a Column owner.
        assert not isinstance(owner, Column)

        children = []
        cdef size_type i
        if cv.num_children() != 0:
            for i in range(cv.num_children()):
                children.append(
                    Column.from_column_view_of_arbitrary(cv.child(i), owner)
                )

        cdef gpumemoryview owning_data = gpumemoryview(OwnerWithCAI.create(cv, owner))
        cdef gpumemoryview owning_mask = None
        if cv.null_count() > 0:
            owning_mask = gpumemoryview(OwnerMaskWithCAI.create(cv, owner))

        return Column(
            DataType.from_libcudf(cv.type()),
            cv.size(),
            owning_data,
            owning_mask,
            cv.null_count(),
            cv.offset(),
            children,
        )

    @staticmethod
    def from_scalar(Scalar slr, size_type size, Stream stream=None):
        """Create a Column from a Scalar.

        Parameters
        ----------
        slr : Scalar
            The scalar to create a column from.
        size : size_type
            The number of elements in the column.
        stream : Stream | None
            CUDA stream on which to perform the operation.

        Returns
        -------
        Column
            A Column containing the scalar repeated `size` times.
        """
        cdef const scalar* c_scalar = slr.get()
        cdef unique_ptr[column] c_result
        stream = _get_stream(stream)
        with nogil:
            c_result = make_column_from_scalar(
                dereference(c_scalar),
                size,
                stream.view()
            )
        return Column.from_libcudf(move(c_result), stream)

    cpdef Scalar to_scalar(self, Stream stream=None):
        """
        Return the first value of 1-element column as a Scalar.

        Raises
        ------
        ValueError
            If the column has more than one row.
        stream : Stream | None
            CUDA stream on which to perform the operation.

        Returns
        -------
        Scalar
            A Scalar representing the only value in the column, including nulls.
        """
        if self._size != 1:
            raise ValueError("to_scalar only works for columns of size 1")

        cdef column_view cv = self.view()
        cdef unique_ptr[scalar] result
        stream = _get_stream(stream)

        with nogil:
            result = get_element(cv, 0, stream.view())

        return Scalar.from_libcudf(move(result))

    @staticmethod
    def all_null_like(Column like, size_type size, Stream stream=None):
        """Create an all null column from a template.

        Parameters
        ----------
        like : Column
            Column whose type we should mimic
        size : int
            Number of rows in the resulting column.
        stream : Stream | None
            CUDA stream on which to perform the operation.

        Returns
        -------
        Column
            An all-null column of `size` rows and type matching `like`.
        """
        cdef Scalar slr = Scalar.empty_like(like)
        cdef unique_ptr[column] c_result
        stream = _get_stream(stream)
        with nogil:
            c_result = make_column_from_scalar(
                dereference(slr.get()),
                size,
                stream.view()
            )
        return Column.from_libcudf(move(c_result), stream)

    @staticmethod
    cdef Column _wrap_nested_list_column(
        gpumemoryview data,
        tuple shape,
        DataType dtype,
        Column base=None,
    ):
        """
        Construct a list Column from a gpumemoryview and array
        metadata, or wrap an existing Column in a nested list
        column matching the given shape.

        This non-public method does not perform validation. It assumes
        all arguments have been checked for correctness (e.g., shape,
        strides, size_type overflow) by a prior call to
        `_prepare_array_metadata`.
        """
        ndim = len(shape)
        flat_size = functools.reduce(operator.mul, shape)

        if base is None:
            base = Column(
                data_type=dtype,
                size=flat_size,
                data=data,
                mask=None,
                null_count=0,
                offset=0,
                children=[],
            )

        int32_dtype = DataType(type_id.INT32)
        nested = base

        for i in range(ndim - 1, 0, -1):
            outer_len = functools.reduce(operator.mul, shape[:i])

            offsets_col = sequence(
                outer_len + 1,
                Scalar.from_py(0, int32_dtype),
                Scalar.from_py(shape[i], int32_dtype),
            )

            nested = Column(
                data_type=DataType(type_id.LIST),
                size=outer_len,
                data=None,
                mask=None,
                null_count=0,
                offset=0,
                children=[offsets_col, nested],
            )

        return nested

    @classmethod
    def from_array_interface(cls, obj, Stream stream=None):
        """
        Create a Column from an object implementing the NumPy Array Interface.

        If the object provides a raw memory pointer via the "data" field,
        we use that pointer directly and avoid copying. Otherwise, a ValueError
        is raised.

        Parameters
        ----------
        obj : Any
            Must implement the ``__array_interface__`` protocol.
        stream : Stream | None
            CUDA stream on which to perform the operation.

        Returns
        -------
        Column
            A Column containing the data from the array interface.

        Raises
        ------
        TypeError
            If the object does not implement ``__array_interface__``.
        ValueError
            If the array is not 1D or 2D, or is not C-contiguous.
            If the number of rows exceeds size_type limit.
            If the 'data' field is invalid.
        NotImplementedError
            If the object has a mask.
        """
        try:
            iface = obj.__array_interface__
        except AttributeError:
            raise TypeError("Object does not implement __array_interface__")

        data_ptr, nbytes, shape, _, dtype = _prepare_array_metadata(iface)

        cdef const unsigned char* ptr
        cdef const unsigned char[:] view
        stream = _get_stream(stream)

        if nbytes > 0:
            ptr = <const unsigned char*><uintptr_t>data_ptr
            view = (<const unsigned char[:nbytes]> ptr)[:nbytes]
            dbuf = DeviceBuffer.to_device(view, stream)
        else:
            dbuf = DeviceBuffer(size=0, stream=stream)

        return Column._wrap_nested_list_column(gpumemoryview(dbuf), shape, dtype)

    @classmethod
    def from_cuda_array_interface(cls, obj):
        """
        Create a Column from an object implementing the CUDA Array Interface.

        Parameters
        ----------
        obj : Any
            Must implement the ``__cuda_array_interface__`` protocol.

        Returns
        -------
        Column
            A Column containing the data from the CUDA array interface.

        Raises
        ------
        TypeError
            If the object does not support ``__cuda_array_interface__``.
        ValueError
            If the object is not 1D or 2D, or is not C-contiguous.
            If the number of rows exceeds size_type limit.
        NotImplementedError
            If the object has a mask.
        """
        try:
            iface = obj.__cuda_array_interface__
        except AttributeError:
            raise TypeError("Object does not implement __cuda_array_interface__")

        _, _, shape, _, dtype = _prepare_array_metadata(iface)

        return Column._wrap_nested_list_column(gpumemoryview(obj), shape, dtype)

    @classmethod
    def from_array(cls, obj):
        """
        Create a Column from any object which supports the NumPy
        or CUDA array interface.

        Parameters
        ----------
        obj : object
            The input array to be converted into a `pylibcudf.Column`.

        Returns
        -------
        Column

        Raises
        ------
        TypeError
            If the input does not implement a supported array interface.

        Notes
        -----
        - Only C-contiguous host and device ndarrays are supported.
          For device arrays, the data is not copied.

        Examples
        --------
        >>> import pylibcudf as plc
        >>> import cupy as cp
        >>> cp_arr = cp.array([[1,2],[3,4]])
        >>> col = plc.Column.from_array(cp_arr)
        """
        if hasattr(obj, "__cuda_array_interface__"):
            return cls.from_cuda_array_interface(obj)
        if hasattr(obj, "__array_interface__"):
            return cls.from_array_interface(obj)

        raise TypeError(
            f"Cannot convert object of type {type(obj)} to a pylibcudf Column"
        )

    @staticmethod
    def from_iterable_of_py(
        obj: Iterable,
        dtype: DataType | None = None,
        Stream stream=None
    ) -> Column:
        """
        Create a Column from a Python iterable of scalar values or nested iterables.

        Parameters
        ----------
        obj : Iterable
            An iterable of Python scalar values (int, float, bool, str) or nested lists.
        dtype : DataType | None
            The type of the leaf elements. If not specified, the type is inferred.
        stream : Stream | None
            CUDA stream on which to perform the operation.

        Returns
        -------
        Column
            A Column containing the data from the input iterable.

        Raises
        ------
        TypeError
            If the input contains unsupported scalar types.
        ValueError
            If the iterable is empty and dtype is not provided.

        Notes
        -----
        - Only scalar types int, float, bool, and str are supported.
        - Nested iterables must be materialized as lists.
        - Jagged nested lists are not supported. Inner lists must have the same shape.
        - Nulls (None) are not currently supported in input values.
        - dtype must match the inferred or actual type of the scalar values
        - Large strings are supported, meaning the combined length of all strings
          (in bytes) can exceed the maximum 32-bit integer value. In that case,
          the offsets column is automatically promoted to use 64-bit integers.
        """
        if not is_iterable(obj):
            raise ValueError(f"{obj=} is not iterable")

        if (
            hasattr(obj, "__cuda_array_interface__")
            or hasattr(obj, "__array_interface__")
        ):
            raise TypeError(
                "Object has __cuda_array_interface__ or __array_interface__. "
                "Please call Column.from_array(obj)."
            )

        if (
            hasattr(obj, "__arrow_c_array__")
            or hasattr(obj, "__arrow_c_device_array__")
            or hasattr(obj, "__arrow_c_stream__")
            or hasattr(obj, "__arrow_c_device_stream__")
        ):
            raise TypeError(
                "Object implements the Arrow C data interface protocol. "
                "Please call Column.from_arrow(obj)."
            )

        if not isinstance(obj, (list, tuple)):
            obj = list(obj)

        if not obj:
            if dtype is None:
                raise ValueError("Cannot infer dtype from empty iterable object")
            return Column(dtype, 0, None, None, 0, 0, [])

        if dtype is None:
            depth, py_dtype = _infer_list_depth_and_dtype(obj)
            dtype = DataType.from_py(py_dtype)
        else:
            depth, _ = _infer_list_depth_and_dtype(obj)

        flat, shape = _flatten_nested_list(obj, depth)

        if dtype.id() == type_id.STRING:
            encoded = [s.encode() for s in flat]
            offsets = [0] + list(accumulate(len(s) for s in encoded))

            offset_dtype = (
                DataType(type_id.INT64)
                if offsets[-1] > numeric_limits[size_type].max()
                else DataType(type_id.INT32)
            )

            offsets_data = _copy_array_to_device(
                array.array(offset_dtype._python_typecode, offsets)
            )
            chars_data = _copy_array_to_device(array.array("B", b"".join(encoded)))

            offsets_col = Column(
                offset_dtype,
                len(offsets),
                offsets_data,
                None,
                0,
                0,
                [],
            )

            base = Column(
                DataType(type_id.STRING),
                len(flat),
                chars_data,
                None,
                0,
                0,
                [offsets_col],
            )

            return (
                base if depth == 1
                else Column._wrap_nested_list_column(None, shape, dtype, base=base)
            )

        buf = array.array(dtype._python_typecode, flat)
        mv = memoryview(buf).cast("B")

        iface = {
            "data": (mv.obj.buffer_info()[0], False),
            "shape": shape,
            "typestr": dtype.typestr,
            "strides": None,
            "version": 3,
        }

        return Column.from_array_interface(ArrayInterfaceWrapper(iface), stream)

    @classmethod
    def struct_from_children(cls, children: Iterable[Column]):
        """
        Create a struct Column from a list of child columns.

        Parameters
        ----------
        children : Iterable[Column]
            A list of child columns.

        Returns
        -------
        Column
            A struct Column with the provided the child columns.

        Notes
        -----
        The null count and null mask is taken from the first child column.
        Use `Column.with_mask` on the result of struct_from_children to reset
        the null count and mask.
        """
        if not isinstance(children, list):
            children = list(children)
        if len(children) == 0:
            raise ValueError("Must provide at least one child column")
        reference_child = children[0]
        if not all(
            isinstance(child, Column)
            and reference_child.size() == child.size()
            and reference_child.null_count() == child.null_count()
            # We assume the null masks are equivalent but may be expensive to
            # check: https://github.com/rapidsai/cudf/pull/19357#issuecomment-3071033448
            for child in children
        ):
            raise ValueError(
                "All child columns must be of type Column and have the same size "
                "and null count."
            )

        return cls(
            DataType(type_id.STRUCT),
            reference_child.size(),
            None,
            reference_child.null_mask(),
            reference_child.null_count(),
            0,
            children,
        )

    cpdef DataType type(self):
        """The type of data in the column."""
        return self._data_type

    cpdef Column child(self, size_type index):
        """Get a child column of this column.

        Parameters
        ----------
        index : size_type
            The index of the child column to get.

        Returns
        -------
        Column
            The child column.
        """
        return self._children[index]

    cpdef size_type num_children(self):
        """The number of children of this column."""
        return self._num_children

    cpdef ListColumnView list_view(self):
        """Accessor for methods of a Column that are specific to lists."""
        return ListColumnView(self)

    cpdef gpumemoryview data(self):
        """The data buffer of the column."""
        return self._data

    cpdef gpumemoryview null_mask(self):
        """The null mask of the column."""
        return self._mask

    cpdef size_type size(self):
        """The number of elements in the column."""
        return self._size

    cpdef size_type offset(self):
        """The offset of the column."""
        return self._offset

    cpdef size_type null_count(self):
        """The number of null elements in the column."""
        return self._null_count

    cpdef list children(self):
        """The children of the column."""
        return self._children

    cpdef Column copy(self, Stream stream=None):
        """Create a copy of the column."""
        cdef unique_ptr[column] c_result
        stream = _get_stream(stream)
        with nogil:
            c_result = make_unique[column](self.view(), stream.view())
        return Column.from_libcudf(move(c_result), stream)

    cpdef uint64_t device_buffer_size(self):
        """
        The total size of the device buffers used by the Column.

        Notes
        -----
        Since Columns rely on Python memoryview-like semantics to maintain
        shared ownership of the data, the device buffers underlying this column
        might be shared between other data structures including other columns.

        Returns
        -------
        Number of bytes.
        """
        cdef uint64_t ret = 0
        if self.data() is not None:
            ret += self.data().nbytes
        if self.null_mask() is not None:
            ret += self.null_mask().nbytes
        if self.children() is not None:
            for child in self.children():
                ret += (<Column?>child).device_buffer_size()
        return ret

    def _create_nested_column_metadata(self):
        return ColumnMetadata(
            children_meta=[
                child._create_nested_column_metadata() for child in self.children()
            ]
        )

    def _to_schema(self, metadata=None):
        """Create an Arrow schema from this Column."""
        if metadata is None:
            metadata = self._create_nested_column_metadata()
        elif isinstance(metadata, str):
            metadata = ColumnMetadata(metadata)

        cdef column_metadata c_metadata = _metadata_to_libcudf(metadata)

        cdef ArrowSchema* raw_schema_ptr
        with nogil:
            raw_schema_ptr = to_arrow_schema_raw(self.view(), c_metadata)

        return PyCapsule_New(<void*>raw_schema_ptr, 'arrow_schema', _release_schema)

    def _to_host_array(self):
        cdef ArrowArray* raw_host_array_ptr
        with nogil:
            raw_host_array_ptr = to_arrow_host_raw(self.view())

        return PyCapsule_New(<void*>raw_host_array_ptr, "arrow_array", _release_array)

    def _to_device_array(self):
        cdef ArrowDeviceArray* raw_device_array_ptr
        with nogil:
            raw_device_array_ptr = to_arrow_device_raw(self.view(), self)

        return PyCapsule_New(
            <void*>raw_device_array_ptr,
            "arrow_device_array",
            _release_device_array
        )

    def __arrow_c_array__(self, requested_schema=None):
        if requested_schema is not None:
            raise ValueError("pylibcudf.Column does not support alternative schema")

        return self._to_schema(), self._to_host_array()

    def __arrow_c_device_array__(self, requested_schema=None, **kwargs):
        if requested_schema is not None:
            raise ValueError("pylibcudf.Column does not support alternative schema")

        non_default_kwargs = [
            name for name, value in kwargs.items() if value is not None
        ]
        if non_default_kwargs:
            raise NotImplementedError(
                f"Received unsupported keyword argument(s): {non_default_kwargs}"
            )

        return self._to_schema(), self._to_device_array()


cdef class ListColumnView:
    """Accessor for methods of a Column that are specific to lists."""
    def __init__(self, Column col):
        if col.type().id() != type_id.LIST:
            raise TypeError("Column is not a list type")
        self._column = col

    __hash__ = None

    cpdef child(self):
        """The data column of the underlying list column."""
        return self._column.child(1)

    cpdef offsets(self):
        """The offsets column of the underlying list column."""
        return self._column.child(0)

    cdef lists_column_view view(self) nogil:
        """Generate a libcudf lists_column_view to pass to libcudf algorithms.

        This method is for pylibcudf's functions to use to generate inputs when
        calling libcudf algorithms, and should generally not be needed by users
        (even direct pylibcudf Cython users).
        """
        return lists_column_view(self._column.view())


def is_c_contiguous(
    shape: Sequence[int], strides: None | Sequence[int], itemsize: int
) -> bool:
    """Determine if shape and strides are C-contiguous

    Parameters
    ----------
    shape : Sequence[int]
        Number of elements in each dimension.
    strides : None | Sequence[int]
        The stride of each dimension in bytes.
        If None, the memory layout is C-contiguous.
    itemsize : int
        Size of an element in bytes.

    Returns
    -------
    bool
        The boolean answer.
    """

    if strides is None:
        return True
    if any(dim == 0 for dim in shape):
        return True
    cumulative_stride = itemsize
    for dim, stride in zip(reversed(shape), reversed(strides)):
        if dim > 1 and stride != cumulative_stride:
            return False
        cumulative_stride *= dim
    return True<|MERGE_RESOLUTION|>--- conflicted
+++ resolved
@@ -562,12 +562,8 @@
     @staticmethod
     cdef Column from_libcudf(
         unique_ptr[column] libcudf_col,
-<<<<<<< HEAD
-        Stream stream=None,
+        Stream stream,
         DeviceMemoryResource mr=None
-=======
-        Stream stream,
->>>>>>> 8b95d182
     ):
         """Create a Column from a libcudf column.
 
