# Copyright (c) 2023-2025, NVIDIA CORPORATION.

from cython.operator cimport dereference

from cpython.pycapsule cimport (
    PyCapsule_GetPointer,
    PyCapsule_New,
)

from libc.stdint cimport uintptr_t

from libcpp.limits cimport numeric_limits
from libcpp.memory cimport make_unique, unique_ptr
from libcpp.utility cimport move

from pylibcudf.libcudf.column.column cimport column, column_contents
from pylibcudf.libcudf.column.column_factories cimport make_column_from_scalar
from pylibcudf.libcudf.interop cimport (
    ArrowArray,
    ArrowArrayStream,
    ArrowSchema,
    ArrowDeviceArray,
    arrow_column,
    column_metadata,
    to_arrow_host_raw,
    to_arrow_device_raw,
    to_arrow_schema_raw,
)
from pylibcudf.libcudf.null_mask cimport bitmask_allocation_size_bytes
from pylibcudf.libcudf.scalar.scalar cimport scalar
from pylibcudf.libcudf.strings.strings_column_view cimport strings_column_view
from pylibcudf.libcudf.types cimport size_type, size_of as cpp_size_of, bitmask_type
from pylibcudf.libcudf.utilities.traits cimport is_fixed_width
from pylibcudf.libcudf.copying cimport get_element
from pylibcudf.libcudf.binaryop cimport binary_operator


from rmm.pylibrmm.device_buffer cimport DeviceBuffer
from rmm.pylibrmm.stream cimport Stream

from .gpumemoryview cimport gpumemoryview
from .filling cimport sequence
from .binaryop cimport binary_operation
from .gpumemoryview cimport gpumemoryview
from .scalar cimport Scalar
from .traits cimport (
    is_fixed_width as plc_is_fixed_width,
    is_nested,
)
from .types cimport DataType, size_of, type_id
from ._interop_helpers cimport (
    _release_schema,
    _release_array,
    _release_device_array,
    _metadata_to_libcudf,
)
from .utils cimport _get_stream

from .gpumemoryview import _datatype_from_dtype_desc
from ._interop_helpers import ArrowLike, ColumnMetadata

import array
from itertools import accumulate
import functools
import operator
from typing import Iterable

__all__ = ["Column", "ListColumnView", "is_c_contiguous"]


cdef class _ArrowColumnHolder:
    """A holder for an Arrow column for gpumemoryview lifetime management."""
    cdef unique_ptr[arrow_column] col


cdef class OwnerWithCAI:
    """An interface for column view's data with gpumemoryview via CAI."""
    @staticmethod
    cdef create(column_view cv, object owner):
        obj = OwnerWithCAI()
        obj.owner = owner
        # The default size of 0 will be applied for any type that stores data in the
        # children (such that the parent size is 0).
        size = 0
        if cv.type().id() == type_id.EMPTY:
            size = cv.size()
        elif is_fixed_width(cv.type()):
            # Cast to Python integers before multiplying to avoid overflow.
            size = int(cv.size()) * int(cpp_size_of(cv.type()))
        elif cv.type().id() == type_id.STRING:
            # TODO: stream-ordered
            size = strings_column_view(cv).chars_size(_get_stream().view())

        obj.cai = {
            "shape": (size,),
            "strides": None,
            # For the purposes in this function, just treat all of the types as byte
            # streams of the appropriate size. This matches what we currently get from
            # rmm.DeviceBuffer
            "typestr": "|u1",
            "data": (<uintptr_t> cv.head[char](), False),
            "version": 3,
        }
        return obj

    @property
    def __cuda_array_interface__(self):
        return self.cai


cdef class OwnerMaskWithCAI:
    """An interface for column view's null mask with gpumemoryview via CAI."""
    @staticmethod
    cdef create(column_view cv, object owner):
        obj = OwnerMaskWithCAI()
        obj.owner = owner

        obj.cai = {
            "shape": (bitmask_allocation_size_bytes(cv.size()),),
            "strides": None,
            # For the purposes in this function, just treat all of the types as byte
            # streams of the appropriate size. This matches what we currently get from
            # rmm.DeviceBuffer
            "typestr": "|u1",
            "data": (<uintptr_t> cv.null_mask(), False),
            "version": 3,
        }
        return obj

    @property
    def __cuda_array_interface__(self):
        return self.cai


def _infer_list_depth_and_dtype(obj: list) -> tuple[int, type]:
    """Infer the nesting depth and final scalar type."""
    depth = 0
    current = obj

    while isinstance(current, list) and current:
        current = current[0]
        depth += 1

    if not current and depth == 0:
        raise ValueError("Cannot infer dtype from empty input")

    if not isinstance(current, (int, float, bool, str)):
        raise TypeError(f"Unsupported scalar type: {type(current).__name__}")

    return depth, type(current)


def _flatten_nested_list(obj: list, depth: int) -> tuple[list, tuple[int, ...]]:
    """Flatten a nested list and compute the shape"""
    shape = _infer_shape(obj, depth)

    flat = [None] * functools.reduce(operator.mul, shape)
    _flatten(obj, flat, 0)
    return flat, shape


def _infer_shape(obj: list, depth: int) -> tuple[int, ...]:
    shape = []
    current = obj

    for i in range(depth):
        if not current:
            raise ValueError("Cannot infer shape from empty list")

        shape.append(len(current))

        if i < depth - 1:
            first = current[0]
            if not all(
                isinstance(sub, list) and len(sub) == len(first) for sub in current
            ):
                raise ValueError("Inconsistent inner list shapes")
            current = first

    return tuple(shape)


def _flatten(obj: list, out: list, offset: int) -> int:
    if not isinstance(obj[0], list):
        out[offset:offset + len(obj)] = obj
        return offset + len(obj)
    for sub in obj:
        offset = _flatten(sub, out, offset)
    return offset


<<<<<<< HEAD
def _python_typecode_from_dtype(dtype: DataType) -> str:
    """The Python type string."""
    return {
        type_id.INT8: 'b',
        type_id.INT16: 'h',
        type_id.INT32: 'i',
        type_id.INT64: 'q',
        type_id.UINT8: 'B',
        type_id.UINT16: 'H',
        type_id.UINT32: 'I',
        type_id.UINT64: 'Q',
        type_id.FLOAT32: 'f',
        type_id.FLOAT64: 'd',
        type_id.BOOL8: 'b'
    }[dtype.id()]


def _typestr_from_dtype(dtype: DataType) -> str:
    """The array interface type string."""
    return {
        type_id.INT8: "|i1",
        type_id.INT16: "<i2",
        type_id.INT32: "<i4",
        type_id.INT64: "<i8",
        type_id.UINT8: "|u1",
        type_id.UINT16: "<u2",
        type_id.UINT32: "<u4",
        type_id.UINT64: "<u8",
        type_id.FLOAT32: "<f4",
        type_id.FLOAT64: "<f8",
        type_id.BOOL8: "|b1",
    }[dtype.id()]


class ArrayInterfaceWrapper:
    def __init__(self, iface):
        self.__array_interface__ = iface


=======
>>>>>>> c89c83c0
def _prepare_array_metadata(
    iface: dict,
) -> tuple[int, int, tuple[int, ...], tuple[int, ...] | None, DataType]:
    """
    Parse and validate a CUDA or NumPy array interface dictionary.

    Parameters
    ----------
    iface : dict
        A dictionary conforming to the __cuda_array_interface__
        or __array_interface__ spec.

    Returns
    -------
    tuple
        - data pointer (int)
        - total number of bytes (int)
        - shape (tuple[int, ...])
        - strides (tuple[int, ...] | None)
        - data type (pylibcudf.DataType)

    Raises
    ------
    ValueError
        If the interface is invalid, big-endian, non-contiguous,
        or exceed the size_type limit.
    """
    if iface["typestr"][0] == ">":
        raise ValueError("Big-endian data is not supported")

    if not (
        isinstance(iface.get("data"), tuple)
        and isinstance(iface["data"][0], int)
    ):
        raise ValueError(
            "Expected a data field with an integer pointer in the array interface. "
            "Objects with data set to None or a buffer object are not supported."
        )

    if not isinstance(iface["shape"], tuple) or len(iface["shape"]) == 0:
        raise ValueError("shape must be a non-empty tuple")

    dtype = _datatype_from_dtype_desc(iface["typestr"][1:])
    itemsize = size_of(dtype)

    shape = iface["shape"]
    strides = iface.get("strides")

    if not is_c_contiguous(shape, strides, itemsize):
        raise ValueError("Data must be C-contiguous")

    size_type_row_limit = numeric_limits[size_type].max()
    if (
        shape[0] > size_type_row_limit if len(shape) == 1
        # >= because we do list column construction _wrap_nested_list_column
        else shape[0] >= size_type_row_limit
    ):
        raise ValueError(
            "Number of rows exceeds size_type limit for offsets column construction."
        )

    flat_size = functools.reduce(operator.mul, shape)
    if flat_size > numeric_limits[size_type].max():
        raise ValueError("Flat size exceeds size_type limit")

    return iface["data"][0], flat_size * itemsize, shape, strides, dtype


cdef class Column:
    """A container of nullable device data as a column of elements.

    This class is an implementation of `Arrow columnar data specification
    <https://arrow.apache.org/docs/format/Columnar.html>`__ for data stored on
    GPUs. It relies on Python memoryview-like semantics to maintain shared
    ownership of the data it is constructed with, so any input data may also be
    co-owned by other data structures. The Column is designed to be operated on
    using algorithms backed by libcudf.

    Parameters
    ----------
    data_type : DataType
        The type of data in the column.
    size : size_type
        The number of rows in the column.
    data : gpumemoryview
        The data the column will refer to.
    mask : gpumemoryview
        The null mask for the column.
    null_count : int
        The number of null rows in the column.
    offset : int
        The offset into the data buffer where the column's data begins.
    children : list
        The children of this column if it is a compound column type.
    """
    def __init__(self, obj=None, *args, **kwargs):
        self._init(obj, *args, **kwargs)

    __hash__ = None

    @functools.singledispatchmethod
    def _init(self, obj, *args, **kwargs):
        if obj is None:
            if (data_type := kwargs.get("data_type")) is not None:
                kwargs.pop("data_type")
                self._init(data_type, *args, **kwargs)
                return
            elif (arrow_like := kwargs.get("arrow_like")) is not None:
                kwargs.pop("arrow_like")
                self._init(arrow_like, *args, **kwargs)
                return
        raise ValueError(f"Invalid input type {type(obj)}")

    @_init.register(DataType)
    def _(
        self, DataType data_type not None, size_type size, gpumemoryview data,
        gpumemoryview mask, size_type null_count, size_type offset,
        list children
    ):
        if not all(isinstance(c, Column) for c in children):
            raise ValueError("All children must be pylibcudf Column objects")
        self._data_type = data_type
        self._size = size
        self._data = data
        self._mask = mask
        self._null_count = null_count
        self._offset = offset
        self._children = children
        self._num_children = len(children)

    @_init.register(ArrowLike)
    def _(self, arrow_like):
        cdef ArrowSchema* c_schema
        cdef ArrowArray* c_array
        cdef ArrowDeviceArray* c_device_array
        cdef _ArrowColumnHolder result
        cdef unique_ptr[arrow_column] c_result
        if hasattr(arrow_like, "__arrow_c_device_array__"):
            schema, d_array = arrow_like.__arrow_c_device_array__()
            c_schema = <ArrowSchema*>PyCapsule_GetPointer(schema, "arrow_schema")
            c_device_array = (
                <ArrowDeviceArray*>PyCapsule_GetPointer(d_array, "arrow_device_array")
            )

            result = _ArrowColumnHolder()
            with nogil:
                c_result = make_unique[arrow_column](
                    move(dereference(c_schema)), move(dereference(c_device_array))
                )
            result.col.swap(c_result)

            tmp = Column.from_column_view_of_arbitrary(result.col.get().view(), result)
            self._init(
                tmp.type(),
                tmp.size(),
                tmp.data(),
                tmp.null_mask(),
                tmp.null_count(),
                tmp.offset(),
                tmp.children(),
            )
        elif hasattr(arrow_like, "__arrow_c_array__"):
            schema, h_array = arrow_like.__arrow_c_array__()
            c_schema = <ArrowSchema*>PyCapsule_GetPointer(schema, "arrow_schema")
            c_array = <ArrowArray*>PyCapsule_GetPointer(h_array, "arrow_array")

            result = _ArrowColumnHolder()
            with nogil:
                c_result = make_unique[arrow_column](
                    move(dereference(c_schema)), move(dereference(c_array))
                )
            result.col.swap(c_result)

            tmp = Column.from_column_view_of_arbitrary(result.col.get().view(), result)
            self._init(
                tmp.type(),
                tmp.size(),
                tmp.data(),
                tmp.null_mask(),
                tmp.null_count(),
                tmp.offset(),
                tmp.children(),
            )
        elif hasattr(arrow_like, "__arrow_c_stream__"):
            stream = arrow_like.__arrow_c_stream__()
            c_stream = (
                <ArrowArrayStream*>PyCapsule_GetPointer(stream, "arrow_array_stream")
            )

            result = _ArrowColumnHolder()
            with nogil:
                c_result = make_unique[arrow_column](
                    move(dereference(c_stream))
                )
            result.col.swap(c_result)

            tmp = Column.from_column_view_of_arbitrary(result.col.get().view(), result)
            self._init(
                tmp.type(),
                tmp.size(),
                tmp.data(),
                tmp.null_mask(),
                tmp.null_count(),
                tmp.offset(),
                tmp.children(),
            )
        elif hasattr(arrow_like, "__arrow_c_device_stream__"):
            # TODO: When we add support for this case, it should be moved above
            # the __arrow_c_array__ case since we should prioritize device
            # data if possible.
            raise NotImplementedError("Device streams not yet supported")
        else:
            raise ValueError("Invalid Arrow-like object")

    cdef column_view view(self) nogil:
        """Generate a libcudf column_view to pass to libcudf algorithms.

        This method is for pylibcudf's functions to use to generate inputs when
        calling libcudf algorithms, and should generally not be needed by users
        (even direct pylibcudf Cython users).
        """
        cdef const void * data = NULL
        cdef const bitmask_type * null_mask = NULL

        if self._data is not None:
            data = <void*>self._data.ptr
        if self._mask is not None:
            null_mask = <bitmask_type*>self._mask.ptr

        # TODO: Check if children can ever change. If not, this could be
        # computed once in the constructor and always be reused.
        cdef vector[column_view] c_children
        with gil:
            if self._children is not None:
                for child in self._children:
                    # Need to cast to Column here so that Cython knows that
                    # `view` returns a typed object, not a Python object. We
                    # cannot use a typed variable for `child` because cdef
                    # declarations cannot be inside nested blocks (`if` or
                    # `with` blocks) so we cannot declare it inside the `with
                    # gil` block, but we also cannot declare it outside the
                    # `with gil` block because it is erroneous to declare a
                    # variable of a cdef class type in a `nogil` context (which
                    # this whole function is).
                    c_children.push_back((<Column> child).view())

        return column_view(
            self._data_type.c_obj, self._size, data, null_mask,
            self._null_count, self._offset, c_children
        )

    cdef mutable_column_view mutable_view(self) nogil:
        """Generate a libcudf mutable_column_view to pass to libcudf algorithms.

        This method is for pylibcudf's functions to use to generate inputs when
        calling libcudf algorithms, and should generally not be needed by users
        (even direct pylibcudf Cython users).
        """
        cdef void * data = NULL
        cdef bitmask_type * null_mask = NULL

        if self._data is not None:
            data = <void*>self._data.ptr
        if self._mask is not None:
            null_mask = <bitmask_type*>self._mask.ptr

        cdef vector[mutable_column_view] c_children
        with gil:
            if self._children is not None:
                for child in self._children:
                    # See the view method for why this needs to be cast.
                    c_children.push_back((<Column> child).mutable_view())

        return mutable_column_view(
            self._data_type.c_obj, self._size, data, null_mask,
            self._null_count, self._offset, c_children
        )

    @staticmethod
    def from_rmm_buffer(
        DeviceBuffer buff,
        DataType dtype,
        size_type size,
        list children,
    ):
        """
        Create a Column from an RMM DeviceBuffer.

        Parameters
        ----------
        buff : DeviceBuffer
            The data rmm.DeviceBuffer.
        size : size_type
            The number of rows in the column.
        dtype : DataType
            The type of the data in the buffer.
        children : list
            List of child columns.

        Notes
        -----
        To provide a mask and null count, use `Column.with_mask` after
        this method.
        """
        if plc_is_fixed_width(dtype) and len(children) != 0:
            raise ValueError("Fixed-width types must have zero children.")
        elif dtype.id() == type_id.STRING and len(children) != 1:
            raise ValueError("String columns have have 1 child column of offsets.")
        elif is_nested(dtype) and len(children) == 0:
            raise ValueError(
                "List and struct columns must have at least one child column."
            )

        cdef gpumemoryview data = gpumemoryview(buff)
        return Column(
            dtype,
            size,
            data,
            None,
            0,
            # Initial offset when capturing a C++ column is always 0.
            0,
            children,
        )

    @staticmethod
    cdef Column from_libcudf(unique_ptr[column] libcudf_col, Stream stream=None):
        """Create a Column from a libcudf column.

        This method is for pylibcudf's functions to use to ingest outputs of
        calling libcudf algorithms, and should generally not be needed by users
        (even direct pylibcudf Cython users).
        """
        cdef DataType dtype = DataType.from_libcudf(libcudf_col.get().type())
        cdef size_type size = libcudf_col.get().size()

        cdef size_type null_count = libcudf_col.get().null_count()

        cdef column_contents contents = libcudf_col.get().release()

        stream = _get_stream(stream)
        # Note that when converting to cudf Column objects we'll need to pull
        # out the base object.
        cdef gpumemoryview data = gpumemoryview(
            DeviceBuffer.c_from_unique_ptr(move(contents.data), stream)
        )

        cdef gpumemoryview mask = None
        if null_count > 0:
            mask = gpumemoryview(
                DeviceBuffer.c_from_unique_ptr(move(contents.null_mask))
            )

        children = []
        if contents.children.size() != 0:
            for i in range(contents.children.size()):
                children.append(
                    Column.from_libcudf(move(contents.children[i]), stream)
                )

        return Column(
            dtype,
            size,
            data,
            mask,
            null_count,
            # Initial offset when capturing a C++ column is always 0.
            0,
            children,
        )

    cpdef Column with_mask(self, gpumemoryview mask, size_type null_count):
        """Augment this column with a new null mask.

        Parameters
        ----------
        mask : gpumemoryview
            New mask (or None to unset the mask)
        null_count : int
            New null count. If this is incorrect, bad things happen.

        Returns
        -------
        New Column object sharing data with self (except for the mask which is new).
        """
        if mask is None and null_count > 0:
            raise ValueError("Empty mask must have null count of zero")
        return Column(
            self._data_type,
            self._size,
            self._data,
            mask,
            null_count,
            self._offset,
            self._children,
        )

    @staticmethod
    cdef Column from_column_view(const column_view& cv, Column owner):
        """Create a Column from a libcudf column_view into a Column owner.

        This method accepts shared ownership of the underlying data from the
        owner and relies on the offset from the view.

        This method is for pylibcudf's functions to use to ingest outputs of
        calling libcudf algorithms, and should generally not be needed by users
        (even direct pylibcudf Cython users).
        """
        children = []
        cdef size_type i
        if cv.num_children() != 0:
            for i in range(cv.num_children()):
                children.append(Column.from_column_view(cv.child(i), owner.child(i)))

        return Column(
            DataType.from_libcudf(cv.type()),
            cv.size(),
            owner._data,
            owner._mask,
            cv.null_count(),
            cv.offset(),
            children,
        )

    # Ideally this function would simply be handled via a fused type in
    # from_column_view, but this does not work due to
    # https://github.com/cython/cython/issues/6740
    @staticmethod
    cdef Column from_column_view_of_arbitrary(const column_view& cv, object owner):
        """Create a Column from a libcudf column_view into an arbitrary owner.

        This method accepts shared ownership of the underlying data from the owner.
        Since the owner may be any arbitrary object, every child Column also shares
        ownership of the same buffer since they do not have the information available to
        choose to only own subsets of it.

        This method is for pylibcudf's functions to use to ingest outputs of
        calling libcudf algorithms, and should generally not be needed by users
        (even direct pylibcudf Cython users).
        """
        # For efficiency, prohibit calling this overload with a Column owner.
        assert not isinstance(owner, Column)

        children = []
        cdef size_type i
        if cv.num_children() != 0:
            for i in range(cv.num_children()):
                children.append(
                    Column.from_column_view_of_arbitrary(cv.child(i), owner)
                )

        cdef gpumemoryview owning_data = gpumemoryview(OwnerWithCAI.create(cv, owner))
        cdef gpumemoryview owning_mask = None
        if cv.null_count() > 0:
            owning_mask = gpumemoryview(OwnerMaskWithCAI.create(cv, owner))

        return Column(
            DataType.from_libcudf(cv.type()),
            cv.size(),
            owning_data,
            owning_mask,
            cv.null_count(),
            cv.offset(),
            children,
        )

    @staticmethod
    def from_scalar(Scalar slr, size_type size):
        """Create a Column from a Scalar.

        Parameters
        ----------
        slr : Scalar
            The scalar to create a column from.
        size : size_type
            The number of elements in the column.

        Returns
        -------
        Column
            A Column containing the scalar repeated `size` times.
        """
        cdef const scalar* c_scalar = slr.get()
        cdef unique_ptr[column] c_result
        with nogil:
            c_result = make_column_from_scalar(dereference(c_scalar), size)
        return Column.from_libcudf(move(c_result))

    cpdef Scalar to_scalar(self):
        """
        Return the first value of 1-element column as a Scalar.

        Raises
        ------
        ValueError
            If the column has more than one row.

        Returns
        -------
        Scalar
            A Scalar representing the only value in the column, including nulls.
        """
        if self._size != 1:
            raise ValueError("to_scalar only works for columns of size 1")

        cdef column_view cv = self.view()
        cdef unique_ptr[scalar] result

        with nogil:
            result = get_element(cv, 0)

        return Scalar.from_libcudf(move(result))

    @staticmethod
    def all_null_like(Column like, size_type size):
        """Create an all null column from a template.

        Parameters
        ----------
        like : Column
            Column whose type we should mimic
        size : int
            Number of rows in the resulting column.

        Returns
        -------
        Column
            An all-null column of `size` rows and type matching `like`.
        """
        cdef Scalar slr = Scalar.empty_like(like)
        cdef unique_ptr[column] c_result
        with nogil:
            c_result = make_column_from_scalar(dereference(slr.get()), size)
        return Column.from_libcudf(move(c_result))

    @staticmethod
    cdef Column _wrap_nested_list_column(
        gpumemoryview data,
        tuple shape,
        DataType dtype,
        Column base=None,
    ):
        """
        Construct a list Column from a gpumemoryview and array
        metadata, or wrap an existing Column in a nested list
        column matching the given shape.

        This non-public method does not perform validation. It assumes
        all arguments have been checked for correctness (e.g., shape,
        strides, size_type overflow) by a prior call to
        `_prepare_array_metadata`.
        """
        ndim = len(shape)
        flat_size = functools.reduce(operator.mul, shape)

        if base is None:
            base = Column(
                data_type=dtype,
                size=flat_size,
                data=data,
                mask=None,
                null_count=0,
                offset=0,
                children=[],
            )

        int32_dtype = <DataType>DataType(type_id.INT32)
        nested = base

        for i in range(ndim - 1, 0, -1):
            outer_len = functools.reduce(operator.mul, shape[:i])

            range_col = <Column>sequence(
                outer_len + 1,
                Scalar.from_py(0, int32_dtype),
                Scalar.from_py(1, int32_dtype),
            )
            stride = <Scalar>Scalar.from_py(shape[i], int32_dtype)
            offsets_col = binary_operation(
                range_col, stride, binary_operator.MUL, int32_dtype
            )

            nested = Column(
                data_type=DataType(type_id.LIST),
                size=outer_len,
                data=None,
                mask=None,
                null_count=0,
                offset=0,
                children=[offsets_col, nested],
            )

        return nested

    @classmethod
    def from_array_interface(cls, obj):
        """
        Create a Column from an object implementing the NumPy Array Interface.

        If the object provides a raw memory pointer via the "data" field,
        we use that pointer directly and avoid copying. Otherwise, a ValueError
        is raised.

        Parameters
        ----------
        obj : Any
            Must implement the ``__array_interface__`` protocol.

        Returns
        -------
        Column
            A Column containing the data from the array interface.

        Raises
        ------
        TypeError
            If the object does not implement ``__array_interface__``.
        ValueError
            If the array is not 1D or 2D, or is not C-contiguous.
            If the number of rows exceeds size_type limit.
            If the 'data' field is invalid.
        NotImplementedError
            If the object has a mask.
        """
        try:
            iface = obj.__array_interface__
        except AttributeError:
            raise TypeError("Object does not implement __array_interface__")

        data_ptr, nbytes, shape, _, dtype = _prepare_array_metadata(iface)

        dbuf = DeviceBuffer.to_device(
            # Converts the uintptr_t integer to a memoryview.
            # We need two additional casts: first to a pointer type,
            # then to a typed memoryview. This allows us to reinterpret
            # the raw memory as a 1D array of bytes.
            <const unsigned char[:nbytes:1]><const unsigned char*><uintptr_t>data_ptr
        )

        return Column._wrap_nested_list_column(gpumemoryview(dbuf), shape, dtype)

    @classmethod
    def from_cuda_array_interface(cls, obj):
        """
        Create a Column from an object implementing the CUDA Array Interface.

        Parameters
        ----------
        obj : Any
            Must implement the ``__cuda_array_interface__`` protocol.

        Returns
        -------
        Column
            A Column containing the data from the CUDA array interface.

        Raises
        ------
        TypeError
            If the object does not support ``__cuda_array_interface__``.
        ValueError
            If the object is not 1D or 2D, or is not C-contiguous.
            If the number of rows exceeds size_type limit.
        NotImplementedError
            If the object has a mask.
        """
        try:
            iface = obj.__cuda_array_interface__
        except AttributeError:
            raise TypeError("Object does not implement __cuda_array_interface__")

        _, _, shape, _, dtype = _prepare_array_metadata(iface)

        return Column._wrap_nested_list_column(gpumemoryview(obj), shape, dtype)

    @classmethod
    def from_array(cls, obj):
        """
        Create a Column from any object which supports the NumPy
        or CUDA array interface.

        Parameters
        ----------
        obj : object
            The input array to be converted into a `pylibcudf.Column`.

        Returns
        -------
        Column

        Raises
        ------
        TypeError
            If the input does not implement a supported array interface.

        Notes
        -----
        - Only C-contiguous host and device ndarrays are supported.
          For device arrays, the data is not copied.

        Examples
        --------
        >>> import pylibcudf as plc
        >>> import cupy as cp
        >>> cp_arr = cp.array([[1,2],[3,4]])
        >>> col = plc.Column.from_array(cp_arr)
        """
        if hasattr(obj, "__cuda_array_interface__"):
            return cls.from_cuda_array_interface(obj)
        if hasattr(obj, "__array_interface__"):
            return cls.from_array_interface(obj)

        raise TypeError(
            f"Cannot convert object of type {type(obj)} to a pylibcudf Column"
        )

    @staticmethod
    def from_iterable_of_py(obj: Iterable, dtype: DataType | None = None) -> Column:
        """
        Create a Column from a Python iterable of scalar values or nested iterables.

        Parameters
        ----------
        obj : Iterable
            An iterable of Python scalar values (int, float, bool, str) or nested lists.
        dtype : DataType | None
            The type of the leaf elements. If not specified, the type is inferred.

        Returns
        -------
        Column
            A Column containing the data from the input iterable.

        Raises
        ------
        TypeError
            If the input contains unsupported scalar types.
        ValueError
            If the iterable is empty and dtype is not provided.

        Notes
        -----
        - Only scalar types int, float, bool, and str are supported.
        - Nested iterables must be materialized as lists.
        - Jagged nested lists are not supported. Inner lists must have the same shape.
        - Nulls (None) are not currently supported in input values.
        - dtype must match the inferred or actual type of the scalar values
        """

        # TODO: Investigate when we can avoid full list materialization.
        obj = list(obj)

        if not obj:
            if dtype is None:
                raise ValueError("Cannot infer dtype from empty iterable object")
            return Column(dtype, 0, None, None, 0, 0, [])

        if dtype is None:
            depth, py_dtype = _infer_list_depth_and_dtype(obj)
            dtype = DataType.from_py(py_dtype)
        else:
            depth, _ = _infer_list_depth_and_dtype(obj)

        flat, shape = _flatten_nested_list(obj, depth)

<<<<<<< HEAD
        if dtype.id() == type_id.STRING:
            encoded = [s.encode("utf-8") for s in flat]
            offsets = [0] + list(accumulate(len(s) for s in encoded))
            joined_bytes = b"".join(encoded)

            offsets_col = Column.from_iterable_of_py(
                offsets, dtype=DataType(type_id.INT32)
            )

            mv = memoryview(array.array("B", joined_bytes))

            iface = {
                "data": (mv.obj.buffer_info()[0], False),
                "shape": (len(joined_bytes),),
                "typestr": "|u1",
                "strides": None,
                "version": 3,
            }

            chars_col = Column.from_array_interface(ArrayInterfaceWrapper(iface))

            base = Column(
                DataType(type_id.STRING),
                len(flat),
                chars_col.data(),
                None,
                0,
                0,
                [offsets_col],
            )

            return (
                base if depth == 1
                else Column._wrap_nested_list_column(None, shape, dtype, base=base)
            )

        buf = array.array(_python_typecode_from_dtype(dtype), flat)
=======
        buf = array.array(dtype._python_typecode, flat)
>>>>>>> c89c83c0
        mv = memoryview(buf).cast("B")

        iface = {
            "data": (mv.obj.buffer_info()[0], False),
            "shape": shape,
            "typestr": dtype.typestr,
            "strides": None,
            "version": 3,
        }

        return Column.from_array_interface(ArrayInterfaceWrapper(iface))

    cpdef DataType type(self):
        """The type of data in the column."""
        return self._data_type

    cpdef Column child(self, size_type index):
        """Get a child column of this column.

        Parameters
        ----------
        index : size_type
            The index of the child column to get.

        Returns
        -------
        Column
            The child column.
        """
        return self._children[index]

    cpdef size_type num_children(self):
        """The number of children of this column."""
        return self._num_children

    cpdef ListColumnView list_view(self):
        """Accessor for methods of a Column that are specific to lists."""
        return ListColumnView(self)

    cpdef gpumemoryview data(self):
        """The data buffer of the column."""
        return self._data

    cpdef gpumemoryview null_mask(self):
        """The null mask of the column."""
        return self._mask

    cpdef size_type size(self):
        """The number of elements in the column."""
        return self._size

    cpdef size_type offset(self):
        """The offset of the column."""
        return self._offset

    cpdef size_type null_count(self):
        """The number of null elements in the column."""
        return self._null_count

    cpdef list children(self):
        """The children of the column."""
        return self._children

    cpdef Column copy(self):
        """Create a copy of the column."""
        cdef unique_ptr[column] c_result
        with nogil:
            c_result = make_unique[column](self.view())
        return Column.from_libcudf(move(c_result))

    cpdef uint64_t device_buffer_size(self):
        """
        The total size of the device buffers used by the Column.

        Notes
        -----
        Since Columns rely on Python memoryview-like semantics to maintain
        shared ownership of the data, the device buffers underlying this column
        might be shared between other data structures including other columns.

        Returns
        -------
        Number of bytes.
        """
        cdef uint64_t ret = 0
        if self.data() is not None:
            ret += self.data().nbytes
        if self.null_mask() is not None:
            ret += self.null_mask().nbytes
        if self.children() is not None:
            for child in self.children():
                ret += (<Column?>child).device_buffer_size()
        return ret

    def _create_nested_column_metadata(self):
        return ColumnMetadata(
            children_meta=[
                child._create_nested_column_metadata() for child in self.children()
            ]
        )

    def _to_schema(self, metadata=None):
        """Create an Arrow schema from this Column."""
        if metadata is None:
            metadata = self._create_nested_column_metadata()
        elif isinstance(metadata, str):
            metadata = ColumnMetadata(metadata)

        cdef column_metadata c_metadata = _metadata_to_libcudf(metadata)

        cdef ArrowSchema* raw_schema_ptr
        with nogil:
            raw_schema_ptr = to_arrow_schema_raw(self.view(), c_metadata)

        return PyCapsule_New(<void*>raw_schema_ptr, 'arrow_schema', _release_schema)

    def _to_host_array(self):
        cdef ArrowArray* raw_host_array_ptr
        with nogil:
            raw_host_array_ptr = to_arrow_host_raw(self.view())

        return PyCapsule_New(<void*>raw_host_array_ptr, "arrow_array", _release_array)

    def _to_device_array(self):
        cdef ArrowDeviceArray* raw_device_array_ptr
        with nogil:
            raw_device_array_ptr = to_arrow_device_raw(self.view(), self)

        return PyCapsule_New(
            <void*>raw_device_array_ptr,
            "arrow_device_array",
            _release_device_array
        )

    def __arrow_c_array__(self, requested_schema=None):
        if requested_schema is not None:
            raise ValueError("pylibcudf.Column does not support alternative schema")

        return self._to_schema(), self._to_host_array()

    def __arrow_c_device_array__(self, requested_schema=None, **kwargs):
        if requested_schema is not None:
            raise ValueError("pylibcudf.Column does not support alternative schema")

        non_default_kwargs = [
            name for name, value in kwargs.items() if value is not None
        ]
        if non_default_kwargs:
            raise NotImplementedError(
                f"Received unsupported keyword argument(s): {non_default_kwargs}"
            )

        return self._to_schema(), self._to_device_array()


cdef class ListColumnView:
    """Accessor for methods of a Column that are specific to lists."""
    def __init__(self, Column col):
        if col.type().id() != type_id.LIST:
            raise TypeError("Column is not a list type")
        self._column = col

    __hash__ = None

    cpdef child(self):
        """The data column of the underlying list column."""
        return self._column.child(1)

    cpdef offsets(self):
        """The offsets column of the underlying list column."""
        return self._column.child(1)

    cdef lists_column_view view(self) nogil:
        """Generate a libcudf lists_column_view to pass to libcudf algorithms.

        This method is for pylibcudf's functions to use to generate inputs when
        calling libcudf algorithms, and should generally not be needed by users
        (even direct pylibcudf Cython users).
        """
        return lists_column_view(self._column.view())


def is_c_contiguous(
    shape: Sequence[int], strides: None | Sequence[int], itemsize: int
) -> bool:
    """Determine if shape and strides are C-contiguous

    Parameters
    ----------
    shape : Sequence[int]
        Number of elements in each dimension.
    strides : None | Sequence[int]
        The stride of each dimension in bytes.
        If None, the memory layout is C-contiguous.
    itemsize : int
        Size of an element in bytes.

    Returns
    -------
    bool
        The boolean answer.
    """

    if strides is None:
        return True
    if any(dim == 0 for dim in shape):
        return True
    cumulative_stride = itemsize
    for dim, stride in zip(reversed(shape), reversed(strides)):
        if dim > 1 and stride != cumulative_stride:
            return False
        cumulative_stride *= dim
    return True<|MERGE_RESOLUTION|>--- conflicted
+++ resolved
@@ -132,6 +132,34 @@
         return self.cai
 
 
+class ArrayInterfaceWrapper:
+    def __init__(self, iface):
+        self.__array_interface__ = iface
+
+
+def _copy_array_to_device(buf: array.array) -> gpumemoryview:
+    """
+    Copy a host-side array.array buffer to device memory.
+
+    Parameters
+    ----------
+    buf : array.array
+        Array of bytes.
+
+    Returns
+    -------
+    gpumemoryview
+        A device memory view backed by an rmm.DeviceBuffer.
+    """
+    cdef memoryview mv = memoryview(buf)
+    cdef uintptr_t ptr = <uintptr_t>mv.obj.buffer_info()[0]
+    cdef size_t nbytes = len(mv) * mv.itemsize
+
+    return gpumemoryview(DeviceBuffer.to_device(
+        <const unsigned char[:nbytes:1]><const unsigned char*>ptr
+    ))
+
+
 def _infer_list_depth_and_dtype(obj: list) -> tuple[int, type]:
     """Infer the nesting depth and final scalar type."""
     depth = 0
@@ -189,48 +217,6 @@
     return offset
 
 
-<<<<<<< HEAD
-def _python_typecode_from_dtype(dtype: DataType) -> str:
-    """The Python type string."""
-    return {
-        type_id.INT8: 'b',
-        type_id.INT16: 'h',
-        type_id.INT32: 'i',
-        type_id.INT64: 'q',
-        type_id.UINT8: 'B',
-        type_id.UINT16: 'H',
-        type_id.UINT32: 'I',
-        type_id.UINT64: 'Q',
-        type_id.FLOAT32: 'f',
-        type_id.FLOAT64: 'd',
-        type_id.BOOL8: 'b'
-    }[dtype.id()]
-
-
-def _typestr_from_dtype(dtype: DataType) -> str:
-    """The array interface type string."""
-    return {
-        type_id.INT8: "|i1",
-        type_id.INT16: "<i2",
-        type_id.INT32: "<i4",
-        type_id.INT64: "<i8",
-        type_id.UINT8: "|u1",
-        type_id.UINT16: "<u2",
-        type_id.UINT32: "<u4",
-        type_id.UINT64: "<u8",
-        type_id.FLOAT32: "<f4",
-        type_id.FLOAT64: "<f8",
-        type_id.BOOL8: "|b1",
-    }[dtype.id()]
-
-
-class ArrayInterfaceWrapper:
-    def __init__(self, iface):
-        self.__array_interface__ = iface
-
-
-=======
->>>>>>> c89c83c0
 def _prepare_array_metadata(
     iface: dict,
 ) -> tuple[int, int, tuple[int, ...], tuple[int, ...] | None, DataType]:
@@ -978,9 +964,11 @@
         - Jagged nested lists are not supported. Inner lists must have the same shape.
         - Nulls (None) are not currently supported in input values.
         - dtype must match the inferred or actual type of the scalar values
-        """
-
-        # TODO: Investigate when we can avoid full list materialization.
+        - Large strings are supported, meaning the combined length of all strings
+          (in bytes) can exceed the maximum 32-bit integer value. In that case,
+          the offsets column is automatically promoted to use 64-bit integers.
+        """
+
         obj = list(obj)
 
         if not obj:
@@ -996,32 +984,38 @@
 
         flat, shape = _flatten_nested_list(obj, depth)
 
-<<<<<<< HEAD
         if dtype.id() == type_id.STRING:
-            encoded = [s.encode("utf-8") for s in flat]
+            encoded = [s.encode() for s in flat]
             offsets = [0] + list(accumulate(len(s) for s in encoded))
-            joined_bytes = b"".join(encoded)
-
-            offsets_col = Column.from_iterable_of_py(
-                offsets, dtype=DataType(type_id.INT32)
-            )
-
-            mv = memoryview(array.array("B", joined_bytes))
-
-            iface = {
-                "data": (mv.obj.buffer_info()[0], False),
-                "shape": (len(joined_bytes),),
-                "typestr": "|u1",
-                "strides": None,
-                "version": 3,
-            }
-
-            chars_col = Column.from_array_interface(ArrayInterfaceWrapper(iface))
+
+            offset_dtype = (
+                DataType(type_id.INT64)
+                if offsets[-1] > numeric_limits[size_type].max()
+                else DataType(type_id.INT32)
+            )
+
+            offsets_data = _copy_array_to_device(
+                array.array(
+                    "q" if offset_dtype.id() == type_id.INT64
+                    else "i", offsets
+                )
+            )
+            chars_data = _copy_array_to_device(array.array("B", b"".join(encoded)))
+
+            offsets_col = Column(
+                offset_dtype,
+                len(offsets),
+                offsets_data,
+                None,
+                0,
+                0,
+                [],
+            )
 
             base = Column(
                 DataType(type_id.STRING),
                 len(flat),
-                chars_col.data(),
+                chars_data,
                 None,
                 0,
                 0,
@@ -1033,10 +1027,7 @@
                 else Column._wrap_nested_list_column(None, shape, dtype, base=base)
             )
 
-        buf = array.array(_python_typecode_from_dtype(dtype), flat)
-=======
         buf = array.array(dtype._python_typecode, flat)
->>>>>>> c89c83c0
         mv = memoryview(buf).cast("B")
 
         iface = {
