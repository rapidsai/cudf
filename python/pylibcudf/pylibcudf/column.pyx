# Copyright (c) 2023-2025, NVIDIA CORPORATION.

from cython.operator cimport dereference

from cpython.float cimport PyFloat_FromDouble
from cpython.list cimport PyList_New, PyList_SetItem
from cpython.long cimport (
    PyLong_FromLong,
    PyLong_FromLongLong,
    PyLong_FromUnsignedLong,
    PyLong_FromUnsignedLongLong,
)
from cpython.pycapsule cimport PyCapsule_GetPointer, PyCapsule_New
from cpython.ref cimport Py_INCREF
from cpython.unicode cimport PyUnicode_DecodeUTF8

from libc.stddef cimport size_t
from libc.stdint cimport (
    int8_t,
    int16_t,
    int32_t,
    int64_t,
    uint8_t,
    uint16_t,
    uint32_t,
    uint64_t,
    uintptr_t,
)
from libcpp.limits cimport numeric_limits
from libcpp.memory cimport make_unique, unique_ptr
from libcpp.utility cimport move

from pylibcudf.libcudf.column.column cimport column, column_contents
from pylibcudf.libcudf.column.column_factories cimport make_column_from_scalar
from pylibcudf.libcudf.copying cimport get_element
from pylibcudf.libcudf.interop cimport (
    ArrowArray,
    ArrowArrayStream,
    ArrowSchema,
    ArrowDeviceArray,
    arrow_column,
    column_metadata,
    release_arrow_array_raw,
    to_arrow_device_raw,
    to_arrow_host_raw,
    to_arrow_schema_raw,
)
from pylibcudf.libcudf.null_mask cimport bitmask_allocation_size_bytes
from pylibcudf.libcudf.scalar.scalar cimport scalar
from pylibcudf.libcudf.strings.strings_column_view cimport strings_column_view
from pylibcudf.libcudf.types cimport bitmask_type, size_of as cpp_size_of, size_type
from pylibcudf.libcudf.utilities.traits cimport is_fixed_width

from rmm.pylibrmm.device_buffer cimport DeviceBuffer
from rmm.pylibrmm.stream cimport Stream
from rmm.pylibrmm.memory_resource cimport DeviceMemoryResource

from ._interop_helpers cimport (
    _metadata_to_libcudf,
    _release_array,
    _release_device_array,
    _release_schema,
)
<<<<<<< HEAD
=======
from .utils cimport _get_stream, _get_memory_resource

from .gpumemoryview import _datatype_from_dtype_desc
>>>>>>> 56a47311
from ._interop_helpers import ArrowLike, ColumnMetadata
from .filling cimport sequence
from .gpumemoryview cimport gpumemoryview
from .gpumemoryview import _datatype_from_dtype_desc
from .scalar cimport Scalar
from .traits cimport is_fixed_width as plc_is_fixed_width, is_nested
from .types cimport DataType, size_of, type_id
from .utils cimport _get_stream

import array
import functools
import operator
from itertools import accumulate
from typing import Iterable

__all__ = ["Column", "ListColumnView", "is_c_contiguous"]


cdef is_iterable(obj):
    try:
        iter(obj)
    except Exception:
        return False
    return True


cdef class _ArrowColumnHolder:
    """A holder for an Arrow column for gpumemoryview lifetime management."""
    cdef unique_ptr[arrow_column] col


cdef class OwnerWithCAI:
    """An interface for column view's data with gpumemoryview via CAI."""
    @staticmethod
    cdef create(column_view cv, object owner):
        obj = OwnerWithCAI()
        obj.owner = owner
        # The default size of 0 will be applied for any type that stores data in the
        # children (such that the parent size is 0).
        size = 0
        if cv.type().id() == type_id.EMPTY:
            size = cv.size()
        elif is_fixed_width(cv.type()):
            # Cast to Python integers before multiplying to avoid overflow.
            size = int(cv.size()) * int(cpp_size_of(cv.type()))
        elif cv.type().id() == type_id.STRING:
            # TODO: stream-ordered
            size = strings_column_view(cv).chars_size(_get_stream().view())

        obj.cai = {
            "shape": (size,),
            "strides": None,
            # For the purposes in this function, just treat all of the types as byte
            # streams of the appropriate size. This matches what we currently get from
            # rmm.DeviceBuffer
            "typestr": "|u1",
            "data": (<uintptr_t> cv.head[char](), False),
            "version": 3,
        }
        return obj

    @property
    def __cuda_array_interface__(self):
        return self.cai


cdef class OwnerMaskWithCAI:
    """An interface for column view's null mask with gpumemoryview via CAI."""
    @staticmethod
    cdef create(column_view cv, object owner):
        obj = OwnerMaskWithCAI()
        obj.owner = owner

        obj.cai = {
            "shape": (bitmask_allocation_size_bytes(cv.size()),),
            "strides": None,
            # For the purposes in this function, just treat all of the types as byte
            # streams of the appropriate size. This matches what we currently get from
            # rmm.DeviceBuffer
            "typestr": "|u1",
            "data": (<uintptr_t> cv.null_mask(), False),
            "version": 3,
        }
        return obj

    @property
    def __cuda_array_interface__(self):
        return self.cai


class ArrayInterfaceWrapper:
    def __init__(self, iface):
        self.__array_interface__ = iface


cdef gpumemoryview _copy_array_to_device(object buf):
    """
    Copy a host-side array.array buffer to device memory.

    Parameters
    ----------
    buf : array.array
        Array of bytes.

    Returns
    -------
    gpumemoryview
        A device memory view backed by an rmm.DeviceBuffer.
    """
    cdef memoryview mv = memoryview(buf)
    cdef uintptr_t ptr = <uintptr_t>mv.obj.buffer_info()[0]
    cdef size_t nbytes = len(mv) * mv.itemsize

    return gpumemoryview(DeviceBuffer.to_device(
        <const unsigned char[:nbytes:1]><const unsigned char*>ptr
    ))


def _infer_list_depth_and_dtype(obj: list) -> tuple[int, type]:
    """Infer the nesting depth and final scalar type."""
    depth = 0
    current = obj

    while isinstance(current, list) and current:
        current = current[0]
        depth += 1

    if not current and depth == 0:
        raise ValueError("Cannot infer dtype from empty input")

    if not isinstance(current, (int, float, bool, str)):
        raise TypeError(f"Unsupported scalar type: {type(current).__name__}")

    return depth, type(current)


def _flatten_nested_list(obj: list, depth: int) -> tuple[list, tuple[int, ...]]:
    """Flatten a nested list and compute the shape"""
    shape = _infer_shape(obj, depth)

    flat = [None] * functools.reduce(operator.mul, shape)
    _flatten(obj, flat, 0)
    return flat, shape


def _infer_shape(obj: list, depth: int) -> tuple[int, ...]:
    shape = []
    current = obj

    for i in range(depth):
        if not current:
            raise ValueError("Cannot infer shape from empty list")

        shape.append(len(current))

        if i < depth - 1:
            first = current[0]
            if not all(
                isinstance(sub, list) and len(sub) == len(first) for sub in current
            ):
                raise ValueError("Inconsistent inner list shapes")
            current = first

    return tuple(shape)


def _flatten(obj: list, out: list, offset: int) -> int:
    if not isinstance(obj[0], list):
        out[offset:offset + len(obj)] = obj
        return offset + len(obj)
    for sub in obj:
        offset = _flatten(sub, out, offset)
    return offset


def _prepare_array_metadata(
    iface: dict,
) -> tuple[int, int, tuple[int, ...], tuple[int, ...] | None, DataType]:
    """
    Parse and validate a CUDA or NumPy array interface dictionary.

    Parameters
    ----------
    iface : dict
        A dictionary conforming to the __cuda_array_interface__
        or __array_interface__ spec.

    Returns
    -------
    tuple
        - data pointer (int)
        - total number of bytes (int)
        - shape (tuple[int, ...])
        - strides (tuple[int, ...] | None)
        - data type (pylibcudf.DataType)

    Raises
    ------
    ValueError
        If the interface is invalid, big-endian, non-contiguous,
        or exceed the size_type limit.
    """
    if iface["typestr"][0] == ">":
        raise ValueError("Big-endian data is not supported")

    if not (
        isinstance(iface.get("data"), tuple)
        and isinstance(iface["data"][0], int)
    ):
        raise ValueError(
            "Expected a data field with an integer pointer in the array interface. "
            "Objects with data set to None or a buffer object are not supported."
        )

    if not isinstance(iface["shape"], tuple) or len(iface["shape"]) == 0:
        raise ValueError("shape must be a non-empty tuple")

    dtype = _datatype_from_dtype_desc(iface["typestr"][1:])
    itemsize = size_of(dtype)

    shape = iface["shape"]
    strides = iface.get("strides")

    if not is_c_contiguous(shape, strides, itemsize):
        raise ValueError("Data must be C-contiguous")

    size_type_row_limit = numeric_limits[size_type].max()
    if (
        shape[0] > size_type_row_limit if len(shape) == 1
        # >= because we do list column construction _wrap_nested_list_column
        else shape[0] >= size_type_row_limit
    ):
        raise ValueError(
            "Number of rows exceeds size_type limit for offsets column construction."
        )

    flat_size = functools.reduce(operator.mul, shape)
    if flat_size > numeric_limits[size_type].max():
        raise ValueError("Flat size exceeds size_type limit")

    return iface["data"][0], flat_size * itemsize, shape, strides, dtype


cdef class Column:
    """A container of nullable device data as a column of elements.

    This class is an implementation of `Arrow columnar data specification
    <https://arrow.apache.org/docs/format/Columnar.html>`__ for data stored on
    GPUs. It relies on Python memoryview-like semantics to maintain shared
    ownership of the data it is constructed with, so any input data may also be
    co-owned by other data structures. The Column is designed to be operated on
    using algorithms backed by libcudf.

    Parameters
    ----------
    data_type : DataType
        The type of data in the column.
    size : size_type
        The number of rows in the column.
    data : gpumemoryview
        The data the column will refer to.
    mask : gpumemoryview
        The null mask for the column.
    null_count : int
        The number of null rows in the column.
    offset : int
        The offset into the data buffer where the column's data begins.
    children : list
        The children of this column if it is a compound column type.
    """
    __hash__ = None

    def __init__(
        self, DataType data_type not None, size_type size, gpumemoryview data,
        gpumemoryview mask, size_type null_count, size_type offset,
        list children
    ):
        if not all(isinstance(c, Column) for c in children):
            raise ValueError("All children must be pylibcudf Column objects")
        self._data_type = data_type
        self._size = size
        self._data = data
        self._mask = mask
        self._null_count = null_count
        self._offset = offset
        self._children = children
        self._num_children = len(children)

    @staticmethod
    def from_arrow(
        obj: ArrowLike,
        dtype: DataType | None = None,
        Stream stream=None
    ) -> Column:
        """
        Create a Column from an Arrow-like object using the Arrow C Data Interface.

        This method supports host and device Arrow arrays or streams. It detects
        the type of Arrow object provided and constructs a `pylibcudf.Column`
        accordingly using the appropriate Arrow C pointer-based interface.

        Parameters
        ----------
        obj : Arrow-like
            An object implementing one of the following:
            - `__arrow_c_array__` (host Arrow array)
            - `__arrow_c_device_array__` (device Arrow array)
            - `__arrow_c_stream__` (host Arrow stream)
            - `__arrow_c_device_stream__` (device Arrow stream)
        dtype : DataType | None
            The pylibcudf data type.
        stream : Stream | None
            CUDA stream on which to perform the operation.

        Returns
        -------
        Column
            A `pylibcudf.Column` representing the Arrow data.

        Raises
        ------
        NotImplementedError
            If the Arrow-like object is a device stream (`__arrow_c_device_stream__`).
            If the dtype argument is not None.
        ValueError
            If the object does not implement a known Arrow C interface.

        Notes
        -----
        - This method supports zero-copy construction for device arrays.
        """
        if dtype is not None:
            raise NotImplementedError(
                "Creating a Column with the dtype argument specified."
            )
        cdef ArrowSchema* c_schema
        cdef ArrowArray* c_array
        cdef ArrowDeviceArray* c_device_array
        cdef _ArrowColumnHolder result
        cdef unique_ptr[arrow_column] c_result

        stream = _get_stream(stream)
        if hasattr(obj, "__arrow_c_device_array__"):
            schema, d_array = obj.__arrow_c_device_array__()
            c_schema = <ArrowSchema*>PyCapsule_GetPointer(schema, "arrow_schema")
            c_device_array = (
                <ArrowDeviceArray*>PyCapsule_GetPointer(d_array, "arrow_device_array")
            )

            result = _ArrowColumnHolder()
            with nogil:
                c_result = make_unique[arrow_column](
                    move(dereference(c_schema)),
                    move(dereference(c_device_array)),
                    stream.view(),
                )
            result.col.swap(c_result)

            return Column.from_column_view_of_arbitrary(result.col.get().view(), result)
        elif hasattr(obj, "__arrow_c_array__"):
            schema, h_array = obj.__arrow_c_array__()
            c_schema = <ArrowSchema*>PyCapsule_GetPointer(schema, "arrow_schema")
            c_array = <ArrowArray*>PyCapsule_GetPointer(h_array, "arrow_array")

            result = _ArrowColumnHolder()
            with nogil:
                c_result = make_unique[arrow_column](
                    move(dereference(c_schema)),
                    move(dereference(c_array)),
                    stream.view(),
                )
            result.col.swap(c_result)

            return Column.from_column_view_of_arbitrary(result.col.get().view(), result)
        elif hasattr(obj, "__arrow_c_stream__"):
            arrow_stream = obj.__arrow_c_stream__()
            c_arrow_stream = (
                <ArrowArrayStream*>PyCapsule_GetPointer(
                    arrow_stream,
                    "arrow_array_stream",
                )
            )

            result = _ArrowColumnHolder()
            with nogil:
                c_result = make_unique[arrow_column](
                    move(dereference(c_arrow_stream)), stream.view()
                )
            result.col.swap(c_result)

            return Column.from_column_view_of_arbitrary(result.col.get().view(), result)
        elif hasattr(obj, "__arrow_c_device_stream__"):
            # TODO: When we add support for this case, it should be moved above
            # the __arrow_c_array__ case since we should prioritize device
            # data if possible.
            raise NotImplementedError("Device streams not yet supported")
        else:
            raise ValueError("Invalid Arrow-like object")

    cdef column_view view(self) nogil:
        """Generate a libcudf column_view to pass to libcudf algorithms.

        This method is for pylibcudf's functions to use to generate inputs when
        calling libcudf algorithms, and should generally not be needed by users
        (even direct pylibcudf Cython users).
        """
        cdef const void * data = NULL
        cdef const bitmask_type * null_mask = NULL

        if self._data is not None:
            data = <void*>self._data.ptr
        if self._mask is not None:
            null_mask = <bitmask_type*>self._mask.ptr

        # TODO: Check if children can ever change. If not, this could be
        # computed once in the constructor and always be reused.
        cdef vector[column_view] c_children
        with gil:
            if self._children is not None:
                for child in self._children:
                    # Need to cast to Column here so that Cython knows that
                    # `view` returns a typed object, not a Python object. We
                    # cannot use a typed variable for `child` because cdef
                    # declarations cannot be inside nested blocks (`if` or
                    # `with` blocks) so we cannot declare it inside the `with
                    # gil` block, but we also cannot declare it outside the
                    # `with gil` block because it is erroneous to declare a
                    # variable of a cdef class type in a `nogil` context (which
                    # this whole function is).
                    c_children.push_back((<Column> child).view())

        return column_view(
            self._data_type.c_obj, self._size, data, null_mask,
            self._null_count, self._offset, c_children
        )

    cdef mutable_column_view mutable_view(self) nogil:
        """Generate a libcudf mutable_column_view to pass to libcudf algorithms.

        This method is for pylibcudf's functions to use to generate inputs when
        calling libcudf algorithms, and should generally not be needed by users
        (even direct pylibcudf Cython users).
        """
        cdef void * data = NULL
        cdef bitmask_type * null_mask = NULL

        if self._data is not None:
            data = <void*>self._data.ptr
        if self._mask is not None:
            null_mask = <bitmask_type*>self._mask.ptr

        cdef vector[mutable_column_view] c_children
        with gil:
            if self._children is not None:
                for child in self._children:
                    # See the view method for why this needs to be cast.
                    c_children.push_back((<Column> child).mutable_view())

        return mutable_column_view(
            self._data_type.c_obj, self._size, data, null_mask,
            self._null_count, self._offset, c_children
        )

    @staticmethod
    def from_rmm_buffer(
        DeviceBuffer buff,
        DataType dtype,
        size_type size,
        list children,
    ):
        """
        Create a Column from an RMM DeviceBuffer.

        Parameters
        ----------
        buff : DeviceBuffer
            The data rmm.DeviceBuffer.
        size : size_type
            The number of rows in the column.
        dtype : DataType
            The type of the data in the buffer.
        children : list
            List of child columns.

        Notes
        -----
        To provide a mask and null count, use `Column.with_mask` after
        this method.
        """
        if plc_is_fixed_width(dtype) and len(children) != 0:
            raise ValueError("Fixed-width types must have zero children.")
        elif dtype.id() == type_id.STRING and len(children) != 1:
            raise ValueError("String columns have have 1 child column of offsets.")
        elif is_nested(dtype) and len(children) == 0:
            raise ValueError(
                "List and struct columns must have at least one child column."
            )

        cdef gpumemoryview data = gpumemoryview(buff)
        return Column(
            dtype,
            size,
            data,
            None,
            0,
            # Initial offset when capturing a C++ column is always 0.
            0,
            children,
        )

    @staticmethod
    cdef Column from_libcudf(
        unique_ptr[column] libcudf_col,
        Stream stream,
        DeviceMemoryResource mr=None
    ):
        """Create a Column from a libcudf column.

        This method is for pylibcudf's functions to use to ingest outputs of
        calling libcudf algorithms, and should generally not be needed by users
        (even direct pylibcudf Cython users).
        """
        cdef DataType dtype = DataType.from_libcudf(libcudf_col.get().type())
        cdef size_type size = libcudf_col.get().size()

        cdef size_type null_count = libcudf_col.get().null_count()

        cdef column_contents contents = libcudf_col.get().release()

        stream = _get_stream(stream)
        mr = _get_memory_resource(mr)
        # Note that when converting to cudf Column objects we'll need to pull
        # out the base object.
        cdef gpumemoryview data = gpumemoryview(
            DeviceBuffer.c_from_unique_ptr(move(contents.data), stream, mr)
        )

        cdef gpumemoryview mask = None
        if null_count > 0:
            mask = gpumemoryview(
                DeviceBuffer.c_from_unique_ptr(move(contents.null_mask), stream, mr)
            )

        children = []
        if contents.children.size() != 0:
            for i in range(contents.children.size()):
                children.append(
                    Column.from_libcudf(move(contents.children[i]), stream, mr)
                )

        return Column(
            dtype,
            size,
            data,
            mask,
            null_count,
            # Initial offset when capturing a C++ column is always 0.
            0,
            children,
        )

    cpdef Column with_mask(self, gpumemoryview mask, size_type null_count):
        """Augment this column with a new null mask.

        Parameters
        ----------
        mask : gpumemoryview
            New mask (or None to unset the mask)
        null_count : int
            New null count. If this is incorrect, bad things happen.

        Returns
        -------
        New Column object sharing data with self (except for the mask which is new).
        """
        if mask is None and null_count > 0:
            raise ValueError("Empty mask must have null count of zero")
        return Column(
            self._data_type,
            self._size,
            self._data,
            mask,
            null_count,
            self._offset,
            self._children,
        )

    @staticmethod
    cdef Column from_column_view(const column_view& cv, Column owner):
        """Create a Column from a libcudf column_view into a Column owner.

        This method accepts shared ownership of the underlying data from the
        owner and relies on the offset from the view.

        This method is for pylibcudf's functions to use to ingest outputs of
        calling libcudf algorithms, and should generally not be needed by users
        (even direct pylibcudf Cython users).
        """
        children = []
        cdef size_type i
        if cv.num_children() != 0:
            for i in range(cv.num_children()):
                children.append(Column.from_column_view(cv.child(i), owner.child(i)))

        return Column(
            DataType.from_libcudf(cv.type()),
            cv.size(),
            owner._data,
            owner._mask,
            cv.null_count(),
            cv.offset(),
            children,
        )

    # Ideally this function would simply be handled via a fused type in
    # from_column_view, but this does not work due to
    # https://github.com/cython/cython/issues/6740
    @staticmethod
    cdef Column from_column_view_of_arbitrary(const column_view& cv, object owner):
        """Create a Column from a libcudf column_view into an arbitrary owner.

        This method accepts shared ownership of the underlying data from the owner.
        Since the owner may be any arbitrary object, every child Column also shares
        ownership of the same buffer since they do not have the information available to
        choose to only own subsets of it.

        This method is for pylibcudf's functions to use to ingest outputs of
        calling libcudf algorithms, and should generally not be needed by users
        (even direct pylibcudf Cython users).
        """
        # For efficiency, prohibit calling this overload with a Column owner.
        assert not isinstance(owner, Column)

        children = []
        cdef size_type i
        if cv.num_children() != 0:
            for i in range(cv.num_children()):
                children.append(
                    Column.from_column_view_of_arbitrary(cv.child(i), owner)
                )

        cdef gpumemoryview owning_data = gpumemoryview(OwnerWithCAI.create(cv, owner))
        cdef gpumemoryview owning_mask = None
        if cv.null_count() > 0:
            owning_mask = gpumemoryview(OwnerMaskWithCAI.create(cv, owner))

        return Column(
            DataType.from_libcudf(cv.type()),
            cv.size(),
            owning_data,
            owning_mask,
            cv.null_count(),
            cv.offset(),
            children,
        )

    @staticmethod
    def from_scalar(Scalar slr, size_type size, Stream stream=None):
        """Create a Column from a Scalar.

        Parameters
        ----------
        slr : Scalar
            The scalar to create a column from.
        size : size_type
            The number of elements in the column.
        stream : Stream | None
            CUDA stream on which to perform the operation.

        Returns
        -------
        Column
            A Column containing the scalar repeated `size` times.
        """
        cdef const scalar* c_scalar = slr.get()
        cdef unique_ptr[column] c_result
        stream = _get_stream(stream)
        with nogil:
            c_result = make_column_from_scalar(
                dereference(c_scalar),
                size,
                stream.view()
            )
        return Column.from_libcudf(move(c_result), stream)

    cpdef Scalar to_scalar(self, Stream stream=None):
        """
        Return the first value of 1-element column as a Scalar.

        Raises
        ------
        ValueError
            If the column has more than one row.
        stream : Stream | None
            CUDA stream on which to perform the operation.

        Returns
        -------
        Scalar
            A Scalar representing the only value in the column, including nulls.
        """
        if self._size != 1:
            raise ValueError("to_scalar only works for columns of size 1")

        cdef column_view cv = self.view()
        cdef unique_ptr[scalar] result
        stream = _get_stream(stream)

        with nogil:
            result = get_element(cv, 0, stream.view())

        return Scalar.from_libcudf(move(result))

    @staticmethod
    def all_null_like(Column like, size_type size, Stream stream=None):
        """Create an all null column from a template.

        Parameters
        ----------
        like : Column
            Column whose type we should mimic
        size : int
            Number of rows in the resulting column.
        stream : Stream | None
            CUDA stream on which to perform the operation.

        Returns
        -------
        Column
            An all-null column of `size` rows and type matching `like`.
        """
        cdef Scalar slr = Scalar.empty_like(like)
        cdef unique_ptr[column] c_result
        stream = _get_stream(stream)
        with nogil:
            c_result = make_column_from_scalar(
                dereference(slr.get()),
                size,
                stream.view()
            )
        return Column.from_libcudf(move(c_result), stream)

    @staticmethod
    cdef Column _wrap_nested_list_column(
        gpumemoryview data,
        tuple shape,
        DataType dtype,
        Column base=None,
    ):
        """
        Construct a list Column from a gpumemoryview and array
        metadata, or wrap an existing Column in a nested list
        column matching the given shape.

        This non-public method does not perform validation. It assumes
        all arguments have been checked for correctness (e.g., shape,
        strides, size_type overflow) by a prior call to
        `_prepare_array_metadata`.
        """
        ndim = len(shape)
        flat_size = functools.reduce(operator.mul, shape)

        if base is None:
            base = Column(
                data_type=dtype,
                size=flat_size,
                data=data,
                mask=None,
                null_count=0,
                offset=0,
                children=[],
            )

        int32_dtype = DataType(type_id.INT32)
        nested = base

        for i in range(ndim - 1, 0, -1):
            outer_len = functools.reduce(operator.mul, shape[:i])

            offsets_col = sequence(
                outer_len + 1,
                Scalar.from_py(0, int32_dtype),
                Scalar.from_py(shape[i], int32_dtype),
            )

            nested = Column(
                data_type=DataType(type_id.LIST),
                size=outer_len,
                data=None,
                mask=None,
                null_count=0,
                offset=0,
                children=[offsets_col, nested],
            )

        return nested

    @classmethod
    def from_array_interface(cls, obj, Stream stream=None):
        """
        Create a Column from an object implementing the NumPy Array Interface.

        If the object provides a raw memory pointer via the "data" field,
        we use that pointer directly and avoid copying. Otherwise, a ValueError
        is raised.

        Parameters
        ----------
        obj : Any
            Must implement the ``__array_interface__`` protocol.
        stream : Stream | None
            CUDA stream on which to perform the operation.

        Returns
        -------
        Column
            A Column containing the data from the array interface.

        Raises
        ------
        TypeError
            If the object does not implement ``__array_interface__``.
        ValueError
            If the array is not 1D or 2D, or is not C-contiguous.
            If the number of rows exceeds size_type limit.
            If the 'data' field is invalid.
        NotImplementedError
            If the object has a mask.
        """
        try:
            iface = obj.__array_interface__
        except AttributeError:
            raise TypeError("Object does not implement __array_interface__")

        data_ptr, nbytes, shape, _, dtype = _prepare_array_metadata(iface)

        cdef const unsigned char* ptr
        cdef const unsigned char[:] view
        stream = _get_stream(stream)

        if nbytes > 0:
            ptr = <const unsigned char*><uintptr_t>data_ptr
            view = (<const unsigned char[:nbytes]> ptr)[:nbytes]
            dbuf = DeviceBuffer.to_device(view, stream)
        else:
            dbuf = DeviceBuffer(size=0, stream=stream)

        return Column._wrap_nested_list_column(gpumemoryview(dbuf), shape, dtype)

    @classmethod
    def from_cuda_array_interface(cls, obj):
        """
        Create a Column from an object implementing the CUDA Array Interface.

        Parameters
        ----------
        obj : Any
            Must implement the ``__cuda_array_interface__`` protocol.

        Returns
        -------
        Column
            A Column containing the data from the CUDA array interface.

        Raises
        ------
        TypeError
            If the object does not support ``__cuda_array_interface__``.
        ValueError
            If the object is not 1D or 2D, or is not C-contiguous.
            If the number of rows exceeds size_type limit.
        NotImplementedError
            If the object has a mask.
        """
        try:
            iface = obj.__cuda_array_interface__
        except AttributeError:
            raise TypeError("Object does not implement __cuda_array_interface__")

        _, _, shape, _, dtype = _prepare_array_metadata(iface)

        return Column._wrap_nested_list_column(gpumemoryview(obj), shape, dtype)

    @classmethod
    def from_array(cls, obj):
        """
        Create a Column from any object which supports the NumPy
        or CUDA array interface.

        Parameters
        ----------
        obj : object
            The input array to be converted into a `pylibcudf.Column`.

        Returns
        -------
        Column

        Raises
        ------
        TypeError
            If the input does not implement a supported array interface.

        Notes
        -----
        - Only C-contiguous host and device ndarrays are supported.
          For device arrays, the data is not copied.

        Examples
        --------
        >>> import pylibcudf as plc
        >>> import cupy as cp
        >>> cp_arr = cp.array([[1,2],[3,4]])
        >>> col = plc.Column.from_array(cp_arr)
        """
        if hasattr(obj, "__cuda_array_interface__"):
            return cls.from_cuda_array_interface(obj)
        if hasattr(obj, "__array_interface__"):
            return cls.from_array_interface(obj)

        raise TypeError(
            f"Cannot convert object of type {type(obj)} to a pylibcudf Column"
        )

    @staticmethod
    def from_iterable_of_py(
        obj: Iterable,
        dtype: DataType | None = None,
        Stream stream=None
    ) -> Column:
        """
        Create a Column from a Python iterable of scalar values or nested iterables.

        Parameters
        ----------
        obj : Iterable
            An iterable of Python scalar values (int, float, bool, str) or nested lists.
        dtype : DataType | None
            The type of the leaf elements. If not specified, the type is inferred.
        stream : Stream | None
            CUDA stream on which to perform the operation.

        Returns
        -------
        Column
            A Column containing the data from the input iterable.

        Raises
        ------
        TypeError
            If the input contains unsupported scalar types.
        ValueError
            If the iterable is empty and dtype is not provided.

        Notes
        -----
        - Only scalar types int, float, bool, and str are supported.
        - Nested iterables must be materialized as lists.
        - Jagged nested lists are not supported. Inner lists must have the same shape.
        - Nulls (None) are not currently supported in input values.
        - dtype must match the inferred or actual type of the scalar values
        - Large strings are supported, meaning the combined length of all strings
          (in bytes) can exceed the maximum 32-bit integer value. In that case,
          the offsets column is automatically promoted to use 64-bit integers.
        """
        if not is_iterable(obj):
            raise ValueError(f"{obj=} is not iterable")

        if (
            hasattr(obj, "__cuda_array_interface__")
            or hasattr(obj, "__array_interface__")
        ):
            raise TypeError(
                "Object has __cuda_array_interface__ or __array_interface__. "
                "Please call Column.from_array(obj)."
            )

        if (
            hasattr(obj, "__arrow_c_array__")
            or hasattr(obj, "__arrow_c_device_array__")
            or hasattr(obj, "__arrow_c_stream__")
            or hasattr(obj, "__arrow_c_device_stream__")
        ):
            raise TypeError(
                "Object implements the Arrow C data interface protocol. "
                "Please call Column.from_arrow(obj)."
            )

        if not isinstance(obj, (list, tuple)):
            obj = list(obj)

        if not obj:
            if dtype is None:
                raise ValueError("Cannot infer dtype from empty iterable object")
            return Column(dtype, 0, None, None, 0, 0, [])

        if dtype is None:
            depth, py_dtype = _infer_list_depth_and_dtype(obj)
            dtype = DataType.from_py(py_dtype)
        else:
            depth, _ = _infer_list_depth_and_dtype(obj)

        flat, shape = _flatten_nested_list(obj, depth)

        if dtype.id() == type_id.STRING:
            encoded = [s.encode() for s in flat]
            offsets = [0] + list(accumulate(len(s) for s in encoded))

            offset_dtype = (
                DataType(type_id.INT64)
                if offsets[-1] > numeric_limits[size_type].max()
                else DataType(type_id.INT32)
            )

            offsets_data = _copy_array_to_device(
                array.array(offset_dtype._python_typecode, offsets)
            )
            chars_data = _copy_array_to_device(array.array("B", b"".join(encoded)))

            offsets_col = Column(
                offset_dtype,
                len(offsets),
                offsets_data,
                None,
                0,
                0,
                [],
            )

            base = Column(
                DataType(type_id.STRING),
                len(flat),
                chars_data,
                None,
                0,
                0,
                [offsets_col],
            )

            return (
                base if depth == 1
                else Column._wrap_nested_list_column(None, shape, dtype, base=base)
            )

        buf = array.array(dtype._python_typecode, flat)
        mv = memoryview(buf).cast("B")

        iface = {
            "data": (mv.obj.buffer_info()[0], False),
            "shape": shape,
            "typestr": dtype.typestr,
            "strides": None,
            "version": 3,
        }

        return Column.from_array_interface(ArrayInterfaceWrapper(iface), stream)

    cpdef list to_pylist(self):
        """
        Convert the Column to a Python list.

        Only supports fixed-width and string columns.

        Returns
        -------
        list
            A list of Python objects representing the column data.

        Raises
        ------
        NotImplementedError
            If the column type is not fixed-width or string.
        """
        cdef type_id dtype = self.type().id()
        cdef ArrowArray* raw_host_array_ptr = NULL
        with nogil:
            raw_host_array_ptr = to_arrow_host_raw(self.view())
        try:
            return _arrow_to_pylist_impl(dtype, raw_host_array_ptr)
        finally:
            if raw_host_array_ptr != NULL:
                with nogil:
                    release_arrow_array_raw(raw_host_array_ptr)

    @classmethod
    def struct_from_children(cls, children: Iterable[Column]):
        """
        Create a struct Column from a list of child columns.

        Parameters
        ----------
        children : Iterable[Column]
            A list of child columns.

        Returns
        -------
        Column
            A struct Column with the provided the child columns.

        Notes
        -----
        The null count and null mask is taken from the first child column.
        Use `Column.with_mask` on the result of struct_from_children to reset
        the null count and mask.
        """
        if not isinstance(children, list):
            children = list(children)
        if len(children) == 0:
            raise ValueError("Must provide at least one child column")
        reference_child = children[0]
        if not all(
            isinstance(child, Column)
            and reference_child.size() == child.size()
            and reference_child.null_count() == child.null_count()
            # We assume the null masks are equivalent but may be expensive to
            # check: https://github.com/rapidsai/cudf/pull/19357#issuecomment-3071033448
            for child in children
        ):
            raise ValueError(
                "All child columns must be of type Column and have the same size "
                "and null count."
            )

        return cls(
            DataType(type_id.STRUCT),
            reference_child.size(),
            None,
            reference_child.null_mask(),
            reference_child.null_count(),
            0,
            children,
        )

    cpdef DataType type(self):
        """The type of data in the column."""
        return self._data_type

    cpdef Column child(self, size_type index):
        """Get a child column of this column.

        Parameters
        ----------
        index : size_type
            The index of the child column to get.

        Returns
        -------
        Column
            The child column.
        """
        return self._children[index]

    cpdef size_type num_children(self):
        """The number of children of this column."""
        return self._num_children

    cpdef ListColumnView list_view(self):
        """Accessor for methods of a Column that are specific to lists."""
        return ListColumnView(self)

    cpdef gpumemoryview data(self):
        """The data buffer of the column."""
        return self._data

    cpdef gpumemoryview null_mask(self):
        """The null mask of the column."""
        return self._mask

    cpdef size_type size(self):
        """The number of elements in the column."""
        return self._size

    cpdef size_type offset(self):
        """The offset of the column."""
        return self._offset

    cpdef size_type null_count(self):
        """The number of null elements in the column."""
        return self._null_count

    cpdef list children(self):
        """The children of the column."""
        return self._children

    cpdef Column copy(self, Stream stream=None):
        """Create a copy of the column."""
        cdef unique_ptr[column] c_result
        stream = _get_stream(stream)
        with nogil:
            c_result = make_unique[column](self.view(), stream.view())
        return Column.from_libcudf(move(c_result), stream)

    cpdef uint64_t device_buffer_size(self):
        """
        The total size of the device buffers used by the Column.

        Notes
        -----
        Since Columns rely on Python memoryview-like semantics to maintain
        shared ownership of the data, the device buffers underlying this column
        might be shared between other data structures including other columns.

        Returns
        -------
        Number of bytes.
        """
        cdef uint64_t ret = 0
        if self.data() is not None:
            ret += self.data().nbytes
        if self.null_mask() is not None:
            ret += self.null_mask().nbytes
        if self.children() is not None:
            for child in self.children():
                ret += (<Column?>child).device_buffer_size()
        return ret

    def _create_nested_column_metadata(self):
        return ColumnMetadata(
            children_meta=[
                child._create_nested_column_metadata() for child in self.children()
            ]
        )

    def _to_schema(self, metadata=None):
        """Create an Arrow schema from this Column."""
        if metadata is None:
            metadata = self._create_nested_column_metadata()
        elif isinstance(metadata, str):
            metadata = ColumnMetadata(metadata)

        cdef column_metadata c_metadata = _metadata_to_libcudf(metadata)

        cdef ArrowSchema* raw_schema_ptr
        with nogil:
            raw_schema_ptr = to_arrow_schema_raw(self.view(), c_metadata)

        return PyCapsule_New(<void*>raw_schema_ptr, 'arrow_schema', _release_schema)

    def _to_host_array(self):
        cdef ArrowArray* raw_host_array_ptr
        with nogil:
            raw_host_array_ptr = to_arrow_host_raw(self.view())

        return PyCapsule_New(<void*>raw_host_array_ptr, "arrow_array", _release_array)

    def _to_device_array(self):
        cdef ArrowDeviceArray* raw_device_array_ptr
        with nogil:
            raw_device_array_ptr = to_arrow_device_raw(self.view(), self)

        return PyCapsule_New(
            <void*>raw_device_array_ptr,
            "arrow_device_array",
            _release_device_array
        )

    def __arrow_c_array__(self, requested_schema=None):
        if requested_schema is not None:
            raise ValueError("pylibcudf.Column does not support alternative schema")

        return self._to_schema(), self._to_host_array()

    def __arrow_c_device_array__(self, requested_schema=None, **kwargs):
        if requested_schema is not None:
            raise ValueError("pylibcudf.Column does not support alternative schema")

        non_default_kwargs = [
            name for name, value in kwargs.items() if value is not None
        ]
        if non_default_kwargs:
            raise NotImplementedError(
                f"Received unsupported keyword argument(s): {non_default_kwargs}"
            )

        return self._to_schema(), self._to_device_array()


cdef class ListColumnView:
    """Accessor for methods of a Column that are specific to lists."""
    def __init__(self, Column col):
        if col.type().id() != type_id.LIST:
            raise TypeError("Column is not a list type")
        self._column = col

    __hash__ = None

    cpdef child(self):
        """The data column of the underlying list column."""
        return self._column.child(1)

    cpdef offsets(self):
        """The offsets column of the underlying list column."""
        return self._column.child(0)

    cdef lists_column_view view(self) nogil:
        """Generate a libcudf lists_column_view to pass to libcudf algorithms.

        This method is for pylibcudf's functions to use to generate inputs when
        calling libcudf algorithms, and should generally not be needed by users
        (even direct pylibcudf Cython users).
        """
        return lists_column_view(self._column.view())


def is_c_contiguous(
    shape: Sequence[int], strides: None | Sequence[int], itemsize: int
) -> bool:
    """Determine if shape and strides are C-contiguous

    Parameters
    ----------
    shape : Sequence[int]
        Number of elements in each dimension.
    strides : None | Sequence[int]
        The stride of each dimension in bytes.
        If None, the memory layout is C-contiguous.
    itemsize : int
        Size of an element in bytes.

    Returns
    -------
    bool
        The boolean answer.
    """

    if strides is None:
        return True
    if any(dim == 0 for dim in shape):
        return True
    cumulative_stride = itemsize
    for dim, stride in zip(reversed(shape), reversed(strides)):
        if dim > 1 and stride != cumulative_stride:
            return False
        cumulative_stride *= dim
    return True


cdef inline bint _is_valid(const uint8_t* null_bitmap, size_t bit_index):
    # Example:
    # - column = [2, None, 3, 1, None, 5, None, 7, 8, None]
    # - index  = [0, 1,    2, 3, 4,    5, 6,    7, 8, 9]
    #
    # Row values:
    # - row 0 -> valid -> 1
    # - row 1 -> null  -> 0
    # - row 2 -> valid -> 1
    # - row 3 -> valid -> 1
    # - row 4 -> null  -> 0
    # - row 5 -> valid -> 1
    # - row 6 -> null  -> 0
    # - row 7 -> valid -> 1
    # - row 8 -> valid -> 1
    # - row 9 -> null  -> 0
    #
    # Build the bitmap:
    # - index     0,1,2,3,4,5,6,7       76543210 (row_index -> bit_index)
    # - Byte 0 = [1,0,1,1,0,1,0,1] -> 0b10101101
    # - Byte 1 = [1,0,0,0,0,0,0,0] -> 0b00000001
    #
    # Check the 7th element:
    # row_index = 6
    # - row 5 -> valid -> 1
    # - row 6 -> null  -> 0
    # - row 7 -> valid -> 1
    # - row 8 -> valid -> 1
    # - row 9 -> null  -> 0
    #
    # Build the bitmap:
    # - index     0,1,2,3,4,5,6,7       76543210 (row_index -> bit_index)
    # - Byte 0 = [1,0,1,1,0,1,0,1] -> 0b10101101
    # - Byte 1 = [1,0,0,0,0,0,0,0] -> 0b00000001
    #
    # Check the 7th element:
    # row_index = 6
    # offset = 0
    # bit_index = offset + row_index = 6
    # 1. Choose the byte
    #    bit_index >> 3 = 0
    #    null_bitmap[0] = 0b10101101
    # 2. Get the bit position within that byte (bit_index mod 8)
    #    bit_index & 7 = 6 & 7 = 6
    # 3. Shift the target bit to the least significant bit position
    #    0b10101101 >> 6 = 0b00000010
    # 4. Remove all other bits
    #    0b00000010 & 1 = 0 (=> the 7th element is null)
    if null_bitmap == NULL:
        return 1
    return ((null_bitmap[bit_index >> 3] >> (bit_index & 7)) & 1) != 0


cdef inline void _set_item(list out, int64_t i, object obj) except *:
    # https://docs.python.org/3/c-api/list.html#c.PyList_SetItem
    Py_INCREF(obj)
    PyList_SetItem(out, i, obj)


cdef list _arrow_to_pylist_impl(type_id dtype, ArrowArray* arr):
    cdef size_t n = <size_t>arr.length
    cdef list out = <list>PyList_New(n)
    if out is None:
        raise MemoryError("Unable to create new python list")

    if n == 0:
        return out

    cdef const void** buffers = arr.buffers
    cdef int64_t offset = arr.offset
    cdef size_t bit_index
    cdef int64_t i, N = n
    cdef const uint8_t* null_bm = NULL
    cdef const char* numeric_base = NULL
    cdef size_t item_size = 0
    cdef const uint8_t* bool_base = NULL
    cdef const int32_t* str_offsets = NULL
    cdef const char* str_base = NULL
    cdef bint is_bool = dtype == type_id.BOOL8
    cdef bint is_string = dtype == type_id.STRING
    cdef bint check_valid = arr.null_count != 0

    if arr.n_buffers >= 1 and buffers[0] != NULL and arr.null_count != 0:
        null_bm = <const uint8_t*>buffers[0]

    if dtype in (
        type_id.INT8, type_id.INT16, type_id.INT32, type_id.INT64,
        type_id.UINT8, type_id.UINT16, type_id.UINT32, type_id.UINT64,
        type_id.FLOAT32, type_id.FLOAT64, type_id.BOOL8, type_id.STRING
    ):
        if is_string:
            if arr.n_buffers < 3 or buffers[1] == NULL or buffers[2] == NULL:
                for i in range(N):
                    _set_item(out, i, None)
                return out
        else:
            if arr.n_buffers < 2 or buffers[1] == NULL:
                for i in range(N):
                    _set_item(out, i, None)
                return out

        if is_bool:
            bool_base = <const uint8_t*>buffers[1]
        elif is_string:
            str_base = <const char*>buffers[2]
            str_offsets = <const int32_t*>buffers[1] + offset
        else:
            if dtype == type_id.INT8 or dtype == type_id.UINT8:
                item_size = sizeof(uint8_t)
            elif dtype == type_id.INT16 or dtype == type_id.UINT16:
                item_size = sizeof(uint16_t)
            elif dtype == type_id.INT32 or dtype == type_id.UINT32:
                item_size = sizeof(uint32_t)
            elif dtype == type_id.INT64 or dtype == type_id.UINT64:
                item_size = sizeof(uint64_t)
            elif dtype == type_id.FLOAT32:
                item_size = sizeof(float)
            else:
                item_size = sizeof(double)
            numeric_base = <const char*>buffers[1] + item_size * <size_t>offset

        for i in range(N):
            bit_index = offset + <int64_t>i
            if check_valid and not _is_valid(null_bm, bit_index):
                _set_item(out, i, None)
            else:
                if is_bool:
                    obj = ((bool_base[bit_index >> 3] >> (bit_index & 7)) & 1) != 0
                elif is_string:
                    obj = PyUnicode_DecodeUTF8(
                        str_base + str_offsets[i],
                        str_offsets[i + 1] - str_offsets[i],
                        NULL,
                    )
                    if obj is None:
                        raise MemoryError("Unable to convert string dtype to python")
                else:
                    if dtype == type_id.INT8:
                        obj = PyLong_FromLong(<long>(<const int8_t*>numeric_base)[i])
                    elif dtype == type_id.INT16:
                        obj = PyLong_FromLong(<long>(<const int16_t*>numeric_base)[i])
                    elif dtype == type_id.INT32:
                        obj = PyLong_FromLong(<long>(<const int32_t*>numeric_base)[i])
                    elif dtype == type_id.INT64:
                        obj = PyLong_FromLongLong(
                            <long long>(<const int64_t*>numeric_base)[i]
                        )
                    elif dtype == type_id.UINT8:
                        obj = PyLong_FromUnsignedLong(
                            <unsigned long>(<const uint8_t*>numeric_base)[i]
                        )
                    elif dtype == type_id.UINT16:
                        obj = PyLong_FromUnsignedLong(
                            <unsigned long>(<const uint16_t*>numeric_base)[i]
                        )
                    elif dtype == type_id.UINT32:
                        obj = PyLong_FromUnsignedLong(<unsigned long>(
                            <const uint32_t*>numeric_base)[i]
                        )
                    elif dtype == type_id.UINT64:
                        obj = PyLong_FromUnsignedLongLong(
                            <unsigned long long>(<const uint64_t*>numeric_base)[i]
                        )
                    elif dtype == type_id.FLOAT32:
                        obj = PyFloat_FromDouble(
                            <double>(<const float*>numeric_base)[i]
                        )
                    else:
                        obj = PyFloat_FromDouble((<const double*>numeric_base)[i])
                    if obj is None:
                        raise MemoryError("Unable to convert numeric dtype to python")
                _set_item(out, i, obj)
        return out

    else:
        raise NotImplementedError(f"Column with dtype={dtype} not supported")<|MERGE_RESOLUTION|>--- conflicted
+++ resolved
@@ -61,12 +61,6 @@
     _release_device_array,
     _release_schema,
 )
-<<<<<<< HEAD
-=======
-from .utils cimport _get_stream, _get_memory_resource
-
-from .gpumemoryview import _datatype_from_dtype_desc
->>>>>>> 56a47311
 from ._interop_helpers import ArrowLike, ColumnMetadata
 from .filling cimport sequence
 from .gpumemoryview cimport gpumemoryview
@@ -74,7 +68,7 @@
 from .scalar cimport Scalar
 from .traits cimport is_fixed_width as plc_is_fixed_width, is_nested
 from .types cimport DataType, size_of, type_id
-from .utils cimport _get_stream
+from .utils cimport _get_stream, _get_memory_resource
 
 import array
 import functools
@@ -1405,62 +1399,67 @@
 
 
 cdef inline bint _is_valid(const uint8_t* null_bitmap, size_t bit_index):
-    # Example:
-    # - column = [2, None, 3, 1, None, 5, None, 7, 8, None]
-    # - index  = [0, 1,    2, 3, 4,    5, 6,    7, 8, 9]
-    #
-    # Row values:
-    # - row 0 -> valid -> 1
-    # - row 1 -> null  -> 0
-    # - row 2 -> valid -> 1
-    # - row 3 -> valid -> 1
-    # - row 4 -> null  -> 0
-    # - row 5 -> valid -> 1
-    # - row 6 -> null  -> 0
-    # - row 7 -> valid -> 1
-    # - row 8 -> valid -> 1
-    # - row 9 -> null  -> 0
-    #
-    # Build the bitmap:
-    # - index     0,1,2,3,4,5,6,7       76543210 (row_index -> bit_index)
-    # - Byte 0 = [1,0,1,1,0,1,0,1] -> 0b10101101
-    # - Byte 1 = [1,0,0,0,0,0,0,0] -> 0b00000001
-    #
-    # Check the 7th element:
-    # row_index = 6
-    # - row 5 -> valid -> 1
-    # - row 6 -> null  -> 0
-    # - row 7 -> valid -> 1
-    # - row 8 -> valid -> 1
-    # - row 9 -> null  -> 0
-    #
-    # Build the bitmap:
-    # - index     0,1,2,3,4,5,6,7       76543210 (row_index -> bit_index)
-    # - Byte 0 = [1,0,1,1,0,1,0,1] -> 0b10101101
-    # - Byte 1 = [1,0,0,0,0,0,0,0] -> 0b00000001
-    #
-    # Check the 7th element:
-    # row_index = 6
-    # offset = 0
-    # bit_index = offset + row_index = 6
-    # 1. Choose the byte
-    #    bit_index >> 3 = 0
-    #    null_bitmap[0] = 0b10101101
-    # 2. Get the bit position within that byte (bit_index mod 8)
-    #    bit_index & 7 = 6 & 7 = 6
-    # 3. Shift the target bit to the least significant bit position
-    #    0b10101101 >> 6 = 0b00000010
-    # 4. Remove all other bits
-    #    0b00000010 & 1 = 0 (=> the 7th element is null)
+    # See https://arrow.apache.org/docs/format/Columnar.html#validity-bitmaps
+    # for more details on how the validity bitmap works.
     if null_bitmap == NULL:
         return 1
     return ((null_bitmap[bit_index >> 3] >> (bit_index & 7)) & 1) != 0
 
 
 cdef inline void _set_item(list out, int64_t i, object obj) except *:
+    # PyList_SetItem steals a reference, so this helper function
+    # ensures that we incref the object before calling it
     # https://docs.python.org/3/c-api/list.html#c.PyList_SetItem
     Py_INCREF(obj)
     PyList_SetItem(out, i, obj)
+
+
+cdef inline object _make_py_obj(
+    type_id dtype,
+    int64_t i,
+    const char* numeric_base,
+    const int32_t* str_offsets,
+    const char* str_base
+):
+    cdef object obj
+    if dtype == type_id.STRING:
+        obj = PyUnicode_DecodeUTF8(
+            str_base + str_offsets[i],
+            str_offsets[i + 1] - str_offsets[i],
+            NULL,
+        )
+        if obj is None:
+            raise MemoryError("Unable to convert string dtype to python")
+        return obj
+
+    if dtype == type_id.INT8:
+        return PyLong_FromLong(<long>(<const int8_t*>numeric_base)[i])
+    elif dtype == type_id.INT16:
+        return PyLong_FromLong(<long>(<const int16_t*>numeric_base)[i])
+    elif dtype == type_id.INT32:
+        return PyLong_FromLong(<long>(<const int32_t*>numeric_base)[i])
+    elif dtype == type_id.INT64:
+        return PyLong_FromLongLong(<long long>(<const int64_t*>numeric_base)[i])
+    elif dtype == type_id.UINT8:
+        return PyLong_FromUnsignedLong(
+            <unsigned long>(<const uint8_t*>numeric_base)[i]
+        )
+    elif dtype == type_id.UINT16:
+        return PyLong_FromUnsignedLong(
+            <unsigned long>(<const uint16_t*>numeric_base)[i]
+        )
+    elif dtype == type_id.UINT32:
+        return PyLong_FromUnsignedLong(
+            <unsigned long>(<const uint32_t*>numeric_base)[i]
+        )
+    elif dtype == type_id.UINT64:
+        return PyLong_FromUnsignedLongLong(
+            <unsigned long long>(<const uint64_t*>numeric_base)[i]
+        )
+    elif dtype == type_id.FLOAT32:
+        return PyFloat_FromDouble(<double>(<const float*>numeric_base)[i])
+    else:
+        return PyFloat_FromDouble((<const double*>numeric_base)[i])
 
 
 cdef list _arrow_to_pylist_impl(type_id dtype, ArrowArray* arr):
@@ -1476,7 +1475,6 @@
     cdef int64_t offset = arr.offset
     cdef size_t bit_index
     cdef int64_t i, N = n
-    cdef const uint8_t* null_bm = NULL
     cdef const char* numeric_base = NULL
     cdef size_t item_size = 0
     cdef const uint8_t* bool_base = NULL
@@ -1485,98 +1483,50 @@
     cdef bint is_bool = dtype == type_id.BOOL8
     cdef bint is_string = dtype == type_id.STRING
     cdef bint check_valid = arr.null_count != 0
-
-    if arr.n_buffers >= 1 and buffers[0] != NULL and arr.null_count != 0:
-        null_bm = <const uint8_t*>buffers[0]
-
-    if dtype in (
+    cdef const uint8_t* null_bm = (
+        <const uint8_t*>buffers[0] if check_valid
+        else NULL
+    )
+
+    if dtype not in {
         type_id.INT8, type_id.INT16, type_id.INT32, type_id.INT64,
         type_id.UINT8, type_id.UINT16, type_id.UINT32, type_id.UINT64,
         type_id.FLOAT32, type_id.FLOAT64, type_id.BOOL8, type_id.STRING
-    ):
-        if is_string:
-            if arr.n_buffers < 3 or buffers[1] == NULL or buffers[2] == NULL:
-                for i in range(N):
-                    _set_item(out, i, None)
-                return out
+    }:
+        raise NotImplementedError(f"Column with dtype={dtype} not supported")
+
+    if is_bool:
+        bool_base = <const uint8_t*>buffers[1]
+    elif is_string:
+        str_base = <const char*>buffers[2]
+        str_offsets = <const int32_t*>buffers[1] + offset
+    else:
+        if dtype == type_id.INT8 or dtype == type_id.UINT8:
+            item_size = sizeof(uint8_t)
+        elif dtype == type_id.INT16 or dtype == type_id.UINT16:
+            item_size = sizeof(uint16_t)
+        elif dtype == type_id.INT32 or dtype == type_id.UINT32:
+            item_size = sizeof(uint32_t)
+        elif dtype == type_id.INT64 or dtype == type_id.UINT64:
+            item_size = sizeof(uint64_t)
+        elif dtype == type_id.FLOAT32:
+            item_size = sizeof(float)
         else:
-            if arr.n_buffers < 2 or buffers[1] == NULL:
-                for i in range(N):
-                    _set_item(out, i, None)
-                return out
-
-        if is_bool:
-            bool_base = <const uint8_t*>buffers[1]
-        elif is_string:
-            str_base = <const char*>buffers[2]
-            str_offsets = <const int32_t*>buffers[1] + offset
-        else:
-            if dtype == type_id.INT8 or dtype == type_id.UINT8:
-                item_size = sizeof(uint8_t)
-            elif dtype == type_id.INT16 or dtype == type_id.UINT16:
-                item_size = sizeof(uint16_t)
-            elif dtype == type_id.INT32 or dtype == type_id.UINT32:
-                item_size = sizeof(uint32_t)
-            elif dtype == type_id.INT64 or dtype == type_id.UINT64:
-                item_size = sizeof(uint64_t)
-            elif dtype == type_id.FLOAT32:
-                item_size = sizeof(float)
+            item_size = sizeof(double)
+        numeric_base = <const char*>buffers[1] + item_size * <size_t>offset
+
+    if not check_valid and not is_bool:
+        for i in range(N):
+            obj = _make_py_obj(dtype, i, numeric_base, str_offsets, str_base)
+            _set_item(out, i, obj)
+    else:
+        for i in range(N):
+            bit_index = offset + i
+            if check_valid and not _is_valid(null_bm, bit_index):
+                obj = None
+            elif is_bool:
+                obj = ((bool_base[bit_index >> 3] >> (bit_index & 7)) & 1) != 0
             else:
-                item_size = sizeof(double)
-            numeric_base = <const char*>buffers[1] + item_size * <size_t>offset
-
-        for i in range(N):
-            bit_index = offset + <int64_t>i
-            if check_valid and not _is_valid(null_bm, bit_index):
-                _set_item(out, i, None)
-            else:
-                if is_bool:
-                    obj = ((bool_base[bit_index >> 3] >> (bit_index & 7)) & 1) != 0
-                elif is_string:
-                    obj = PyUnicode_DecodeUTF8(
-                        str_base + str_offsets[i],
-                        str_offsets[i + 1] - str_offsets[i],
-                        NULL,
-                    )
-                    if obj is None:
-                        raise MemoryError("Unable to convert string dtype to python")
-                else:
-                    if dtype == type_id.INT8:
-                        obj = PyLong_FromLong(<long>(<const int8_t*>numeric_base)[i])
-                    elif dtype == type_id.INT16:
-                        obj = PyLong_FromLong(<long>(<const int16_t*>numeric_base)[i])
-                    elif dtype == type_id.INT32:
-                        obj = PyLong_FromLong(<long>(<const int32_t*>numeric_base)[i])
-                    elif dtype == type_id.INT64:
-                        obj = PyLong_FromLongLong(
-                            <long long>(<const int64_t*>numeric_base)[i]
-                        )
-                    elif dtype == type_id.UINT8:
-                        obj = PyLong_FromUnsignedLong(
-                            <unsigned long>(<const uint8_t*>numeric_base)[i]
-                        )
-                    elif dtype == type_id.UINT16:
-                        obj = PyLong_FromUnsignedLong(
-                            <unsigned long>(<const uint16_t*>numeric_base)[i]
-                        )
-                    elif dtype == type_id.UINT32:
-                        obj = PyLong_FromUnsignedLong(<unsigned long>(
-                            <const uint32_t*>numeric_base)[i]
-                        )
-                    elif dtype == type_id.UINT64:
-                        obj = PyLong_FromUnsignedLongLong(
-                            <unsigned long long>(<const uint64_t*>numeric_base)[i]
-                        )
-                    elif dtype == type_id.FLOAT32:
-                        obj = PyFloat_FromDouble(
-                            <double>(<const float*>numeric_base)[i]
-                        )
-                    else:
-                        obj = PyFloat_FromDouble((<const double*>numeric_base)[i])
-                    if obj is None:
-                        raise MemoryError("Unable to convert numeric dtype to python")
-                _set_item(out, i, obj)
-        return out
-
-    else:
-        raise NotImplementedError(f"Column with dtype={dtype} not supported")+                obj = _make_py_obj(dtype, i, numeric_base, str_offsets, str_base)
+            _set_item(out, i, obj)
+    return out