# Copyright (c) 2023-2025, NVIDIA CORPORATION.

from libcpp.memory cimport unique_ptr
from libcpp.vector cimport vector
from libc.stdint cimport uint64_t

from rmm.librmm.device_buffer cimport device_buffer
from rmm.pylibrmm.stream cimport Stream
from rmm.pylibrmm.memory_resource cimport DeviceMemoryResource
from pylibcudf.libcudf.column.column cimport column
from pylibcudf.libcudf.column.column_view cimport (
    column_view,
    mutable_column_view,
)
from pylibcudf.libcudf.lists.lists_column_view cimport lists_column_view
from pylibcudf.libcudf.types cimport bitmask_type, size_type

from .gpumemoryview cimport gpumemoryview
from .types cimport DataType
from .scalar cimport Scalar


cdef class OwnerWithCAI:
    cdef object owner
    cdef dict cai

    @staticmethod
    cdef create(column_view cv, object owner)


cdef class OwnerMaskWithCAI:
    cdef object owner
    cdef dict cai

    @staticmethod
    cdef create(column_view cv, object owner)


cdef gpumemoryview _copy_array_to_device(object buf)


cdef class Column:
    # TODO: Should we document these attributes? Should we mark them readonly?
    cdef:
        # Core data
        DataType _data_type
        size_type _size
        gpumemoryview _data
        gpumemoryview _mask
        size_type _null_count
        size_type _offset
        # _children: List[Column]
        list _children
        size_type _num_children

    cdef column_view view(self) nogil
    cdef mutable_column_view mutable_view(self) nogil

    @staticmethod
    cdef Column from_libcudf(
        unique_ptr[column] libcudf_col,
<<<<<<< HEAD
        Stream stream=*,
        DeviceMemoryResource mr=*
=======
        Stream stream,
>>>>>>> 8b95d182
    )

    @staticmethod
    cdef Column from_column_view(const column_view& cv, Column owner)

    @staticmethod
    cdef Column from_column_view_of_arbitrary(const column_view& cv, object owner)

    @staticmethod
    cdef Column _wrap_nested_list_column(
        gpumemoryview data,
        tuple shape,
        DataType dtype,
        Column base=*,
    )

    cpdef Scalar to_scalar(self, Stream stream=*)
    cpdef DataType type(self)
    cpdef Column child(self, size_type index)
    cpdef size_type num_children(self)
    cpdef size_type size(self)
    cpdef size_type null_count(self)
    cpdef size_type offset(self)
    cpdef gpumemoryview data(self)
    cpdef gpumemoryview null_mask(self)
    cpdef list children(self)
    cpdef Column copy(self, Stream stream=*)
    cpdef uint64_t device_buffer_size(self)
    cpdef Column with_mask(self, gpumemoryview, size_type)

    cpdef ListColumnView list_view(self)


cdef class ListColumnView:
    """Accessor for methods of a Column that are specific to lists."""
    cdef Column _column
    cpdef child(self)
    cpdef offsets(self)
    cdef lists_column_view view(self) nogil<|MERGE_RESOLUTION|>--- conflicted
+++ resolved
@@ -59,12 +59,8 @@
     @staticmethod
     cdef Column from_libcudf(
         unique_ptr[column] libcudf_col,
-<<<<<<< HEAD
-        Stream stream=*,
+        Stream stream,
         DeviceMemoryResource mr=*
-=======
-        Stream stream,
->>>>>>> 8b95d182
     )
 
     @staticmethod
