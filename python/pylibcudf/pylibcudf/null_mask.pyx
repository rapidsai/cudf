# Copyright (c) 2024-2025, NVIDIA CORPORATION.
from libcpp.memory cimport make_unique
from libcpp.pair cimport pair
from libcpp.utility cimport move
from pylibcudf.libcudf cimport null_mask as cpp_null_mask
<<<<<<< HEAD
from pylibcudf.libcudf.types cimport mask_state, size_type
from pylibcudf.gpumemoryview cimport gpumemoryview
from pylibcudf.utils cimport int_to_bitmask_ptr
=======
from pylibcudf.libcudf.types cimport mask_state, size_type, bitmask_type
>>>>>>> e643ecef

from rmm.librmm.device_buffer cimport device_buffer
from rmm.pylibrmm.device_buffer cimport DeviceBuffer

from pylibcudf.libcudf.types import mask_state as MaskState  # no-cython-lint

from .column cimport Column
from .table cimport Table

__all__ = [
    "bitmask_allocation_size_bytes",
    "bitmask_and",
    "bitmask_or",
    "copy_bitmask",
    "create_null_mask",
    "null_count",
]

cdef DeviceBuffer buffer_to_python(device_buffer buf):
    return DeviceBuffer.c_from_unique_ptr(make_unique[device_buffer](move(buf)))


cpdef DeviceBuffer copy_bitmask(Column col):
    """Copies ``col``'s bitmask into a ``DeviceBuffer``.

    For details, see :cpp:func:`copy_bitmask`.

    Parameters
    ----------
    col : Column
        Column whose bitmask needs to be copied

    Returns
    -------
    rmm.DeviceBuffer
        A ``DeviceBuffer`` containing ``col``'s bitmask, or an empty
        ``DeviceBuffer`` if ``col`` is not nullable
    """
    cdef device_buffer db

    with nogil:
        db = cpp_null_mask.copy_bitmask(col.view())

    return buffer_to_python(move(db))

cpdef size_t bitmask_allocation_size_bytes(size_type number_of_bits):
    """
    Computes the required bytes necessary to represent the specified number of bits
    with a 64B padding boundary.

    For details, see :cpp:func:`bitmask_allocation_size_bytes`.

    Parameters
    ----------
    number_of_bits : size_type
        The number of bits that need to be represented

    Returns
    -------
    size_t
        The necessary number of bytes
    """
    with nogil:
        return cpp_null_mask.bitmask_allocation_size_bytes(number_of_bits)


cpdef DeviceBuffer create_null_mask(
    size_type size,
    mask_state state = mask_state.UNINITIALIZED
):
    """Creates a ``DeviceBuffer`` for use as a null value indicator bitmask of a
    ``Column``.

    For details, see :cpp:func:`create_null_mask`.

    Parameters
    ----------
    size : size_type
        The number of elements to be represented by the mask
    state : mask_state, optional
        The desired state of the mask. Can be one of { MaskState.UNALLOCATED,
        MaskState.UNINITIALIZED, MaskState.ALL_VALID, MaskState.ALL_NULL }
        (default MaskState.UNINITIALIZED)

    Returns
    -------
    rmm.DeviceBuffer
        A ``DeviceBuffer`` for use as a null bitmask satisfying the desired size and
        state
    """
    cdef device_buffer db

    with nogil:
        db = cpp_null_mask.create_null_mask(size, state)

    return buffer_to_python(move(db))


cpdef tuple bitmask_and(list columns):
    """Performs bitwise AND of the bitmasks of a list of columns.

    For details, see :cpp:func:`bitmask_and`.

    Parameters
    ----------
    columns : list
        The list of columns

    Returns
    -------
    tuple[DeviceBuffer, size_type]
        A tuple of the resulting mask and count of unset bits
    """
    cdef Table c_table = Table(columns)
    cdef pair[device_buffer, size_type] c_result

    with nogil:
        c_result = cpp_null_mask.bitmask_and(c_table.view())

    return buffer_to_python(move(c_result.first)), c_result.second


cpdef tuple bitmask_or(list columns):
    """Performs bitwise OR of the bitmasks of a list of columns.

    For details, see :cpp:func:`bitmask_or`.

    Parameters
    ----------
    columns : list
        The list of columns

    Returns
    -------
    tuple[DeviceBuffer, size_type]
        A tuple of the resulting mask and count of unset bits
    """
    cdef Table c_table = Table(columns)
    cdef pair[device_buffer, size_type] c_result

    with nogil:
        c_result = cpp_null_mask.bitmask_or(c_table.view())

    return buffer_to_python(move(c_result.first)), c_result.second


cpdef size_type null_count(gpumemoryview bitmask, size_type start, size_type stop):
    """Given a validity bitmask, counts the number of null elements.

    For details, see :cpp:func:`null_count`.

    Parameters
    ----------
    bitmask : int
        Integer pointer to the bitmask.
    start : int
        Index of the first bit to count (inclusive).
    stop : int
        Index of the last bit to count (exclusive).

    Returns
    -------
    int
        The number of null elements in the specified range.
    """
    with nogil:
<<<<<<< HEAD
        return cpp_null_mask.null_count(int_to_bitmask_ptr(bitmask.ptr), start, stop)
=======
        return cpp_null_mask.null_count(<bitmask_type*>bitmask, start, stop)
>>>>>>> e643ecef
<|MERGE_RESOLUTION|>--- conflicted
+++ resolved
@@ -3,13 +3,8 @@
 from libcpp.pair cimport pair
 from libcpp.utility cimport move
 from pylibcudf.libcudf cimport null_mask as cpp_null_mask
-<<<<<<< HEAD
-from pylibcudf.libcudf.types cimport mask_state, size_type
+from pylibcudf.libcudf.types cimport mask_state, size_type, bitmask_type
 from pylibcudf.gpumemoryview cimport gpumemoryview
-from pylibcudf.utils cimport int_to_bitmask_ptr
-=======
-from pylibcudf.libcudf.types cimport mask_state, size_type, bitmask_type
->>>>>>> e643ecef
 
 from rmm.librmm.device_buffer cimport device_buffer
 from rmm.pylibrmm.device_buffer cimport DeviceBuffer
@@ -176,8 +171,4 @@
         The number of null elements in the specified range.
     """
     with nogil:
-<<<<<<< HEAD
-        return cpp_null_mask.null_count(int_to_bitmask_ptr(bitmask.ptr), start, stop)
-=======
-        return cpp_null_mask.null_count(<bitmask_type*>bitmask, start, stop)
->>>>>>> e643ecef
+        return cpp_null_mask.null_count(<bitmask_type*>(bitmask.ptr), start, stop)