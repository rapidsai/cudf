--- conflicted
+++ resolved
@@ -1,9 +1,5 @@
 # Copyright (c) 2024, NVIDIA CORPORATION.
 
 # CSV is removed since it is def not cpdef (to force kw-only arguments)
-<<<<<<< HEAD
-from . cimport avro, datasource, json, parquet, timezone, types
-=======
-from . cimport avro, datasource, json, orc, parquet, types
->>>>>>> 0425963e
+from . cimport avro, datasource, json, orc, parquet, timezone, types
 from .types cimport SourceInfo, TableWithMetadata