--- conflicted
+++ resolved
@@ -1,8 +1,4 @@
 # Copyright (c) 2024, NVIDIA CORPORATION.
 
-<<<<<<< HEAD
-from . import avro, csv, datasource, json, parquet, timezone, types
-=======
-from . import avro, csv, datasource, json, orc, parquet, types
->>>>>>> 0425963e
+from . import avro, csv, datasource, json, orc, parquet, timezone, types
 from .types import SinkInfo, SourceInfo, TableWithMetadata