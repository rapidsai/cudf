# Copyright (c) 2024, NVIDIA CORPORATION.

from cpython.buffer cimport PyBUF_READ
from cpython.memoryview cimport PyMemoryView_FromMemory
from libcpp.memory cimport unique_ptr
from libcpp.string cimport string
from libcpp.utility cimport move
from libcpp.vector cimport vector
from pylibcudf.io.datasource cimport Datasource
from pylibcudf.libcudf.io.data_sink cimport data_sink
from pylibcudf.libcudf.io.datasource cimport datasource
from pylibcudf.libcudf.io.types cimport (
    column_name_info,
    host_buffer,
    source_info,
    table_with_metadata,
    column_in_metadata,
    table_input_metadata,
)

import codecs
import errno
import io
import os
import re

from pylibcudf.libcudf.io.json import \
    json_recovery_mode_t as JSONRecoveryMode  # no-cython-lint
from pylibcudf.libcudf.io.types import (
    compression_type as CompressionType,  # no-cython-lint
    column_encoding as ColumnEncoding,  # no-cython-lint
    dictionary_policy as DictionaryPolicy,  # no-cython-lint
    quote_style as QuoteStyle,  # no-cython-lint
    statistics_freq as StatisticsFreq, # no-cython-lint
)
from cython.operator cimport dereference
from pylibcudf.libcudf.types cimport size_type

__all__ = [
    "ColumnEncoding",
    "ColumnInMetadata",
    "CompressionType",
    "DictionaryPolicy",
    "JSONRecoveryMode",
    "QuoteStyle",
    "SinkInfo",
    "SourceInfo",
    "StatisticsFreq",
    "TableInputMetadata",
    "TableWithMetadata",
]

cdef class TableWithMetadata:
    """A container holding a table and its associated metadata
    (e.g. column names)

    For details, see :cpp:class:`cudf::io::table_with_metadata`.

    Parameters
    ----------
    tbl : Table
        The input table.
    column_names : list
        A list of tuples each containing the name of each column
        and the names of its child columns (in the same format).
        e.g.
        [("id", []), ("name", [("first", []), ("last", [])])]

    """
    def __init__(self, Table tbl, list column_names):
        self.tbl = tbl

        self.metadata.schema_info = self._make_column_info(column_names)

    __hash__ = None

    cdef vector[column_name_info] _make_column_info(self, list column_names):
        cdef vector[column_name_info] col_name_infos
        cdef column_name_info info

        col_name_infos.reserve(len(column_names))

        for name, child_names in column_names:
            if not isinstance(name, str):
                raise ValueError("Column name must be a string!")

            info.name = <string> name.encode()
            info.children = self._make_column_info(child_names)

            col_name_infos.push_back(info)

        return col_name_infos

    @property
    def columns(self):
        """
        Return a list containing the columns of the table
        """
        return self.tbl.columns()

    cdef list _make_columns_list(self, dict child_dict):
        cdef list names = []
        for child in child_dict:
            grandchildren = self._make_columns_list(child_dict[child])
            names.append((child, grandchildren))
        return names

    def column_names(self, include_children=False):
        """
        Return a list containing the column names of the table
        """
        cdef list names = []
        cdef str name
        cdef dict child_names = self.child_names
        for col_info in self.metadata.schema_info:
            name = col_info.name.decode()
            if include_children:
                children = self._make_columns_list(child_names[name])
                names.append((name, children))
            else:
                names.append(name)
        return names

    @property
    def child_names(self):
        """
        Return a dictionary mapping the names of columns with children
        to the names of their child columns
        """
        return TableWithMetadata._parse_col_names(self.metadata.schema_info)

    @staticmethod
    cdef dict _parse_col_names(vector[column_name_info] infos):
        cdef dict child_names = dict()
        cdef dict names = dict()
        for col_info in infos:
            child_names = TableWithMetadata._parse_col_names(col_info.children)
            names[col_info.name.decode()] = child_names
        return names

    @staticmethod
    cdef TableWithMetadata from_libcudf(table_with_metadata& tbl_with_meta):
        """Create a Python TableWithMetadata from a libcudf table_with_metadata"""
        cdef TableWithMetadata out = TableWithMetadata.__new__(TableWithMetadata)
        out.tbl = Table.from_libcudf(move(tbl_with_meta.tbl))
        out.metadata = tbl_with_meta.metadata
        return out

    @property
    def per_file_user_data(self):
        """
        Returns a list containing a dict
        containing file-format specific metadata,
        for each file being read in.
        """
        return self.metadata.per_file_user_data


cdef class SourceInfo:
    """A class containing details on a source to read from.

    For details, see :cpp:class:`cudf::io::source_info`.

    Parameters
    ----------
    sources : List[Union[str, os.PathLike, bytes, io.BytesIO, DataSource]]
        A homogeneous list of sources to read from.

        Mixing different types of sources will raise a `ValueError`.
    """
    # Regular expression that match remote file paths supported by libcudf
    _is_remote_file_pattern = re.compile(r"^s3://", re.IGNORECASE)

    def __init__(self, list sources):
        if not sources:
            raise ValueError("Need to pass at least one source")

        cdef vector[string] c_files
        cdef vector[datasource*] c_datasources

        if isinstance(sources[0], (os.PathLike, str)):
            c_files.reserve(len(sources))

            for src in sources:
                if not isinstance(src, (os.PathLike, str)):
                    raise ValueError("All sources must be of the same type!")
                if not (os.path.isfile(src) or self._is_remote_file_pattern.match(src)):
                    raise FileNotFoundError(
                        errno.ENOENT, os.strerror(errno.ENOENT), src
                    )
                # TODO: Keep the sources alive (self.byte_sources = sources)
                # for str data (e.g. read_json)?
                c_files.push_back(<string> str(src).encode())

            self.c_obj = move(source_info(c_files))
            return
        elif isinstance(sources[0], Datasource):
            for csrc in sources:
                if not isinstance(csrc, Datasource):
                    raise ValueError("All sources must be of the same type!")
                c_datasources.push_back((<Datasource>csrc).get_datasource())
            self.c_obj = move(source_info(c_datasources))
            return

        # TODO: host_buffer is deprecated API, use host_span instead
        cdef vector[host_buffer] c_host_buffers
        cdef const unsigned char[::1] c_buffer
        cdef bint empty_buffer = False
        cdef list new_sources = []

        if isinstance(sources[0], io.StringIO):
            for buffer in sources:
                if not isinstance(buffer, io.StringIO):
                    raise ValueError("All sources must be of the same type!")
                new_sources.append(buffer.read().encode())
            sources = new_sources
            self.byte_sources = sources
        if isinstance(sources[0], bytes):
            empty_buffer = True
            for buffer in sources:
                if not isinstance(buffer, bytes):
                    raise ValueError("All sources must be of the same type!")
                if (len(buffer) > 0):
                    c_buffer = buffer
                    c_host_buffers.push_back(host_buffer(<char*>&c_buffer[0],
                                                         c_buffer.shape[0]))
                    empty_buffer = False
        elif isinstance(sources[0], io.BytesIO):
            for bio in sources:
                if not isinstance(bio, io.BytesIO):
                    raise ValueError("All sources must be of the same type!")
                c_buffer = bio.getbuffer()  # check if empty?
                c_host_buffers.push_back(host_buffer(<char*>&c_buffer[0],
                                                     c_buffer.shape[0]))
        else:
            raise ValueError("Sources must be a list of str/paths, "
                             "bytes, io.BytesIO, io.StringIO, or a Datasource")

        if empty_buffer is True:
            c_host_buffers.push_back(host_buffer(<char*>NULL, 0))

        self.c_obj = source_info(c_host_buffers)

    __hash__ = None


# Adapts a python io.IOBase object as a libcudf IO data_sink. This lets you
# write from cudf to any python file-like object (File/BytesIO/SocketIO etc)
cdef cppclass iobase_data_sink(data_sink):
    object buf

    iobase_data_sink(object buf_):
        this.buf = buf_

    void host_write(const void * data, size_t size) with gil:
        if isinstance(buf, io.TextIOBase):
            buf.write(PyMemoryView_FromMemory(<char*>data, size, PyBUF_READ)
                      .tobytes().decode())
        else:
            buf.write(PyMemoryView_FromMemory(<char*>data, size, PyBUF_READ))

    void flush() with gil:
        buf.flush()

    size_t bytes_written() with gil:
        return buf.tell()


cdef class SinkInfo:
    """
    A class containing details about destinations (sinks) to write data to.

    For more details, see :cpp:class:`cudf::io::sink_info`.

    Parameters
    ----------
    sinks : list of str, PathLike, or io.IOBase instances
        A list of sinks to write data to. Each sink can be:

        - A string representing a filename.
        - A PathLike object.
        - An instance of a Python I/O class that is a subclass of io.IOBase
          (eg., io.BytesIO, io.StringIO).

        The list must be homogeneous in type unless all sinks are instances
        of subclasses of io.IOBase. Mixing different types of sinks
        (that are not all io.IOBase instances) will raise a ValueError.
    """

    def __init__(self, list sinks):
        cdef vector[data_sink *] data_sinks
        cdef vector[string] paths

        if not sinks:
            raise ValueError("At least one sink must be provided.")

        if isinstance(sinks[0], os.PathLike):
            sinks = [os.path.expanduser(s) for s in sinks]

        cdef object initial_sink_cls = type(sinks[0])

<<<<<<< HEAD
        if not all(isinstance(s, initial_sink_cls) or
                   (isinstance(sinks[0], io.IOBase) and isinstance(s, io.IOBase))
                   for s in sinks):
            raise ValueError("All sinks must be of the same type!")
=======
        if not all(
            isinstance(s, initial_sink_cls) or (
                isinstance(sinks[0], io.IOBase) and isinstance(s, io.IOBase)
            ) for s in sinks
        ):
            raise ValueError(
                "All sinks must be of the same type unless they are all instances "
                "of subclasses of io.IOBase."
            )
>>>>>>> f54c1a5a

        if isinstance(sinks[0], io.IOBase):
            data_sinks.reserve(len(sinks))
            for s in sinks:
                if isinstance(s, (io.StringIO, io.BytesIO)):
                    self.sink_storage.push_back(
                        unique_ptr[data_sink](new iobase_data_sink(s))
                    )
                elif isinstance(s, io.TextIOBase):
                    if codecs.lookup(s.encoding).name not in ('utf-8', 'ascii'):
                        raise NotImplementedError(f"Unsupported encoding {s.encoding}")
                    self.sink_storage.push_back(
                        unique_ptr[data_sink](new iobase_data_sink(s.buffer))
                    )
                else:
                    self.sink_storage.push_back(
                        unique_ptr[data_sink](new iobase_data_sink(s))
                    )
                data_sinks.push_back(self.sink_storage.back().get())
        elif isinstance(sinks[0], str):
            paths.reserve(len(sinks))
            for s in sinks:
                paths.push_back(<string> s.encode())
        else:
            raise TypeError(
                "Unrecognized input type: {}".format(type(sinks[0]))
            )

        if data_sinks.size() > 0:
            self.c_obj = sink_info(data_sinks)
        else:
            # we don't have sinks so we must have paths to sinks
            self.c_obj = sink_info(paths)

    __hash__ = None


cdef class ColumnInMetadata:
    """
    Metadata for a column
    """

    def __init__(self):
        raise ValueError(
            "ColumnInMetadata should not be constructed directly. "
            "Use one of the factories."
        )

    @staticmethod
    cdef ColumnInMetadata from_libcudf_ptr(column_in_metadata* metadata):
        """
        Create a Python ColumnInMetadata from a libcudf column_in_metadata pointer.

        Parameters
        ----------
        metadata : column_in_metadata*
        """
        cdef ColumnInMetadata out = ColumnInMetadata.__new__(ColumnInMetadata)
        out.c_obj = metadata
        return out

    cpdef ColumnInMetadata set_name(self, str name):
        """
        Set the name of this column.

        Parameters
        ----------
        name : str
            Name of the column

        Returns
        -------
        Self
        """
        dereference(self.c_obj).set_name(name.encode())
        return self

    cpdef ColumnInMetadata set_nullability(self, bool nullable):
        """
        Set the nullability of this column.

        Parameters
        ----------
        nullable : bool
            Whether this column is nullable

        Returns
        -------
        Self
        """
        dereference(self.c_obj).set_nullability(nullable)
        return self

    cpdef ColumnInMetadata set_list_column_as_map(self):
        """
        Specify that this list column should be encoded as a map in the
        written file.

        Returns
        -------
        Self
        """
        dereference(self.c_obj).set_list_column_as_map()
        return self

    cpdef ColumnInMetadata set_int96_timestamps(self, bool req):
        """
        Specifies whether this timestamp column should be encoded using
        the deprecated int96.

        Parameters
        ----------
        req : bool
            True = use int96 physical type. False = use int64 physical type.

        Returns
        -------
        Self
        """
        dereference(self.c_obj).set_int96_timestamps(req)
        return self

    cpdef ColumnInMetadata set_decimal_precision(self, int precision):
        """
        Set the decimal precision of this column.
        Only valid if this column is a decimal (fixed-point) type.

        Parameters
        ----------
        precision : int
            The integer precision to set for this decimal column

        Returns
        -------
        Self
        """
        dereference(self.c_obj).set_decimal_precision(precision)
        return self

    cpdef ColumnInMetadata child(self, size_type i):
        """
        Get reference to a child of this column.

        Parameters
        ----------
        i : int
            Index of the child to get.

        Returns
        -------
        ColumnInMetadata
        """
        cdef column_in_metadata* child_c_obj = &dereference(self.c_obj).child(i)
        return ColumnInMetadata.from_libcudf_ptr(child_c_obj)

    cpdef ColumnInMetadata set_output_as_binary(self, bool binary):
        """
        Specifies whether this column should be written as binary or string data.

        Parameters
        ----------
        binary : bool
            True = use binary data type. False = use string data type

        Returns
        -------
        Self
        """
        dereference(self.c_obj).set_output_as_binary(binary)
        return self

    cpdef ColumnInMetadata set_type_length(self, int type_length):
        """
        Sets the length of fixed length data.

        Parameters
        ----------
        type_length : int
            Size of the data type in bytes

        Returns
        -------
        Self
        """
        dereference(self.c_obj).set_type_length(type_length)
        return self

    cpdef ColumnInMetadata set_skip_compression(self, bool skip):
        """
        Specifies whether this column should not be compressed
        regardless of the compression.

        Parameters
        ----------
        skip : bool
            If `true` do not compress this column

        Returns
        -------
        Self
        """
        dereference(self.c_obj).set_skip_compression(skip)
        return self

    cpdef ColumnInMetadata set_encoding(self, column_encoding encoding):
        """
        Specifies whether this column should not be compressed
        regardless of the compression.

        Parameters
        ----------
        encoding : ColumnEncoding
            The encoding to use

        Returns
        -------
        ColumnInMetadata
        """
        dereference(self.c_obj).set_encoding(encoding)
        return self

    cpdef str get_name(self):
        """
        Get the name of this column.

        Returns
        -------
        str
            The name of this column
        """
        return dereference(self.c_obj).get_name().decode()


cdef class TableInputMetadata:
    """
    Metadata for a table

    Parameters
    ----------
    table : Table
        The Table to construct metadata for
    """
    def __init__(self, Table table):
        self.c_obj = table_input_metadata(table.view())
        self.column_metadata = []

        cdef int num_columns = self.c_obj.column_metadata.size()
        for i in range(num_columns):
            self.column_metadata.append(
                ColumnInMetadata.from_libcudf_ptr(&self.c_obj.column_metadata[i])
            )<|MERGE_RESOLUTION|>--- conflicted
+++ resolved
@@ -299,12 +299,6 @@
 
         cdef object initial_sink_cls = type(sinks[0])
 
-<<<<<<< HEAD
-        if not all(isinstance(s, initial_sink_cls) or
-                   (isinstance(sinks[0], io.IOBase) and isinstance(s, io.IOBase))
-                   for s in sinks):
-            raise ValueError("All sinks must be of the same type!")
-=======
         if not all(
             isinstance(s, initial_sink_cls) or (
                 isinstance(sinks[0], io.IOBase) and isinstance(s, io.IOBase)
@@ -314,7 +308,6 @@
                 "All sinks must be of the same type unless they are all instances "
                 "of subclasses of io.IOBase."
             )
->>>>>>> f54c1a5a
 
         if isinstance(sinks[0], io.IOBase):
             data_sinks.reserve(len(sinks))
@@ -547,6 +540,10 @@
         """
         return dereference(self.c_obj).get_name().decode()
 
+    def __del__(self):
+        # strictly for testing purposes
+        print("Deleting ColumnInMetadata object...")
+
 
 cdef class TableInputMetadata:
     """
@@ -560,9 +557,14 @@
     def __init__(self, Table table):
         self.c_obj = table_input_metadata(table.view())
         self.column_metadata = []
+        self.table = table
 
         cdef int num_columns = self.c_obj.column_metadata.size()
         for i in range(num_columns):
-            self.column_metadata.append(
-                ColumnInMetadata.from_libcudf_ptr(&self.c_obj.column_metadata[i])
-            )+            col_meta = ColumnInMetadata.from_libcudf_ptr(&self.c_obj.column_metadata[i])
+            col_meta.table = self
+            self.column_metadata.append(col_meta)
+
+    def __del__(self):
+        # strictly for testing purposes
+        print("Deleting TableInputMetadata object...")