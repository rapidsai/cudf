--- conflicted
+++ resolved
@@ -12,13 +12,8 @@
 # the License.
 # =============================================================================
 
-<<<<<<< HEAD
 set(cython_sources avro.pyx csv.pyx datasource.pyx json.pyx orc.pyx parquet.pyx
-                   parquet_metadata.pyx timezone.pyx types.pyx
-=======
-set(cython_sources avro.pyx csv.pyx datasource.pyx json.pyx orc.pyx parquet.pyx timezone.pyx
-                   text.pyx types.pyx
->>>>>>> 2db58d58
+                   parquet_metadata.pyx text.pyx timezone.pyx types.pyx
 )
 
 set(linked_libraries cudf::cudf)
