--- conflicted
+++ resolved
@@ -22,12 +22,9 @@
     read_parquet as cpp_read_parquet,
     write_parquet as cpp_write_parquet,
     parquet_writer_options,
-<<<<<<< HEAD
     parquet_chunked_writer as cpp_parquet_chunked_writer,
     chunked_parquet_writer_options,
-=======
     merge_row_group_metadata as cpp_merge_row_group_metadata,
->>>>>>> 1b82963d
 )
 from pylibcudf.libcudf.io.types cimport (
     compression_type,
@@ -45,12 +42,9 @@
     "ParquetWriterOptionsBuilder",
     "read_parquet",
     "write_parquet",
-<<<<<<< HEAD
     "ChunkedParquetWriterOptions",
     "ChunkedParquetWriterOptionsBuilder"
-=======
     "merge_row_group_metadata",
->>>>>>> 1b82963d
 ]
 
 cdef parquet_reader_options _setup_parquet_reader_options(
@@ -275,7 +269,7 @@
         cdef unique_ptr[vector[uint8_t]] out_metadata_c
         if metadata_file_path:
             for path in metadata_file_path:
-                column_chunks_file_paths.push_back(str.encode(path))
+                column_chunks_file_paths.push_back(path.encode())
         with nogil:
             out_metadata_c = move(self.c_obj.get()[0].close(column_chunks_file_paths))
         return memoryview(HostBuffer.from_unique_ptr(move(out_metadata_c)))
