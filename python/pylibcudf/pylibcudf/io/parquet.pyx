--- conflicted
+++ resolved
@@ -42,13 +42,10 @@
     "ParquetWriterOptionsBuilder",
     "read_parquet",
     "write_parquet",
-<<<<<<< HEAD
     "ParquetReaderOptions",
     "ParquetReaderOptionsBuilder",
-=======
     "ChunkedParquetWriterOptions",
     "ChunkedParquetWriterOptionsBuilder"
->>>>>>> c791f804
     "merge_row_group_metadata",
 ]
 
