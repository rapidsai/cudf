# Copyright (c) 2024, NVIDIA CORPORATION.
from libcpp cimport bool
from libcpp.string cimport string
from libcpp.utility cimport move
from libcpp.vector cimport vector

import datetime

from pylibcudf.io.types cimport SourceInfo, TableWithMetadata, SinkInfo
from pylibcudf.libcudf.io.orc cimport (
    orc_reader_options,
    read_orc as cpp_read_orc,
    write_orc as cpp_write_orc,
)
from pylibcudf.libcudf.io.orc_metadata cimport (
    binary_statistics,
    bucket_statistics,
    column_statistics,
    date_statistics,
    decimal_statistics,
    double_statistics,
    integer_statistics,
    no_statistics,
    read_parsed_orc_statistics as cpp_read_parsed_orc_statistics,
    statistics_type,
    string_statistics,
    timestamp_statistics,
)
from pylibcudf.libcudf.io.types cimport table_with_metadata
from pylibcudf.libcudf.types cimport size_type
from pylibcudf.types cimport DataType
from pylibcudf.variant cimport get_if, holds_alternative
from pylibcudf.libcudf.io.types cimport (
    compression_type,
    statistics_freq,
)
from pylibcudf.libcudf.io.orc cimport (
    orc_chunked_writer,
    orc_writer_options,
    chunked_orc_writer_options,
)
from rmm._cuda.stream cimport Stream


__all__ = [
    "OrcColumnStatistics",
    "ParsedOrcStatistics",
    "read_orc",
    "read_parsed_orc_statistics",
    "write_orc",
    "OrcReaderOptions",
    "OrcReaderOptionsBuilder",
    "OrcWriterOptions",
    "OrcWriterOptionsBuilder",
    "OrcChunkedWriter",
    "ChunkedOrcWriterOptions",
    "ChunkedOrcWriterOptionsBuilder",
]

cdef class OrcColumnStatistics:
    def __init__(self):
        raise TypeError(
            "OrcColumnStatistics should not be instantiated by users. If it is "
            "being constructed in Cython from a preexisting libcudf object, "
            "use `OrcColumnStatistics.from_libcudf` instead."
        )

    __hash__ = None

    @property
    def number_of_values(self):
        if self.number_of_values_c.has_value():
            return self.number_of_values_c.value()
        return None

    @property
    def has_null(self):
        if self.has_null_c.has_value():
            return self.has_null_c.value()
        return None

    cdef void _init_stats_dict(self):
        # Initialize stats to return and parse stats blob
        self.column_stats = {}

        cdef statistics_type type_specific_stats = self.type_specific_stats_c

        cdef integer_statistics* int_stats
        cdef double_statistics* dbl_stats
        cdef string_statistics* str_stats
        cdef bucket_statistics* bucket_stats
        cdef decimal_statistics* dec_stats
        cdef date_statistics* date_stats
        cdef binary_statistics* bin_stats
        cdef timestamp_statistics* ts_stats

        if holds_alternative[no_statistics](type_specific_stats):
            pass
        elif int_stats := get_if[integer_statistics](&type_specific_stats):
            if int_stats.minimum.has_value():
                self.column_stats["minimum"] = int_stats.minimum.value()
            else:
                self.column_stats["minimum"] = None
            if int_stats.maximum.has_value():
                self.column_stats["maximum"] = int_stats.maximum.value()
            else:
                self.column_stats["maximum"] = None
            if int_stats.sum.has_value():
                self.column_stats["sum"] = int_stats.sum.value()
            else:
                self.column_stats["sum"] = None
        elif dbl_stats := get_if[double_statistics](&type_specific_stats):
            if dbl_stats.minimum.has_value():
                self.column_stats["minimum"] = dbl_stats.minimum.value()
            else:
                self.column_stats["minimum"] = None
            if dbl_stats.maximum.has_value():
                self.column_stats["maximum"] = dbl_stats.maximum.value()
            else:
                self.column_stats["maximum"] = None
            if dbl_stats.sum.has_value():
                self.column_stats["sum"] = dbl_stats.sum.value()
            else:
                self.column_stats["sum"] = None
        elif str_stats := get_if[string_statistics](&type_specific_stats):
            if str_stats.minimum.has_value():
                self.column_stats["minimum"] = str_stats.minimum.value().decode("utf-8")
            else:
                self.column_stats["minimum"] = None
            if str_stats.maximum.has_value():
                self.column_stats["maximum"] = str_stats.maximum.value().decode("utf-8")
            else:
                self.column_stats["maximum"] = None
            if str_stats.sum.has_value():
                self.column_stats["sum"] = str_stats.sum.value()
            else:
                self.column_stats["sum"] = None
        elif bucket_stats := get_if[bucket_statistics](&type_specific_stats):
            self.column_stats["true_count"] = bucket_stats.count[0]
            self.column_stats["false_count"] = (
                self.number_of_values
                - self.column_stats["true_count"]
            )
        elif dec_stats := get_if[decimal_statistics](&type_specific_stats):
            if dec_stats.minimum.has_value():
                self.column_stats["minimum"] = dec_stats.minimum.value().decode("utf-8")
            else:
                self.column_stats["minimum"] = None
            if dec_stats.maximum.has_value():
                self.column_stats["maximum"] = dec_stats.maximum.value().decode("utf-8")
            else:
                self.column_stats["maximum"] = None
            if dec_stats.sum.has_value():
                self.column_stats["sum"] = dec_stats.sum.value().decode("utf-8")
            else:
                self.column_stats["sum"] = None
        elif date_stats := get_if[date_statistics](&type_specific_stats):
            if date_stats.minimum.has_value():
                self.column_stats["minimum"] = datetime.datetime.fromtimestamp(
                    datetime.timedelta(date_stats.minimum.value()).total_seconds(),
                    datetime.timezone.utc,
                )
            else:
                self.column_stats["minimum"] = None
            if date_stats.maximum.has_value():
                self.column_stats["maximum"] = datetime.datetime.fromtimestamp(
                    datetime.timedelta(date_stats.maximum.value()).total_seconds(),
                    datetime.timezone.utc,
                )
            else:
                self.column_stats["maximum"] = None
        elif bin_stats := get_if[binary_statistics](&type_specific_stats):
            if bin_stats.sum.has_value():
                self.column_stats["sum"] = bin_stats.sum.value()
            else:
                self.column_stats["sum"] = None
        elif ts_stats := get_if[timestamp_statistics](&type_specific_stats):
            # Before ORC-135, the local timezone offset was included and they were
            # stored as minimum and maximum. After ORC-135, the timestamp is
            # adjusted to UTC before being converted to milliseconds and stored
            # in minimumUtc and maximumUtc.
            # TODO: Support minimum and maximum by reading writer's local timezone
            if ts_stats.minimum_utc.has_value() and ts_stats.maximum_utc.has_value():
                self.column_stats["minimum"] = datetime.datetime.fromtimestamp(
                    ts_stats.minimum_utc.value() / 1000, datetime.timezone.utc
                )
                self.column_stats["maximum"] = datetime.datetime.fromtimestamp(
                    ts_stats.maximum_utc.value() / 1000, datetime.timezone.utc
                )
        else:
            raise ValueError("Unsupported statistics type")

    def __getitem__(self, item):
        return self.column_stats[item]

    def __contains__(self, item):
        return item in self.column_stats

    def get(self, item, default=None):
        return self.column_stats.get(item, default)

    @staticmethod
    cdef OrcColumnStatistics from_libcudf(column_statistics& col_stats):
        cdef OrcColumnStatistics out = OrcColumnStatistics.__new__(OrcColumnStatistics)
        out.number_of_values_c = col_stats.number_of_values
        out.has_null_c = col_stats.has_null
        out.type_specific_stats_c = col_stats.type_specific_stats
        out._init_stats_dict()
        return out


cdef class ParsedOrcStatistics:

    __hash__ = None

    @property
    def column_names(self):
        return [name.decode() for name in self.c_obj.column_names]

    @property
    def file_stats(self):
        return [
            OrcColumnStatistics.from_libcudf(self.c_obj.file_stats[i])
            for i in range(self.c_obj.file_stats.size())
        ]

    @property
    def stripes_stats(self):
        return [
            [
                OrcColumnStatistics.from_libcudf(stripe_stats_c[i])
                for i in range(stripe_stats_c.size())
            ]
            for stripe_stats_c in self.c_obj.stripes_stats
        ]

    @staticmethod
    cdef ParsedOrcStatistics from_libcudf(parsed_orc_statistics& orc_stats):
        cdef ParsedOrcStatistics out = ParsedOrcStatistics.__new__(ParsedOrcStatistics)
        out.c_obj = move(orc_stats)
        return out


<<<<<<< HEAD
cpdef TableWithMetadata read_orc(
    SourceInfo source_info,
    list columns = None,
    list stripes = None,
    size_type skip_rows = 0,
    size_type nrows = -1,
    bool use_index = True,
    bool use_np_dtypes = True,
    DataType timestamp_type = None,
    list decimal128_columns = None,
    Stream stream = None,
):
    """Reads an ORC file into a :py:class:`~.types.TableWithMetadata`.

    Parameters
    ----------
    source_info : SourceInfo
        The SourceInfo object to read the Parquet file from.
    columns : list, default None
        The string names of the columns to be read.
    stripes : list[list[size_type]], default None
        List of stripes to be read.
    skip_rows : int64_t, default 0
        The number of rows to skip from the start of the file.
    nrows : size_type, default -1
        The number of rows to read. By default, read the entire file.
    use_index : bool, default True
        Whether to use the row index to speed up reading.
    use_np_dtypes : bool, default True
        Whether to use numpy compatible dtypes.
    timestamp_type : DataType, default None
        The timestamp type to use for the timestamp columns.
    decimal128_columns : list, default None
        List of column names to be read as 128-bit decimals.
=======
cdef class OrcReaderOptions:
    """
    The settings to use for ``read_orc``
>>>>>>> 1f55d80c

    For details, see :cpp:class:`cudf::io::orc_reader_options`
    """
    @staticmethod
    def builder(SourceInfo source):
        """
        Create a OrcReaderOptionsBuilder object

        For details, see :cpp:func:`cudf::io::orc_reader_options::builder`

        Parameters
        ----------
        sink : SourceInfo
            The source to read the ORC file from.

        Returns
        -------
        OrcReaderOptionsBuilder
            Builder to build OrcReaderOptions
        """
        cdef OrcReaderOptionsBuilder orc_builder = (
            OrcReaderOptionsBuilder.__new__(OrcReaderOptionsBuilder)
        )
        orc_builder.c_obj = orc_reader_options.builder(source.c_obj)
        orc_builder.source = source
        return orc_builder

    cpdef void set_num_rows(self, int64_t nrows):
        """
        Sets number of row to read.

        Parameters
        ----------
        nrows: int64_t
            Number of rows

        Returns
        -------
        None
        """
        self.c_obj.set_num_rows(nrows)

    cpdef void set_skip_rows(self, int64_t skip_rows):
        """
        Sets number of rows to skip from the start.

        Parameters
        ----------
        skip_rows: int64_t
            Number of rows

        Returns
        -------
        None
        """
        self.c_obj.set_skip_rows(skip_rows)

    cpdef void set_stripes(self, list stripes):
        """
        Sets list of stripes to read for each input source.

        Parameters
        ----------
        stripes: list[list[size_type]]
            List of lists, mapping stripes to read to input sources

        Returns
        -------
        None
        """
        cdef vector[vector[size_type]] c_stripes
        cdef vector[size_type] vec
        for sub_list in stripes:
            for x in sub_list:
                vec.push_back(x)
            c_stripes.push_back(vec)
            vec.clear()
        self.c_obj.set_stripes(c_stripes)

    cpdef void set_decimal128_columns(self, list val):
        """
        Set columns that should be read as 128-bit Decimal.

        Parameters
        ----------
        val: list[str]
            List of fully qualified column names

        Returns
        -------
        None
        """
        cdef vector[string] c_decimal128_columns
        c_decimal128_columns.reserve(len(val))
        for col in val:
            if not isinstance(col, str):
                raise TypeError("Decimal 128 column names must be strings!")
            c_decimal128_columns.push_back(col.encode())
        self.c_obj.set_decimal128_columns(c_decimal128_columns)

    cpdef void set_timestamp_type(self, DataType type_):
        """
        Sets timestamp type to which timestamp column will be cast.

        Parameters
        ----------
        type_: DataType
            Type of timestamp

        Returns
        -------
        None
        """
        self.c_obj.set_timestamp_type(type_.c_obj)

    cpdef void set_columns(self, list col_names):
        """
        Sets names of the column to read.

        Parameters
        ----------
        col_names: list[str]
            List of column names

        Returns
        -------
        None
        """
        cdef vector[string] c_column_names
        c_column_names.reserve(len(col_names))
        for col in col_names:
            if not isinstance(col, str):
                raise TypeError("Column names must be strings!")
            c_column_names.push_back(col.encode())
<<<<<<< HEAD
        opts.set_columns(c_column_names)
    if stream is None:
        stream = Stream()
    cdef table_with_metadata c_result

    with nogil:
        c_result = move(cpp_read_orc(opts, stream.view()))
=======
        self.c_obj.set_columns(c_column_names)

cdef class OrcReaderOptionsBuilder:
    cpdef OrcReaderOptionsBuilder use_index(self, bool use):
        """
        Enable/Disable use of row index to speed-up reading.

        Parameters
        ----------
        use : bool
            Boolean value to enable/disable row index use

        Returns
        -------
        OrcReaderOptionsBuilder
        """
        self.c_obj.use_index(use)
        return self

    cpdef OrcReaderOptions build(self):
        """Create a OrcReaderOptions object"""
        cdef OrcReaderOptions orc_options = OrcReaderOptions.__new__(
            OrcReaderOptions
        )
        orc_options.c_obj = move(self.c_obj.build())
        orc_options.source = self.source
        return orc_options


cpdef TableWithMetadata read_orc(OrcReaderOptions options):
    """
    Read from ORC format.

    The source to read from and options are encapsulated
    by the `options` object.

    For details, see :cpp:func:`read_orc`.

    Parameters
    ----------
    options: OrcReaderOptions
        Settings for controlling reading behavior
    """
    cdef table_with_metadata c_result

    with nogil:
        c_result = move(cpp_read_orc(options.c_obj))
>>>>>>> 1f55d80c

    return TableWithMetadata.from_libcudf(c_result)


cpdef ParsedOrcStatistics read_parsed_orc_statistics(
    SourceInfo source_info
):
    cdef parsed_orc_statistics parsed = (
        cpp_read_parsed_orc_statistics(source_info.c_obj)
    )
    return ParsedOrcStatistics.from_libcudf(parsed)


cdef class OrcWriterOptions:
    cpdef void set_stripe_size_bytes(self, size_t size_bytes):
        """
        Sets the maximum stripe size, in bytes.

        For details, see :cpp:func:`cudf::io::orc_writer_options::set_stripe_size_bytes`

        Parameters
        ----------
        size_bytes: size_t
            Sets the maximum stripe size, in bytes.

        Returns
        -------
        None
        """
        self.c_obj.set_stripe_size_bytes(size_bytes)

    cpdef void set_stripe_size_rows(self, size_type size_rows):
        """
        Sets the maximum stripe size, in rows.

        If the stripe size is smaller that the row group size,
        row group size will be reduced to math the stripe size.

        For details, see :cpp:func:`cudf::io::orc_writer_options::set_stripe_size_rows`

        Parameters
        ----------
        size_bytes: size_type
            Maximum stripe size, in rows to be set

        Returns
        -------
        None
        """
        self.c_obj.set_stripe_size_rows(size_rows)

    cpdef void set_row_index_stride(self, size_type stride):
        """
        Sets the row index stride.

        Rounded down to a multiple of 8.

        For details, see :cpp:func:`cudf::io::orc_writer_options::set_row_index_stride`

        Parameters
        ----------
        size_bytes: size_type
            Maximum stripe size, in rows to be set

        Returns
        -------
        None
        """
        self.c_obj.set_row_index_stride(stride)

    @staticmethod
    def builder(SinkInfo sink, Table table):
        """
        Create builder to create OrcWriterOptions.

        For details, see :cpp:func:`cudf::io::orc_writer_options::builder`

        Parameters
        ----------
        sink: SinkInfo
            The sink used for writer output
        table: Table
            Table to be written to output

        Returns
        -------
        OrcWriterOptionsBuilder
        """
        cdef OrcWriterOptionsBuilder orc_builder = OrcWriterOptionsBuilder.__new__(
            OrcWriterOptionsBuilder
        )
        orc_builder.c_obj = orc_writer_options.builder(sink.c_obj, table.view())
        orc_builder.table = table
        orc_builder.sink = sink
        return orc_builder


cdef class OrcWriterOptionsBuilder:
    cpdef OrcWriterOptionsBuilder compression(self, compression_type comp):
        """
        Sets compression type.

        For details, see :cpp:func:`cudf::io::orc_writer_options_builder::compression`

        Parameters
        ----------
        comp: CompressionType
            The compression type to use

        Returns
        -------
        OrcWriterOptionsBuilder
        """
        self.c_obj.compression(comp)
        return self

    cpdef OrcWriterOptionsBuilder enable_statistics(self, statistics_freq val):
        """
        Choose granularity of column statistics to be written.

        For details, see :cpp:func:`enable_statistics`

        Parameters
        ----------
        val: StatisticsFreq
            Level of statistics collection

        Returns
        -------
        OrcWriterOptionsBuilder
        """
        self.c_obj.enable_statistics(val)
        return self

    cpdef OrcWriterOptionsBuilder key_value_metadata(self, dict kvm):
        """
        Sets Key-Value footer metadata.

        Parameters
        ----------
        kvm: dict
            Key-Value footer metadata

        Returns
        -------
        OrcWriterOptionsBuilder
        """
        self.c_obj.key_value_metadata(
            {key.encode(): value.encode() for key, value in kvm.items()}
        )
        return self

    cpdef OrcWriterOptionsBuilder metadata(self, TableInputMetadata meta):
        """
        Sets associated metadata.

        For details, see :cpp:func:`cudf::io::orc_writer_options_builder::metadata`

        Parameters
        ----------
        meta: TableInputMetadata
            Associated metadata

        Returns
        -------
        OrcWriterOptionsBuilder
        """
        self.c_obj.metadata(meta.c_obj)
        return self

    cpdef OrcWriterOptions build(self):
        """Moves the ORC writer options builder"""
        cdef OrcWriterOptions orc_options = OrcWriterOptions.__new__(
            OrcWriterOptions
        )
        orc_options.c_obj = move(self.c_obj.build())
        orc_options.table = self.table
        orc_options.sink = self.sink
        return orc_options


cpdef void write_orc(OrcWriterOptions options, Stream stream = None):
    """
    Write to ORC format.

    The table to write, output paths, and options are encapsulated
    by the `options` object.

    For details, see :cpp:func:`write_orc`.

    Parameters
    ----------
    options: OrcWriterOptions
        Settings for controlling writing behavior

    Returns
    -------
    None
    """
    if stream is None:
        stream = Stream()
    with nogil:
        cpp_write_orc(move(options.c_obj), stream.view())


cdef class OrcChunkedWriter:
    cpdef void close(self):
        """
        Closes the chunked ORC writer.

        Returns
        -------
        None
        """
        with nogil:
            self.c_obj.get()[0].close()

    cpdef void write(self, Table table):
        """
        Writes table to output.

        Parameters
        ----------
        table: Table
            able that needs to be written

        Returns
        -------
        None
        """
        with nogil:
            self.c_obj.get()[0].write(table.view())

    @staticmethod
    def from_options(ChunkedOrcWriterOptions options, Stream stream = None):
        """
        Creates a chunked ORC writer from options

        Parameters
        ----------
        options: ChunkedOrcWriterOptions
            Settings for controlling writing behavior

        Returns
        -------
        OrcChunkedWriter
        """
        if stream is None:
            stream = Stream()
        cdef OrcChunkedWriter orc_writer = OrcChunkedWriter.__new__(
            OrcChunkedWriter
        )
        orc_writer.c_obj.reset(new orc_chunked_writer(options.c_obj, stream.view()))
        return orc_writer


cdef class ChunkedOrcWriterOptions:
    cpdef void set_stripe_size_bytes(self, size_t size_bytes):
        """
        Sets the maximum stripe size, in bytes.

        Parameters
        ----------
        size_bytes: size_t
            Sets the maximum stripe size, in bytes.

        Returns
        -------
        None
        """
        self.c_obj.set_stripe_size_bytes(size_bytes)

    cpdef void set_stripe_size_rows(self, size_type size_rows):
        """
        Sets the maximum stripe size, in rows.

        If the stripe size is smaller that the row group size,
        row group size will be reduced to math the stripe size.

        Parameters
        ----------
        size_bytes: size_type
            Maximum stripe size, in rows to be set

        Returns
        -------
        None
        """
        self.c_obj.set_stripe_size_rows(size_rows)

    cpdef void set_row_index_stride(self, size_type stride):
        """
        Sets the row index stride.

        Rounded down to a multiple of 8.

        Parameters
        ----------
        size_bytes: size_type
            Maximum stripe size, in rows to be set

        Returns
        -------
        None
        """
        self.c_obj.set_row_index_stride(stride)

    @staticmethod
    def builder(SinkInfo sink):
        """
        Create builder to create ChunkedOrcWriterOptions.

        Parameters
        ----------
        sink: SinkInfo
            The sink used for writer output
        table: Table
            Table to be written to output

        Returns
        -------
        ChunkedOrcWriterOptionsBuilder
        """
        cdef ChunkedOrcWriterOptionsBuilder orc_builder = \
            ChunkedOrcWriterOptionsBuilder.__new__(
                ChunkedOrcWriterOptionsBuilder
            )
        orc_builder.c_obj = chunked_orc_writer_options.builder(sink.c_obj)
        orc_builder.sink = sink
        return orc_builder


cdef class ChunkedOrcWriterOptionsBuilder:
    cpdef ChunkedOrcWriterOptionsBuilder compression(self, compression_type comp):
        """
        Sets compression type.

        Parameters
        ----------
        comp: CompressionType
            The compression type to use

        Returns
        -------
        ChunkedOrcWriterOptionsBuilder
        """
        self.c_obj.compression(comp)
        return self

    cpdef ChunkedOrcWriterOptionsBuilder enable_statistics(self, statistics_freq val):
        """
        Choose granularity of column statistics to be written.

        Parameters
        ----------
        val: StatisticsFreq
            Level of statistics collection

        Returns
        -------
        ChunkedOrcWriterOptionsBuilder
        """
        self.c_obj.enable_statistics(val)
        return self

    cpdef ChunkedOrcWriterOptionsBuilder key_value_metadata(
        self,
        dict kvm
    ):
        """
        Sets Key-Value footer metadata.

        Parameters
        ----------
        kvm: dict
            Key-Value footer metadata

        Returns
        -------
        ChunkedOrcWriterOptionsBuilder
        """
        self.c_obj.key_value_metadata(
            {key.encode(): value.encode() for key, value in kvm.items()}
        )
        return self

    cpdef ChunkedOrcWriterOptionsBuilder metadata(self, TableInputMetadata meta):
        """
        Sets associated metadata.

        Parameters
        ----------
        meta: TableInputMetadata
            Associated metadata

        Returns
        -------
        ChunkedOrcWriterOptionsBuilder
        """
        self.c_obj.metadata(meta.c_obj)
        return self

    cpdef ChunkedOrcWriterOptions build(self):
        """Create a OrcWriterOptions object"""
        cdef ChunkedOrcWriterOptions orc_options = ChunkedOrcWriterOptions.__new__(
            ChunkedOrcWriterOptions
        )
        orc_options.c_obj = move(self.c_obj.build())
        orc_options.sink = self.sink
        return orc_options<|MERGE_RESOLUTION|>--- conflicted
+++ resolved
@@ -241,46 +241,9 @@
         return out
 
 
-<<<<<<< HEAD
-cpdef TableWithMetadata read_orc(
-    SourceInfo source_info,
-    list columns = None,
-    list stripes = None,
-    size_type skip_rows = 0,
-    size_type nrows = -1,
-    bool use_index = True,
-    bool use_np_dtypes = True,
-    DataType timestamp_type = None,
-    list decimal128_columns = None,
-    Stream stream = None,
-):
-    """Reads an ORC file into a :py:class:`~.types.TableWithMetadata`.
-
-    Parameters
-    ----------
-    source_info : SourceInfo
-        The SourceInfo object to read the Parquet file from.
-    columns : list, default None
-        The string names of the columns to be read.
-    stripes : list[list[size_type]], default None
-        List of stripes to be read.
-    skip_rows : int64_t, default 0
-        The number of rows to skip from the start of the file.
-    nrows : size_type, default -1
-        The number of rows to read. By default, read the entire file.
-    use_index : bool, default True
-        Whether to use the row index to speed up reading.
-    use_np_dtypes : bool, default True
-        Whether to use numpy compatible dtypes.
-    timestamp_type : DataType, default None
-        The timestamp type to use for the timestamp columns.
-    decimal128_columns : list, default None
-        List of column names to be read as 128-bit decimals.
-=======
 cdef class OrcReaderOptions:
     """
     The settings to use for ``read_orc``
->>>>>>> 1f55d80c
 
     For details, see :cpp:class:`cudf::io::orc_reader_options`
     """
@@ -415,15 +378,6 @@
             if not isinstance(col, str):
                 raise TypeError("Column names must be strings!")
             c_column_names.push_back(col.encode())
-<<<<<<< HEAD
-        opts.set_columns(c_column_names)
-    if stream is None:
-        stream = Stream()
-    cdef table_with_metadata c_result
-
-    with nogil:
-        c_result = move(cpp_read_orc(opts, stream.view()))
-=======
         self.c_obj.set_columns(c_column_names)
 
 cdef class OrcReaderOptionsBuilder:
@@ -453,7 +407,7 @@
         return orc_options
 
 
-cpdef TableWithMetadata read_orc(OrcReaderOptions options):
+cpdef TableWithMetadata read_orc(OrcReaderOptions options, Stream stream = None):
     """
     Read from ORC format.
 
@@ -467,11 +421,12 @@
     options: OrcReaderOptions
         Settings for controlling reading behavior
     """
+    if stream is None:
+        stream = Stream()
     cdef table_with_metadata c_result
 
     with nogil:
         c_result = move(cpp_read_orc(options.c_obj))
->>>>>>> 1f55d80c
 
     return TableWithMetadata.from_libcudf(c_result)
 
