--- conflicted
+++ resolved
@@ -36,20 +36,6 @@
 from rmm._cuda.stream cimport Stream
 
 
-<<<<<<< HEAD
-cpdef TableWithMetadata read_orc(
-    SourceInfo source_info,
-    list columns = *,
-    list stripes = *,
-    size_type skip_rows = *,
-    size_type nrows = *,
-    bool use_index = *,
-    bool use_np_dtypes = *,
-    DataType timestamp_type = *,
-    list decimal128_columns = *,
-    Stream stream = *,
-)
-=======
 cdef class OrcReaderOptions:
     cdef orc_reader_options c_obj
     cdef SourceInfo source
@@ -67,7 +53,6 @@
     cpdef OrcReaderOptions build(self)
 
 cpdef TableWithMetadata read_orc(OrcReaderOptions options)
->>>>>>> 1f55d80c
 
 cdef class OrcColumnStatistics:
     cdef optional[uint64_t] number_of_values_c
