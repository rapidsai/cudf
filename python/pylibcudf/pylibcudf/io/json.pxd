--- conflicted
+++ resolved
@@ -8,13 +8,10 @@
 )
 from pylibcudf.libcudf.io.json cimport (
     json_recovery_mode_t,
-<<<<<<< HEAD
     json_reader_options,
     json_reader_options_builder,
-=======
     json_writer_options,
     json_writer_options_builder,
->>>>>>> 1f55d80c
 )
 from pylibcudf.libcudf.types cimport size_type
 from pylibcudf.table cimport Table
