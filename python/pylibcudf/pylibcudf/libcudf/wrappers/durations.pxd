# Copyright (c) 2020-2025, NVIDIA CORPORATION.

from libc.stdint cimport int32_t, int64_t

<<<<<<< HEAD
=======
from pylibcudf.exception_handler cimport libcudf_exception_handler

>>>>>>> bfca1acd
cdef extern from "<ratio>" namespace "std" nogil:
    cdef cppclass milli:
        pass

    cdef cppclass micro:
        pass

    cdef cppclass nano:
        pass

<<<<<<< HEAD
cdef extern from "<chrono>" namespace "cuda::std::chrono" nogil:
    cdef cppclass duration[Rep, Period=*]:
        pass
=======

cdef extern from "<chrono>" namespace "cuda::std::chrono" nogil:
    cdef cppclass duration[Rep, Period=*]:
        duration() except +libcudf_exception_handler
        duration(int64_t) except +libcudf_exception_handler

>>>>>>> bfca1acd

cdef extern from "cudf/wrappers/durations.hpp" namespace "cudf" nogil:
    ctypedef int32_t duration_D
    ctypedef duration[int64_t] duration_s
    ctypedef duration[int64_t, milli] duration_ms
    ctypedef duration[int64_t, micro] duration_us
    ctypedef duration[int64_t, nano] duration_ns<|MERGE_RESOLUTION|>--- conflicted
+++ resolved
@@ -2,11 +2,8 @@
 
 from libc.stdint cimport int32_t, int64_t
 
-<<<<<<< HEAD
-=======
 from pylibcudf.exception_handler cimport libcudf_exception_handler
 
->>>>>>> bfca1acd
 cdef extern from "<ratio>" namespace "std" nogil:
     cdef cppclass milli:
         pass
@@ -17,18 +14,12 @@
     cdef cppclass nano:
         pass
 
-<<<<<<< HEAD
-cdef extern from "<chrono>" namespace "cuda::std::chrono" nogil:
-    cdef cppclass duration[Rep, Period=*]:
-        pass
-=======
 
 cdef extern from "<chrono>" namespace "cuda::std::chrono" nogil:
     cdef cppclass duration[Rep, Period=*]:
         duration() except +libcudf_exception_handler
         duration(int64_t) except +libcudf_exception_handler
 
->>>>>>> bfca1acd
 
 cdef extern from "cudf/wrappers/durations.hpp" namespace "cudf" nogil:
     ctypedef int32_t duration_D
