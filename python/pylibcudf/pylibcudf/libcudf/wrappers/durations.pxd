# Copyright (c) 2020-2024, NVIDIA CORPORATION.
<<<<<<< HEAD
from libc.stdint cimport int64_t
from pylibcudf.exception_handler cimport libcudf_exception_handler
=======

from libc.stdint cimport int32_t, int64_t
>>>>>>> 6acd33db


cdef extern from "cudf/wrappers/durations.hpp" namespace "cudf" nogil:
    ctypedef int32_t duration_D
    ctypedef int64_t duration_s
    ctypedef int64_t duration_ms
    ctypedef int64_t duration_us
    ctypedef int64_t duration_ns<|MERGE_RESOLUTION|>--- conflicted
+++ resolved
@@ -1,11 +1,6 @@
 # Copyright (c) 2020-2024, NVIDIA CORPORATION.
-<<<<<<< HEAD
-from libc.stdint cimport int64_t
-from pylibcudf.exception_handler cimport libcudf_exception_handler
-=======
 
 from libc.stdint cimport int32_t, int64_t
->>>>>>> 6acd33db
 
 
 cdef extern from "cudf/wrappers/durations.hpp" namespace "cudf" nogil:
