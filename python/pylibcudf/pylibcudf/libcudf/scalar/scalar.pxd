--- conflicted
+++ resolved
@@ -7,13 +7,9 @@
 from pylibcudf.libcudf.fixed_point.fixed_point cimport scale_type
 from pylibcudf.libcudf.table.table_view cimport table_view
 from pylibcudf.libcudf.types cimport data_type
-<<<<<<< HEAD
-from pylibcudf.libcudf.fixed_point.fixed_point cimport scale_type
-=======
 from rmm.librmm.cuda_stream_view cimport cuda_stream_view
 from rmm.librmm.memory_resource cimport device_memory_resource
 
->>>>>>> 2e230060
 
 cdef extern from "cudf/scalar/scalar.hpp" namespace "cudf" nogil:
     cdef cppclass scalar:
@@ -43,9 +39,7 @@
         pass
 
     cdef cppclass struct_scalar(scalar):
-<<<<<<< HEAD
-        struct_scalar(table_view cols, bool valid) except +libcudf_exception_handler
-        table_view view() except +libcudf_exception_handler
+        pass
 
     cdef cppclass fixed_point_scalar[T](scalar):
         fixed_point_scalar() except +libcudf_exception_handler
@@ -54,7 +48,4 @@
             scale_type scale,
             bool is_valid
         ) except +libcudf_exception_handler
-        T value() except +libcudf_exception_handler
-=======
-        pass
->>>>>>> 2e230060
+        T value() except +libcudf_exception_handler