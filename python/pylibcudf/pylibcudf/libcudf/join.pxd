# Copyright (c) 2020-2024, NVIDIA CORPORATION.
<<<<<<< HEAD
=======

from libc.stddef cimport size_t
>>>>>>> 6acd33db
from libcpp cimport bool
from libcpp.memory cimport unique_ptr
from libcpp.optional cimport optional
from libcpp.pair cimport pair
from libcpp.vector cimport vector
from pylibcudf.exception_handler cimport libcudf_exception_handler
from pylibcudf.libcudf.column.column cimport column
from pylibcudf.libcudf.expressions cimport expression
from pylibcudf.libcudf.table.table cimport table
from pylibcudf.libcudf.table.table_view cimport table_view
from pylibcudf.libcudf.types cimport null_equality, size_type

from rmm.librmm.device_uvector cimport device_uvector

ctypedef unique_ptr[device_uvector[size_type]] gather_map_type
ctypedef pair[gather_map_type, gather_map_type] gather_map_pair_type

cdef extern from "cudf/join.hpp" namespace "cudf" nogil:
    cdef gather_map_pair_type inner_join(
        const table_view left_keys,
        const table_view right_keys,
    ) except +libcudf_exception_handler

    cdef gather_map_pair_type left_join(
        const table_view left_keys,
        const table_view right_keys,
    ) except +libcudf_exception_handler

    cdef gather_map_pair_type full_join(
        const table_view left_keys,
        const table_view right_keys,
    ) except +libcudf_exception_handler

    cdef gather_map_type left_semi_join(
        const table_view left_keys,
        const table_view right_keys,
    ) except +libcudf_exception_handler

    cdef gather_map_type left_anti_join(
        const table_view left_keys,
        const table_view right_keys,
    ) except +libcudf_exception_handler

    cdef gather_map_pair_type inner_join(
        const table_view left_keys,
        const table_view right_keys,
        null_equality nulls_equal,
    ) except +libcudf_exception_handler

    cdef gather_map_pair_type left_join(
        const table_view left_keys,
        const table_view right_keys,
        null_equality nulls_equal,
    ) except +libcudf_exception_handler

    cdef gather_map_pair_type full_join(
        const table_view left_keys,
        const table_view right_keys,
        null_equality nulls_equal,
    ) except +libcudf_exception_handler

    cdef gather_map_type left_semi_join(
        const table_view left_keys,
        const table_view right_keys,
        null_equality nulls_equal,
    ) except +libcudf_exception_handler

    cdef gather_map_type left_anti_join(
        const table_view left_keys,
        const table_view right_keys,
        null_equality nulls_equal,
    ) except +libcudf_exception_handler

    cdef unique_ptr[table] cross_join(
        const table_view left,
        const table_view right,
<<<<<<< HEAD
=======
    ) except +

    cdef gather_map_pair_type conditional_inner_join(
        const table_view left,
        const table_view right,
        const expression binary_predicate,
    ) except +libcudf_exception_handler

    cdef gather_map_pair_type conditional_inner_join(
        const table_view left,
        const table_view right,
        const expression binary_predicate,
        optional[size_t] output_size
    ) except +libcudf_exception_handler

    cdef gather_map_pair_type conditional_left_join(
        const table_view left,
        const table_view right,
        const expression binary_predicate,
    ) except +libcudf_exception_handler

    cdef gather_map_pair_type conditional_left_join(
        const table_view left,
        const table_view right,
        const expression binary_predicate,
        optional[size_t] output_size
    ) except +libcudf_exception_handler

    cdef gather_map_pair_type conditional_full_join(
        const table_view left,
        const table_view right,
        const expression binary_predicate,
    ) except +libcudf_exception_handler

    cdef gather_map_pair_type conditional_full_join(
        const table_view left,
        const table_view right,
        const expression binary_predicate,
        optional[size_t] output_size
    ) except +libcudf_exception_handler

    cdef gather_map_type conditional_left_semi_join(
        const table_view left,
        const table_view right,
        const expression binary_predicate,
    ) except +libcudf_exception_handler

    cdef gather_map_type conditional_left_semi_join(
        const table_view left,
        const table_view right,
        const expression binary_predicate,
        optional[size_t] output_size
    ) except +libcudf_exception_handler

    cdef gather_map_type conditional_left_anti_join(
        const table_view left,
        const table_view right,
        const expression binary_predicate,
    ) except +libcudf_exception_handler

    cdef gather_map_type conditional_left_anti_join(
        const table_view left,
        const table_view right,
        const expression binary_predicate,
        optional[size_t] output_size
    ) except +libcudf_exception_handler

    cdef gather_map_pair_type mixed_inner_join(
        const table_view left_equality,
        const table_view right_equality,
        const table_view left_conditional,
        const table_view right_conditional,
        const expression binary_predicate,
        null_equality compare_nulls
    ) except +libcudf_exception_handler

    cdef gather_map_pair_type mixed_left_join(
        const table_view left_equality,
        const table_view right_equality,
        const table_view left_conditional,
        const table_view right_conditional,
        const expression binary_predicate,
        null_equality compare_nulls
    ) except +libcudf_exception_handler

    cdef gather_map_pair_type mixed_full_join(
        const table_view left_equality,
        const table_view right_equality,
        const table_view left_conditional,
        const table_view right_conditional,
        const expression binary_predicate,
        null_equality compare_nulls
    ) except +libcudf_exception_handler

    cdef gather_map_type mixed_left_semi_join(
        const table_view left_equality,
        const table_view right_equality,
        const table_view left_conditional,
        const table_view right_conditional,
        const expression binary_predicate,
        null_equality compare_nulls
    ) except +libcudf_exception_handler

    cdef gather_map_type mixed_left_anti_join(
        const table_view left_equality,
        const table_view right_equality,
        const table_view left_conditional,
        const table_view right_conditional,
        const expression binary_predicate,
        null_equality compare_nulls
>>>>>>> 6acd33db
    ) except +libcudf_exception_handler<|MERGE_RESOLUTION|>--- conflicted
+++ resolved
@@ -1,9 +1,6 @@
 # Copyright (c) 2020-2024, NVIDIA CORPORATION.
-<<<<<<< HEAD
-=======
 
 from libc.stddef cimport size_t
->>>>>>> 6acd33db
 from libcpp cimport bool
 from libcpp.memory cimport unique_ptr
 from libcpp.optional cimport optional
@@ -80,8 +77,6 @@
     cdef unique_ptr[table] cross_join(
         const table_view left,
         const table_view right,
-<<<<<<< HEAD
-=======
     ) except +
 
     cdef gather_map_pair_type conditional_inner_join(
@@ -192,5 +187,4 @@
         const table_view right_conditional,
         const expression binary_predicate,
         null_equality compare_nulls
->>>>>>> 6acd33db
     ) except +libcudf_exception_handler