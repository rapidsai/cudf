# Copyright (c) 2020-2025, NVIDIA CORPORATION.
cimport pylibcudf.libcudf.io.data_sink as cudf_io_data_sink
cimport pylibcudf.libcudf.io.datasource as cudf_io_datasource
cimport pylibcudf.libcudf.table.table_view as cudf_table_view
from libc.stdint cimport int32_t, uint8_t
from libcpp cimport bool
from libcpp.map cimport map
from libcpp.memory cimport unique_ptr
from libcpp.string cimport string
from libcpp.unordered_map cimport unordered_map
from libcpp.vector cimport vector
from libcpp.optional cimport optional
from pylibcudf.exception_handler cimport libcudf_exception_handler
from pylibcudf.libcudf.table.table cimport table
from pylibcudf.libcudf.types cimport size_type
<<<<<<< HEAD
from pylibcudf.libcudf.utilities.span cimport host_span
=======
from pylibcudf.libcudf.utilities.span cimport device_span, host_span
>>>>>>> 5fccb760

cdef extern from "<cstddef>" namespace "std":
    cdef cppclass byte:
        pass

ctypedef const byte const_byte

cdef extern from "cudf/io/types.hpp" \
        namespace "cudf::io" nogil:

    cpdef enum class quote_style(int32_t):
        MINIMAL
        ALL
        NONNUMERIC
        NONE

    cpdef enum class compression_type(int32_t):
        NONE
        AUTO
        SNAPPY
        GZIP
        BZIP2
        BROTLI
        ZIP
        XZ
        ZLIB
        LZ4
        LZO
        ZSTD

    cpdef enum class io_type(int32_t):
        FILEPATH
        HOST_BUFFER
        DEVICE_BUFFER
        VOID
        USER_IMPLEMENTED

    cpdef enum class statistics_freq(int32_t):
        STATISTICS_NONE,
        STATISTICS_ROWGROUP,
        STATISTICS_PAGE,
        STATISTICS_COLUMN,

    cpdef enum class dictionary_policy(int32_t):
        NEVER,
        ADAPTIVE,
        ALWAYS,

    cpdef enum class column_encoding(int32_t):
        USE_DEFAULT
        DICTIONARY
        PLAIN
        DELTA_BINARY_PACKED
        DELTA_LENGTH_BYTE_ARRAY
        DELTA_BYTE_ARRAY
        BYTE_STREAM_SPLIT
        DIRECT
        DIRECT_V2
        DICTIONARY_V2

    cdef cppclass column_name_info:
        string name
        vector[column_name_info] children

    cdef cppclass table_metadata:
        table_metadata() except +libcudf_exception_handler

        map[string, string] user_data
        vector[unordered_map[string, string]] per_file_user_data
        vector[column_name_info] schema_info
        vector[size_t] num_rows_per_source
        # The following variables are currently only computed for Parquet reader
        size_type num_input_row_groups
        optional[size_type] num_row_groups_after_stats_filter
        optional[size_type] num_row_groups_after_bloom_filter

    cdef cppclass table_with_metadata:
        unique_ptr[table] tbl
        table_metadata metadata

    cdef cppclass column_in_metadata:
        column_in_metadata& set_name(const string& name)
        column_in_metadata& set_nullability(bool nullable)
        column_in_metadata& set_list_column_as_map()
        column_in_metadata& set_int96_timestamps(bool req)
        column_in_metadata& set_decimal_precision(uint8_t precision)
        column_in_metadata& child(size_type i)
        column_in_metadata& set_output_as_binary(bool binary)
        column_in_metadata& set_type_length(int32_t type_length)
        column_in_metadata& set_skip_compression(bool skip)
        column_in_metadata& set_encoding(column_encoding enc)
        string get_name()

    cdef cppclass table_input_metadata:
        table_input_metadata() except +libcudf_exception_handler
        table_input_metadata(
            const cudf_table_view.table_view& table
        ) except +libcudf_exception_handler

        vector[column_in_metadata] column_metadata

    cdef cppclass partition_info:
        size_type start_row
        size_type num_rows

        partition_info()
        partition_info(
            size_type start_row, size_type num_rows
        ) except +libcudf_exception_handler

    cdef cppclass source_info:
        const vector[string]& filepaths() except +libcudf_exception_handler

        source_info() except +libcudf_exception_handler
        source_info(
            const vector[string] &filepaths
        ) except +libcudf_exception_handler
        source_info(
            cudf_io_datasource.datasource *source
        ) except +libcudf_exception_handler
        source_info(
            const vector[cudf_io_datasource.datasource*] &datasources
        ) except +libcudf_exception_handler
        source_info(
<<<<<<< HEAD
            const host_span[const_byte]& hspan
        ) except +libcudf_exception_handler

        source_info(
            const host_span[host_span[const_byte]]& hspans
=======
            device_span[byte] dspan
        ) except +libcudf_exception_handler
        source_info(
            host_span[device_span[const byte]] dspan
>>>>>>> 5fccb760
        ) except +libcudf_exception_handler

    cdef cppclass sink_info:
        const vector[string]& filepaths()
        const vector[cudf_io_data_sink.data_sink *]& user_sinks()

        sink_info() except +libcudf_exception_handler
        sink_info(string file_path) except +libcudf_exception_handler
        sink_info(vector[string] file_path) except +libcudf_exception_handler
        sink_info(vector[char] * buffer) except +libcudf_exception_handler
        sink_info(
            cudf_io_data_sink.data_sink * user_sink
        ) except +libcudf_exception_handler
        sink_info(
            vector[cudf_io_data_sink.data_sink *] user_sink
        ) except +libcudf_exception_handler<|MERGE_RESOLUTION|>--- conflicted
+++ resolved
@@ -13,11 +13,7 @@
 from pylibcudf.exception_handler cimport libcudf_exception_handler
 from pylibcudf.libcudf.table.table cimport table
 from pylibcudf.libcudf.types cimport size_type
-<<<<<<< HEAD
-from pylibcudf.libcudf.utilities.span cimport host_span
-=======
-from pylibcudf.libcudf.utilities.span cimport device_span, host_span
->>>>>>> 5fccb760
+from pylibcudf.libcudf.utilities.span cimport host_span, device_span
 
 cdef extern from "<cstddef>" namespace "std":
     cdef cppclass byte:
@@ -142,18 +138,16 @@
             const vector[cudf_io_datasource.datasource*] &datasources
         ) except +libcudf_exception_handler
         source_info(
-<<<<<<< HEAD
-            const host_span[const_byte]& hspan
+            const host_span[const byte]& hspan
         ) except +libcudf_exception_handler
-
         source_info(
-            const host_span[host_span[const_byte]]& hspans
-=======
-            device_span[byte] dspan
+            const host_span[host_span[const byte]]& hspans
+        ) except +libcudf_exception_handler
+        source_info(
+            device_span[const byte] dspan
         ) except +libcudf_exception_handler
         source_info(
             host_span[device_span[const byte]] dspan
->>>>>>> 5fccb760
         ) except +libcudf_exception_handler
 
     cdef cppclass sink_info:
