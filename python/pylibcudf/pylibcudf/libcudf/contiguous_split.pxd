--- conflicted
+++ resolved
@@ -38,11 +38,7 @@
 
     cdef table_view unpack (const packed_columns& input) except +
 
-<<<<<<< HEAD
-    cdef table_view unpack (const uint8_t* metadata, const uint8_t* gpu_data) except +
-=======
     cdef table_view unpack (
         const uint8_t* metadata,
         const uint8_t* gpu_data
-    ) except +
->>>>>>> 00feb82c
+    ) except +