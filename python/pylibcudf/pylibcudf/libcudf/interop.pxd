--- conflicted
+++ resolved
@@ -32,21 +32,13 @@
 
 cdef extern from "cudf/interop.hpp" namespace "cudf" \
         nogil:
-<<<<<<< HEAD
-    cdef unique_ptr[table] from_dlpack(const DLManagedTensor* tensor
-                                       ) except +libcudf_exception_handler
-
-    DLManagedTensor* to_dlpack(table_view input_table
-                               ) except +libcudf_exception_handler
-=======
     cdef unique_ptr[table] from_dlpack(
         const DLManagedTensor* managed_tensor
-    ) except +
+    ) except +libcudf_exception_handler
 
     DLManagedTensor* to_dlpack(
         const table_view& input
-    ) except +
->>>>>>> 6acd33db
+    ) except +libcudf_exception_handler
 
     cdef cppclass column_metadata:
         column_metadata() except +libcudf_exception_handler
