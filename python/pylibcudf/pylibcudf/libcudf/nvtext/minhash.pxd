--- conflicted
+++ resolved
@@ -35,16 +35,16 @@
         const size_type width,
     ) except +
 
-<<<<<<< HEAD
+    cdef unique_ptr[column] minhash64(
+        const column_view &strings,
+        const numeric_scalar[uint64_t] seed,
+        const size_type width,
+    ) except +
+
     cdef unique_ptr[column] minhash64_permuted(
         const column_view &strings,
         const column_view &a,
         const column_view &b,
-=======
-    cdef unique_ptr[column] minhash64(
-        const column_view &strings,
-        const numeric_scalar[uint64_t] seed,
->>>>>>> c8a56a54
         const size_type width,
     ) except +
 
