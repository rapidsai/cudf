--- conflicted
+++ resolved
@@ -19,13 +19,6 @@
 
     cdef unique_ptr[column] resolve_duplicates(
         column_view source_strings,
-<<<<<<< HEAD
-        size_type min_width) except +libcudf_exception_handler
-
-    cdef unique_ptr[column] resolve_duplicates(
-        column_view source_strings,
-=======
->>>>>>> d2924a58
         column_view indices,
         size_type min_width) except +libcudf_exception_handler
 
