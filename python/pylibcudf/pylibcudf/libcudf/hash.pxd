# Copyright (c) 2020-2024, NVIDIA CORPORATION.
from libc.stdint cimport uint32_t, uint64_t
from libcpp.memory cimport unique_ptr
from libcpp.vector cimport vector
from pylibcudf.exception_handler cimport libcudf_exception_handler
from pylibcudf.libcudf.column.column cimport column
from pylibcudf.libcudf.table.table cimport table
from pylibcudf.libcudf.table.table_view cimport table_view


cdef extern from "cudf/hashing.hpp" namespace "cudf::hashing" nogil:

    cdef unique_ptr[column] murmurhash3_x86_32(
        const table_view& input,
        const uint32_t seed
    ) except +libcudf_exception_handler

    cdef unique_ptr[table] murmurhash3_x64_128(
        const table_view& input,
        const uint64_t seed
    ) except +libcudf_exception_handler

    cdef unique_ptr[column] md5(
        const table_view& input
    ) except +libcudf_exception_handler

    cdef unique_ptr[column] sha1(
        const table_view& input
    ) except +libcudf_exception_handler

    cdef unique_ptr[column] sha224(
        const table_view& input
    ) except +libcudf_exception_handler

    cdef unique_ptr[column] sha256(
        const table_view& input
    ) except +libcudf_exception_handler

    cdef unique_ptr[column] sha384(
        const table_view& input
    ) except +libcudf_exception_handler

    cdef unique_ptr[column] sha512(
        const table_view& input
    ) except +libcudf_exception_handler

    cdef unique_ptr[column] xxhash_64(
        const table_view& input,
        const uint64_t seed
<<<<<<< HEAD
    ) except +libcudf_exception_handler
=======
    ) except +libcudf_exception_handler

cdef extern from "cudf/hashing.hpp" namespace "cudf" nogil:
    cdef uint32_t DEFAULT_HASH_SEED
>>>>>>> 6acd33db
<|MERGE_RESOLUTION|>--- conflicted
+++ resolved
@@ -47,11 +47,7 @@
     cdef unique_ptr[column] xxhash_64(
         const table_view& input,
         const uint64_t seed
-<<<<<<< HEAD
-    ) except +libcudf_exception_handler
-=======
     ) except +libcudf_exception_handler
 
 cdef extern from "cudf/hashing.hpp" namespace "cudf" nogil:
-    cdef uint32_t DEFAULT_HASH_SEED
->>>>>>> 6acd33db
+    cdef uint32_t DEFAULT_HASH_SEED