# Copyright (c) 2020-2024, NVIDIA CORPORATION.
<<<<<<< HEAD
from libc.stdint cimport uint8_t
=======

from libc.stdint cimport int32_t, uint8_t
>>>>>>> 6acd33db
from libcpp.memory cimport unique_ptr
from pylibcudf.exception_handler cimport libcudf_exception_handler
from pylibcudf.libcudf.column.column cimport column
from pylibcudf.libcudf.column.column_view cimport column_view
from pylibcudf.libcudf.scalar.scalar cimport scalar


cdef extern from "cudf/datetime.hpp" namespace "cudf::datetime" nogil:
    cpdef enum class datetime_component(uint8_t):
        YEAR
        MONTH
        DAY
        WEEKDAY
        HOUR
        MINUTE
        SECOND
        MILLISECOND
        MICROSECOND
        NANOSECOND

    cdef unique_ptr[column] extract_year(
        const column_view& column
    ) except +libcudf_exception_handler
    cdef unique_ptr[column] extract_month(
        const column_view& column
    ) except +libcudf_exception_handler
    cdef unique_ptr[column] extract_day(
        const column_view& column
    ) except +libcudf_exception_handler
    cdef unique_ptr[column] extract_weekday(
        const column_view& column
    ) except +libcudf_exception_handler
    cdef unique_ptr[column] extract_hour(
        const column_view& column
    ) except +libcudf_exception_handler
    cdef unique_ptr[column] extract_minute(
        const column_view& column
    ) except +libcudf_exception_handler
    cdef unique_ptr[column] extract_second(
        const column_view& column
    ) except +libcudf_exception_handler
    cdef unique_ptr[column] extract_millisecond_fraction(
        const column_view& column
    ) except +libcudf_exception_handler
    cdef unique_ptr[column] extract_microsecond_fraction(
        const column_view& column
    ) except +libcudf_exception_handler
    cdef unique_ptr[column] extract_nanosecond_fraction(
        const column_view& column
    ) except +libcudf_exception_handler
    cdef unique_ptr[column] extract_datetime_component(
        const column_view& column,
        datetime_component component
    ) except +libcudf_exception_handler

    cpdef enum class rounding_frequency(int32_t):
        DAY
        HOUR
        MINUTE
        SECOND
        MILLISECOND
        MICROSECOND
        NANOSECOND

    cdef unique_ptr[column] ceil_datetimes(
        const column_view& column, rounding_frequency freq
    ) except +libcudf_exception_handler
    cdef unique_ptr[column] floor_datetimes(
        const column_view& column, rounding_frequency freq
    ) except +libcudf_exception_handler
    cdef unique_ptr[column] round_datetimes(
        const column_view& column, rounding_frequency freq
    ) except +libcudf_exception_handler

    cdef unique_ptr[column] add_calendrical_months(
        const column_view& timestamps,
        const column_view& months
<<<<<<< HEAD
    ) except +libcudf_exception_handler
    cdef unique_ptr[column] day_of_year(
        const column_view& column
    ) except +libcudf_exception_handler
    cdef unique_ptr[column] is_leap_year(
        const column_view& column
    ) except +libcudf_exception_handler
=======
    ) except +
    cdef unique_ptr[column] add_calendrical_months(
        const column_view& timestamps,
        const scalar& months
    ) except +
    cdef unique_ptr[column] day_of_year(const column_view& column) except +
    cdef unique_ptr[column] is_leap_year(const column_view& column) except +
>>>>>>> 6acd33db
    cdef unique_ptr[column] last_day_of_month(
        const column_view& column
    ) except +libcudf_exception_handler
    cdef unique_ptr[column] extract_quarter(
        const column_view& column
    ) except +libcudf_exception_handler
    cdef unique_ptr[column] days_in_month(
        const column_view& column
    ) except +libcudf_exception_handler<|MERGE_RESOLUTION|>--- conflicted
+++ resolved
@@ -1,10 +1,6 @@
 # Copyright (c) 2020-2024, NVIDIA CORPORATION.
-<<<<<<< HEAD
-from libc.stdint cimport uint8_t
-=======
 
 from libc.stdint cimport int32_t, uint8_t
->>>>>>> 6acd33db
 from libcpp.memory cimport unique_ptr
 from pylibcudf.exception_handler cimport libcudf_exception_handler
 from pylibcudf.libcudf.column.column cimport column
@@ -82,7 +78,10 @@
     cdef unique_ptr[column] add_calendrical_months(
         const column_view& timestamps,
         const column_view& months
-<<<<<<< HEAD
+    ) except +libcudf_exception_handler
+    cdef unique_ptr[column] add_calendrical_months(
+        const column_view& timestamps,
+        const scalar& months
     ) except +libcudf_exception_handler
     cdef unique_ptr[column] day_of_year(
         const column_view& column
@@ -90,15 +89,6 @@
     cdef unique_ptr[column] is_leap_year(
         const column_view& column
     ) except +libcudf_exception_handler
-=======
-    ) except +
-    cdef unique_ptr[column] add_calendrical_months(
-        const column_view& timestamps,
-        const scalar& months
-    ) except +
-    cdef unique_ptr[column] day_of_year(const column_view& column) except +
-    cdef unique_ptr[column] is_leap_year(const column_view& column) except +
->>>>>>> 6acd33db
     cdef unique_ptr[column] last_day_of_month(
         const column_view& column
     ) except +libcudf_exception_handler
