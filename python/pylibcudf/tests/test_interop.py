--- conflicted
+++ resolved
@@ -105,11 +105,7 @@
     [plc.TypeId.DECIMAL128, plc.TypeId.DECIMAL64, plc.TypeId.DECIMAL32],
 )
 def test_decimal_respect_metadata_precision(plc_type, request):
-<<<<<<< HEAD
-    request.node.add_marker(
-=======
     request.applymarker(
->>>>>>> e99fda59
         pytest.mark.xfail(
             parse(pa.__version__) < parse("19.0.0")
             and plc_type in {plc.TypeId.DECIMAL64, plc.TypeId.DECIMAL32},
@@ -136,7 +132,6 @@
     assert result.equals(expected)
 
 
-<<<<<<< HEAD
 @pytest.mark.parametrize("precision", [0, 39])
 def test_decimal_precision_metadata_out_of_range(precision):
     scale = 2
@@ -154,8 +149,6 @@
         )
 
 
-=======
->>>>>>> e99fda59
 def test_round_trip_dlpack_plc_table():
     expected = pa.table({"a": [1, 2, 3], "b": [5, 6, 7]})
     plc_table = plc.Table.from_arrow(expected)
