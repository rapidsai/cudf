# Copyright (c) 2018-2023, NVIDIA CORPORATION.
from setuptools import find_packages
from skbuild import setup

packages = find_packages(include=["cudf_kafka*"])

setup(
    packages=packages,
<<<<<<< HEAD
    package_data={key: ["*.pxd", "*.hpp", "*.cuh"] for key in packages},
=======
    package_data={key: ["VERSION", "*.pxd"] for key in packages},
>>>>>>> 56fe5dbb
    zip_safe=False,
)<|MERGE_RESOLUTION|>--- conflicted
+++ resolved
@@ -6,10 +6,6 @@
 
 setup(
     packages=packages,
-<<<<<<< HEAD
-    package_data={key: ["*.pxd", "*.hpp", "*.cuh"] for key in packages},
-=======
-    package_data={key: ["VERSION", "*.pxd"] for key in packages},
->>>>>>> 56fe5dbb
+    package_data={key: ["VERSION", "*.pxd", "*.hpp", "*.cuh"] for key in packages},
     zip_safe=False,
 )