--- conflicted
+++ resolved
@@ -1,104 +1,6 @@
-<<<<<<< HEAD
-# Copyright (c) 2020-2023, NVIDIA CORPORATION.
-import os
-import shutil
-import sysconfig
-from distutils.sysconfig import get_python_lib
-
-import numpy as np
-import pyarrow as pa
-from Cython.Build import cythonize
-from setuptools import find_packages, setup
-from setuptools.extension import Extension
-
-cython_files = ["cudf_kafka/_lib/*.pyx"]
-
-CUDA_HOME = os.environ.get("CUDA_HOME", False)
-if not CUDA_HOME:
-    path_to_cuda_gdb = shutil.which("cuda-gdb")
-    if path_to_cuda_gdb is None:
-        raise OSError(
-            "Could not locate CUDA. "
-            "Please set the environment variable "
-            "CUDA_HOME to the path to the CUDA installation "
-            "and try again."
-        )
-    CUDA_HOME = os.path.dirname(os.path.dirname(path_to_cuda_gdb))
-
-if not os.path.isdir(CUDA_HOME):
-    raise OSError(f"Invalid CUDA_HOME: directory does not exist: {CUDA_HOME}")
-
-cuda_include_dir = os.path.join(CUDA_HOME, "include")
-
-CUDF_ROOT = os.environ.get(
-    "CUDF_ROOT",
-    os.path.abspath(
-        os.path.join(
-            os.path.dirname(os.path.abspath(__file__)), "../../cpp/build/"
-        )
-    ),
-)
-
-CUDF_INCLUDE_DIR = os.environ.get(
-    "CUDF_INCLUDE_DIR",
-    os.path.abspath(os.path.join(CUDF_ROOT, "../include")),
-)
-
-CUDF_KAFKA_ROOT = os.environ.get(
-    "CUDF_KAFKA_ROOT", "../../cpp/libcudf_kafka/build"
-)
-
-CUDF_KAFKA_INCLUDE_DIR = os.environ.get(
-    "CUDF_KAFKA_INCLUDE_DIR",
-    os.path.abspath(os.path.join(CUDF_KAFKA_ROOT, "../include")),
-)
-
-try:
-    nthreads = int(os.environ.get("PARALLEL_LEVEL", "0") or "0")
-except Exception:
-    nthreads = 0
-
-extensions = [
-    Extension(
-        "*",
-        sources=cython_files,
-        include_dirs=[
-            os.path.abspath(os.path.join(CUDF_INCLUDE_DIR, "cudf")),
-            os.path.abspath(CUDF_INCLUDE_DIR),
-            os.path.abspath(
-                os.path.join(CUDF_KAFKA_INCLUDE_DIR, "cudf_kafka")
-            ),
-            os.path.abspath(CUDF_KAFKA_INCLUDE_DIR),
-            os.path.join(CUDF_ROOT, "include"),
-            os.path.join(CUDF_ROOT, "_deps/rmm-src/include"),
-            os.path.join(CUDF_ROOT, "_deps/libcudacxx-src/include"),
-            os.path.join(
-                os.path.dirname(sysconfig.get_path("include")),
-                "rapids/libcudacxx",
-            ),
-            os.path.dirname(sysconfig.get_path("include")),
-            np.get_include(),
-            pa.get_include(),
-            cuda_include_dir,
-        ],
-        library_dirs=(
-            [
-                get_python_lib(),
-                os.path.join(os.sys.prefix, "lib"),
-                CUDF_ROOT,
-                CUDF_KAFKA_ROOT,
-            ]
-        ),
-        libraries=["cudf", "cudf_kafka"],
-        language="c++",
-        extra_compile_args=["-std=c++17", "-DFMT_HEADER_ONLY=1"],
-    )
-]
-=======
 # Copyright (c) 2018-2023, NVIDIA CORPORATION.
 from setuptools import find_packages
 from skbuild import setup
->>>>>>> 427390f3
 
 packages = find_packages(include=["cudf_kafka*"])
 
