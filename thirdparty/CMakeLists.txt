include(FetchContent)

###################################################################################################
<<<<<<< HEAD
# - cub -------------------------------------------------------------------------------------------

set(SRC_CUB "https://github.com/thrust/cub.git")

message(STATUS "Fetching cub from ${SRC_CUB}")

FetchContent_Declare(
    cub
    GIT_REPOSITORY ${SRC_CUB}
    GIT_TAG        1.9.10
    GIT_SHALLOW    true
    # TODO(rongou): remove this after upgrading to new CUB release.
    PATCH_COMMAND
        COMMAND    sed -i "494 a histogram_sweep_config.template Init<typename Policy110::HistogramSweepPolicy>()$<SEMICOLON>" cub/device/dispatch/dispatch_histogram.cuh
)

FetchContent_GetProperties(cub)
if(NOT cub_POPULATED)
  FetchContent_Populate(cub)
  # We are not using the cub CMake targets, so no need to call `add_subdirectory()`.
endif()
set(CUB_INCLUDE_DIR "${cub_SOURCE_DIR}" PARENT_SCOPE)

###################################################################################################
# - thrust ----------------------------------------------------------------------------------------
=======
# - thrust/cub ------------------------------------------------------------------------------------
>>>>>>> 555b91ae

set(SRC_THRUST "https://github.com/thrust/thrust.git")

message(STATUS "Fetching thrust from ${SRC_THRUST}")

FetchContent_Declare(
    thrust
<<<<<<< HEAD
    GIT_REPOSITORY ${SRC_THRUST}
    GIT_TAG        1.9.10
    GIT_SHALLOW    true
    PATCH_COMMAND COMMAND patch -p1 < "${CMAKE_CURRENT_SOURCE_DIR}/thrust-ret-if-fail.patch" || true
=======
    GIT_REPOSITORY https://github.com/thrust/thrust.git
    # August 28, 2020
    GIT_TAG        52a8bda46c5c2128414d1d47f546b486ff0be2f0
>>>>>>> 555b91ae
)

FetchContent_GetProperties(thrust)
if(NOT thrust_POPULATED)
  FetchContent_Populate(thrust)
  # We are not using the thrust CMake targets, so no need to call `add_subdirectory()`.
endif()
set(THRUST_INCLUDE_DIR "${thrust_SOURCE_DIR}" PARENT_SCOPE)

###################################################################################################
# - jitify ----------------------------------------------------------------------------------------

set(SRC_JITIFY "https://github.com/rapidsai/jitify.git")

message(STATUS "Fetching jitify from ${SRC_JITIFY}")

FetchContent_Declare(
    jitify
    GIT_REPOSITORY ${SRC_JITIFY}
    GIT_TAG        cudf_0.15
    GIT_SHALLOW    true
)

FetchContent_GetProperties(jitify)
if(NOT jitify_POPULATED)
  FetchContent_Populate(jitify)
  # We are not using the jitify CMake targets, so no need to call `add_subdirectory()`.
endif()
set(JITIFY_INCLUDE_DIR "${jitify_SOURCE_DIR}" PARENT_SCOPE)

###################################################################################################
# - libcudacxx ------------------------------------------------------------------------------------

set(SRC_LIBCUDACXX "https://github.com/rapidsai/thirdparty-freestanding.git")

message(STATUS "Fetching libcudacxx from ${SRC_LIBCUDACXX}")

FetchContent_Declare(
    libcudacxx
    GIT_REPOSITORY ${SRC_LIBCUDACXX}
    GIT_TAG        cudf
    GIT_SHALLOW    true
)

FetchContent_GetProperties(libcudacxx)
if(NOT libcudacxx_POPULATED)
  FetchContent_Populate(libcudacxx)
  # libcudacxx has no CMake targets, so no need to call `add_subdirectory()`.
endif()
set(LIBCUDACXX_DIR "${libcudacxx_SOURCE_DIR}" PARENT_SCOPE)
set(LIBCUDACXX_INCLUDE_DIR "${libcudacxx_SOURCE_DIR}/include" PARENT_SCOPE)
set(LIBCXX_DIR "${libcudacxx_SOURCE_DIR}/libcxx" PARENT_SCOPE)
set(LIBCXX_INCLUDE_DIR "${libcudacxx_SOURCE_DIR}/libcxx/include" PARENT_SCOPE)<|MERGE_RESOLUTION|>--- conflicted
+++ resolved
@@ -1,35 +1,7 @@
 include(FetchContent)
 
 ###################################################################################################
-<<<<<<< HEAD
-# - cub -------------------------------------------------------------------------------------------
-
-set(SRC_CUB "https://github.com/thrust/cub.git")
-
-message(STATUS "Fetching cub from ${SRC_CUB}")
-
-FetchContent_Declare(
-    cub
-    GIT_REPOSITORY ${SRC_CUB}
-    GIT_TAG        1.9.10
-    GIT_SHALLOW    true
-    # TODO(rongou): remove this after upgrading to new CUB release.
-    PATCH_COMMAND
-        COMMAND    sed -i "494 a histogram_sweep_config.template Init<typename Policy110::HistogramSweepPolicy>()$<SEMICOLON>" cub/device/dispatch/dispatch_histogram.cuh
-)
-
-FetchContent_GetProperties(cub)
-if(NOT cub_POPULATED)
-  FetchContent_Populate(cub)
-  # We are not using the cub CMake targets, so no need to call `add_subdirectory()`.
-endif()
-set(CUB_INCLUDE_DIR "${cub_SOURCE_DIR}" PARENT_SCOPE)
-
-###################################################################################################
-# - thrust ----------------------------------------------------------------------------------------
-=======
 # - thrust/cub ------------------------------------------------------------------------------------
->>>>>>> 555b91ae
 
 set(SRC_THRUST "https://github.com/thrust/thrust.git")
 
@@ -37,16 +9,9 @@
 
 FetchContent_Declare(
     thrust
-<<<<<<< HEAD
-    GIT_REPOSITORY ${SRC_THRUST}
-    GIT_TAG        1.9.10
-    GIT_SHALLOW    true
-    PATCH_COMMAND COMMAND patch -p1 < "${CMAKE_CURRENT_SOURCE_DIR}/thrust-ret-if-fail.patch" || true
-=======
     GIT_REPOSITORY https://github.com/thrust/thrust.git
     # August 28, 2020
     GIT_TAG        52a8bda46c5c2128414d1d47f546b486ff0be2f0
->>>>>>> 555b91ae
 )
 
 FetchContent_GetProperties(thrust)
