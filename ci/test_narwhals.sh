--- conflicted
+++ resolved
@@ -64,28 +64,19 @@
 test_pandas_object_series \
 "
 
+TEST_THAT_NEED_NARHWHALS_FIX=" \
+test_eager_only_sqlframe or \
+test_series_only_sqlframe \
+"
+
 NARWHALS_DEFAULT_CONSTRUCTORS=pandas python -m pytest \
     -p cudf.pandas \
     --cache-clear \
     --junitxml="${RAPIDS_TESTS_DIR}/junit-cudf-pandas-narwhals.xml" \
     -k "not ( \
-<<<<<<< HEAD
-        test_pandas_object_series or \
-        test_is_finite_expr or \
-        test_is_finite_series or \
-        test_array_dunder_with_copy or \
-        test_maybe_convert_dtypes_pandas or \
-        test_to_arrow or \
-        test_to_arrow_with_nulls or \
-        test_sumh_transformations or \
-        test_dask_order_dependent_ops or \
-        test_q1 or \
-        test_eager_only_sqlframe or \
-        test_series_only_sqlframe \
-=======
         ${TESTS_THAT_NEED_CUDF_FIX} or \
-        ${TESTS_TO_ALWAYS_SKIP} \
->>>>>>> e3e1fcc6
+        ${TESTS_TO_ALWAYS_SKIP} or \
+        ${TEST_THAT_NEED_NARHWHALS_FIX} \
     )" \
     --numprocesses=8 \
     --dist=worksteal
