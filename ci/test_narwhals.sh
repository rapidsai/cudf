--- conflicted
+++ resolved
@@ -25,12 +25,7 @@
 rapids-logger "Check narwhals versions"
 python -c "import narwhals; print(narwhals.show_versions())"
 
-<<<<<<< HEAD
 # test_horizontal_slice_with_series: xpassing in Narwhals, fixed in cuDF https://github.com/rapidsai/cudf/pull/18558
-TESTS_THAT_NEED_NARWHALS_FIX_FOR_CUDF=" \
-test_horizontal_slice_with_series \
-"
-=======
 # test_rolling_mean_expr_lazy_grouped: xpassing in Narwhals
 # test_rolling_std_expr_lazy_grouped: xpassing in Narwhals
 # test_rolling_sum_expr_lazy_grouped: xpassing in Narwhals
@@ -46,8 +41,8 @@
 and not test_rolling_sum_expr_lazy_grouped[cudf-expected_a6-5-1-True] \
 and not test_rolling_var_expr_lazy_grouped[cudf-expected_a4-3-1-True-1] \
 and not test_rolling_var_expr_lazy_grouped[cudf-expected_a5-4-1-True-1] \
-and not test_rolling_var_expr_lazy_grouped[cudf-expected_a6-5-1-True-0]"
->>>>>>> 925c1811
+and not test_rolling_var_expr_lazy_grouped[cudf-expected_a6-5-1-True-0] \
+and not test_horizontal_slice_with_series"
 
 rapids-logger "Run narwhals tests for cuDF"
 PYTEST_DISABLE_PLUGIN_AUTOLOAD=1 python -m pytest \
@@ -57,13 +52,7 @@
     -p env \
     -p no:pytest_benchmark \
     -p cudf.testing.narwhals_test_plugin \
-<<<<<<< HEAD
-    -k "not ( \
-        ${TESTS_THAT_NEED_NARWHALS_FIX_FOR_CUDF} \
-    )" \
-=======
     -k "$TESTS_THAT_NEED_NARWHALS_FIX_FOR_CUDF" \
->>>>>>> 925c1811
     --numprocesses=8 \
     --dist=worksteal \
     --constructors=cudf
