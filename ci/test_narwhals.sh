#!/bin/bash
# Copyright (c) 2025, NVIDIA CORPORATION.

# Support invoking test_python_cudf.sh outside the script directory
cd "$(dirname "$(realpath "${BASH_SOURCE[0]}")")"/../ || exit 1

source rapids-init-pip

# Common setup steps shared by Python test jobs
source ./ci/test_python_common.sh test_python_narwhals

rapids-logger "Check GPU usage"
nvidia-smi
rapids-print-env
EXITCODE=0
trap "EXITCODE=1" ERR
set +e

rapids-logger "pytest narwhals"
NARWHALS_VERSION=$(python -c "import narwhals; print(narwhals.__version__)")
git clone https://github.com/narwhals-dev/narwhals.git --depth=1 -b "v${NARWHALS_VERSION}" narwhals
pushd narwhals || exit 1
rapids-pip-retry install -U -e .

rapids-logger "Check narwhals versions"
python -c "import narwhals; print(narwhals.show_versions())"

rapids-logger "Run narwhals tests for cuDF"
python -m pytest \
    --cache-clear \
    --junitxml="${RAPIDS_TESTS_DIR}/junit-cudf-narwhals.xml" \
    -p cudf.testing.narwhals_test_plugin \
    --numprocesses=8 \
    --dist=worksteal \
    --constructors=cudf

# test_dtypes: With cudf.pandas loaded, to_pandas() preserves Arrow dtypes like list and struct, so pandas
# columns aren't object anymore. The test expects object, causing a mismatch.
# test_nan: Narwhals expect this test to fail, but as of polars 1.30 we raise a RuntimeError,
# not polars ComputeError. So the test is looking for the wrong error and fails.
TESTS_THAT_NEED_NARWHALS_FIX_FOR_CUDF_POLARS=" \
test_dtypes or \
test_nan \
"

rapids-logger "Run narwhals tests for cuDF Polars"
NARWHALS_POLARS_GPU=1 python -m pytest \
    --cache-clear \
    --junitxml="${RAPIDS_TESTS_DIR}/junit-cudf-polars-narwhals.xml" \
    -k "not ( \
<<<<<<< HEAD
        ${TEST_THAT_NEED_NARWHALS_FIX} \
=======
        ${TEMPORARILY_SKIP} or \
        ${TESTS_THAT_NEED_NARWHALS_FIX_FOR_CUDF_POLARS} \
>>>>>>> 5cb49f78
    )" \
    --numprocesses=8 \
    --dist=worksteal \
    --constructors=polars[lazy]

rapids-logger "Run narwhals tests for cuDF Pandas"

# test_is_finite_expr & test_is_finite_series: https://github.com/rapidsai/cudf/issues/18257
# test_maybe_convert_dtypes_pandas: https://github.com/rapidsai/cudf/issues/14149
# test_log_dtype_pandas: cudf is promoting the type to float64
# test_len_over_2369: It fails during fallback. The error is 'DataFrame' object has no attribute 'to_frame'
TESTS_THAT_NEED_CUDF_FIX=" \
test_is_finite_expr or \
test_is_finite_series or \
test_maybe_convert_dtypes_pandas or \
test_log_dtype_pandas or \
test_len_over_2369 \
"

# test_array_dunder_with_copy: https://github.com/rapidsai/cudf/issues/18248#issuecomment-2719234741
# test_to_arrow & test_to_arrow_with_nulls: https://github.com/rapidsai/cudf/issues/18248#issuecomment-2719254791
# test_pandas_object_series: https://github.com/rapidsai/cudf/issues/18248#issuecomment-2719180627
TESTS_TO_ALWAYS_SKIP=" \
test_array_dunder_with_copy or \
test_to_arrow or \
test_to_arrow_with_nulls or \
test_pandas_object_series \
"

# test_dtypes: With cudf.pandas loaded, to_pandas() preserves Arrow dtypes like list and struct, so pandas
# columns aren't object anymore. The test expects object, causing a mismatch.
TESTS_THAT_NEED_NARWHALS_FIX_FOR_CUDF_PANDAS=" \
test_dtypes \
"

NARWHALS_DEFAULT_CONSTRUCTORS=pandas python -m pytest \
    -p cudf.pandas \
    --cache-clear \
    --junitxml="${RAPIDS_TESTS_DIR}/junit-cudf-pandas-narwhals.xml" \
    -k "not ( \
        ${TESTS_THAT_NEED_CUDF_FIX} or \
        ${TESTS_TO_ALWAYS_SKIP} or \
        ${TESTS_THAT_NEED_NARWHALS_FIX_FOR_CUDF_PANDAS} \
    )" \
    --numprocesses=8 \
    --dist=worksteal

popd || exit 1

rapids-logger "Test script exiting with value: $EXITCODE"
exit ${EXITCODE}<|MERGE_RESOLUTION|>--- conflicted
+++ resolved
@@ -48,12 +48,7 @@
     --cache-clear \
     --junitxml="${RAPIDS_TESTS_DIR}/junit-cudf-polars-narwhals.xml" \
     -k "not ( \
-<<<<<<< HEAD
-        ${TEST_THAT_NEED_NARWHALS_FIX} \
-=======
-        ${TEMPORARILY_SKIP} or \
         ${TESTS_THAT_NEED_NARWHALS_FIX_FOR_CUDF_POLARS} \
->>>>>>> 5cb49f78
     )" \
     --numprocesses=8 \
     --dist=worksteal \
