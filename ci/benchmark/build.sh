--- conflicted
+++ resolved
@@ -79,19 +79,11 @@
 
 # Install the conda-forge or nightly version of dask and distributed
 if [[ "${INSTALL_DASK_MAIN}" == 1 ]]; then
-<<<<<<< HEAD
-    gpuci_logger "gpuci_mamba_retry install dask/label/dev::dask --force-reinstall"
-    gpuci_mamba_retry install dask/label/dev::dask --force-reinstall
-else
-    gpuci_logger "gpuci_mamba_retry install -c conda-forge dask>=2021.11.1"
-    gpuci_mamba_retry install -c conda-forge dask
-=======
     gpuci_logger "gpuci_mamba_retry update dask"
     gpuci_mamba_retry update dask
 else
     gpuci_logger "gpuci_mamba_retry install conda-forge::dask>=2022.02.1 conda-forge::distributed>=2022.02.1 --force-reinstall"
     gpuci_mamba_retry install conda-forge::dask>=2022.02.1 conda-forge::distributed>=2022.02.1 --force-reinstall
->>>>>>> e8a2e30b
 fi
 
 # Install the master version of streamz
