--- conflicted
+++ resolved
@@ -3,8 +3,8 @@
 
 set -euo pipefail
 
-# Select the best GPU to use by free memory and compute the pytest-xdist worker count.
-eval "$("$(dirname "$(realpath "${BASH_SOURCE[0]}")")/utils/get_device_and_worker_count.py" | sed 's/^/export /')"
+HELPER="$(dirname "$(realpath "${BASH_SOURCE[0]}")")/utils/get_device_and_worker_count.py"
+eval "$(python "$HELPER" | sed 's/^/export /')"
 
 # Set the GPU to use, if one was selected
 if [[ -n "${GPU_ID:-}" ]]; then
@@ -25,12 +25,8 @@
 python -m pytest --cache-clear "$@" "${PYTEST_XDIST_ARGS[@]}" tests --executor in-memory
 
 # Test the default "streaming" executor
-<<<<<<< HEAD
 rapids-logger "Test the streaming executor"
-python -m pytest --cache-clear "$@" "${PYTEST_XDIST_ARGS[@]}" tests
-=======
-python -m pytest --cache-clear "$@" tests --executor streaming
->>>>>>> 1bb30c52
+python -m pytest --cache-clear "$@" "${PYTEST_XDIST_ARGS[@]}" tests --executor streaming
 
 # Test the "streaming" executor with small blocksize
 rapids-logger "Test the streaming executor with a small blocksize"
