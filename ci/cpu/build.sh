--- conflicted
+++ resolved
@@ -43,11 +43,7 @@
 conda activate rapids
 
 # TEMP COMMAND
-<<<<<<< HEAD
-conda install -y "arrow-cpp=6.0.1" "pyarrow=6.0.1" 'arrow-cpp-proc=*=cuda'
-=======
 #mamba install -y "arrow-cpp=6.0.1" "pyarrow=6.0.1" 'arrow-cpp-proc=*=cuda'
->>>>>>> 9542ef9f
 
 # Remove rapidsai-nightly channel if we are building main branch
 if [ "$SOURCE_BRANCH" = "main" ]; then
