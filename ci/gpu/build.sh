--- conflicted
+++ resolved
@@ -70,14 +70,7 @@
               "dask-cuda=${MINOR_VERSION}" \
               "ucx-py=${MINOR_VERSION}" \
 
-<<<<<<< HEAD
-# Temporary for testing the compile_to_ptx_for_current_device PR
-conda update -c numba numba
-
-# https://docs.rapids.ai/maintainers/depmgmt/ 
-=======
 # https://docs.rapids.ai/maintainers/depmgmt/
->>>>>>> ffa25070
 # conda remove -f rapids-build-env rapids-notebook-env
 # conda install "your-pkg=1.0.0"
 
