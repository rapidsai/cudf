#!/bin/bash
# Copyright (c) 2018-2022, NVIDIA CORPORATION.
##############################################
# cuDF GPU build and test script for CI      #
##############################################
set -e
NUMARGS=$#
ARGS=$*

# Arg parsing function
function hasArg {
    (( ${NUMARGS} != 0 )) && (echo " ${ARGS} " | grep -q " $1 ")
}

# Set path and build parallel level
export PATH=/opt/conda/bin:/usr/local/cuda/bin:$PATH
export PARALLEL_LEVEL=${PARALLEL_LEVEL:-4}

# Set home to the job's workspace
export HOME="$WORKSPACE"

# Switch to project root; also root of repo checkout
cd "$WORKSPACE"

# Determine CUDA release version
export CUDA_REL=${CUDA_VERSION%.*}
export CONDA_ARTIFACT_PATH="$WORKSPACE/ci/artifacts/cudf/cpu/.conda-bld/"

# Parse git describe
export GIT_DESCRIBE_TAG=`git describe --tags`
export MINOR_VERSION=`echo $GIT_DESCRIBE_TAG | grep -o -E '([0-9]+\.[0-9]+)'`
unset GIT_DESCRIBE_TAG

# Dask & Distributed option to install main(nightly) or `conda-forge` packages.
export INSTALL_DASK_MAIN=1

# ucx-py version
export UCX_PY_VERSION='0.28.*'

################################################################################
# TRAP - Setup trap for removing jitify cache
################################################################################

# Set `LIBCUDF_KERNEL_CACHE_PATH` environment variable to $HOME/.jitify-cache
# because it's local to the container's virtual file system, and not shared with
# other CI jobs like `/tmp` is
export LIBCUDF_KERNEL_CACHE_PATH="$HOME/.jitify-cache"

function remove_libcudf_kernel_cache_dir {
    EXITCODE=$?
    gpuci_logger "TRAP: Removing kernel cache dir: $LIBCUDF_KERNEL_CACHE_PATH"
    rm -rf "$LIBCUDF_KERNEL_CACHE_PATH" \
        || gpuci_logger "[ERROR] TRAP: Could not rm -rf $LIBCUDF_KERNEL_CACHE_PATH"
    exit $EXITCODE
}

# Set trap to run on exit
gpuci_logger "TRAP: Set trap to remove jitify cache on exit"
trap remove_libcudf_kernel_cache_dir EXIT

mkdir -p "$LIBCUDF_KERNEL_CACHE_PATH" \
    || gpuci_logger "[ERROR] TRAP: Could not mkdir -p $LIBCUDF_KERNEL_CACHE_PATH"

################################################################################
# SETUP - Check environment
################################################################################

gpuci_logger "Check environment variables"
env

gpuci_logger "Check GPU usage"
nvidia-smi

gpuci_logger "Activate conda env"
. /opt/conda/etc/profile.d/conda.sh
conda activate rapids

gpuci_logger "Check conda environment"
conda info
conda config --show-sources
conda list --show-channel-urls
<<<<<<< HEAD
conda config --env --add channels conda-forge/label/pandas_rc
=======
>>>>>>> ff6b7b25
gpuci_logger "Check compiler versions"
python --version

function install_dask {
    # Install the conda-forge or nightly version of dask and distributed
    gpuci_logger "Install the conda-forge or nightly version of dask and distributed"
    set -x
    if [[ "${INSTALL_DASK_MAIN}" == 1 ]]; then
        gpuci_logger "gpuci_mamba_retry update dask"
        gpuci_mamba_retry update dask
        conda list
    else
        gpuci_logger "gpuci_mamba_retry install conda-forge::dask>=2022.7.1 conda-forge::distributed>=2022.7.1 conda-forge::dask-core>=2022.7.1 --force-reinstall"
        gpuci_mamba_retry install conda-forge::dask>=2022.7.1 conda-forge::distributed>=2022.7.1 conda-forge::dask-core>=2022.7.1 --force-reinstall
    fi
    # Install the main version of streamz
    gpuci_logger "Install the main version of streamz"
    # Need to uninstall streamz that is already in the env.
    pip uninstall -y streamz
    pip install "git+https://github.com/python-streamz/streamz.git@master" --upgrade --no-deps
    set +x
}

if [[ -z "$PROJECT_FLASH" || "$PROJECT_FLASH" == "0" ]]; then

    gpuci_logger "Install dependencies"
    gpuci_mamba_retry install -y \
                  "cudatoolkit=$CUDA_REL" \
                  "rapids-build-env=$MINOR_VERSION.*" \
                  "rapids-notebook-env=$MINOR_VERSION.*" \
                  "dask-cuda=${MINOR_VERSION}" \
                  "rmm=$MINOR_VERSION.*" \
                  "ucx-py=${UCX_PY_VERSION}"

    # https://docs.rapids.ai/maintainers/depmgmt/
    # gpuci_conda_retry remove --force rapids-build-env rapids-notebook-env
    # gpuci_mamba_retry install -y "your-pkg=1.0.0"

    install_dask

    ################################################################################
    # BUILD - Build libcudf, cuDF, libcudf_kafka, and dask_cudf from source
    ################################################################################

    gpuci_logger "Build from source"
    "$WORKSPACE/build.sh" clean libcudf cudf dask_cudf libcudf_kafka cudf_kafka benchmarks tests --ptds

    ################################################################################
    # TEST - Run GoogleTest
    ################################################################################

    set +e -Eo pipefail
    EXITCODE=0
    trap "EXITCODE=1" ERR


    if hasArg --skip-tests; then
        gpuci_logger "Skipping Tests"
        exit 0
    else
        gpuci_logger "Check GPU usage"
        nvidia-smi

        gpuci_logger "GoogleTests"
        set -x
        cd "$WORKSPACE/cpp/build"

        for gt in "$WORKSPACE/cpp/build/gtests/"* ; do
            test_name=$(basename ${gt})
            echo "Running GoogleTest $test_name"
            ${gt} --gtest_output=xml:"$WORKSPACE/test-results/"
        done

        # Test libcudf (csv, orc, and parquet) with `LIBCUDF_CUFILE_POLICY=KVIKIO`
        for test_name in "CSV_TEST" "ORC_TEST" "PARQUET_TEST"; do
            gt="$WORKSPACE/cpp/build/gtests/$test_name"
            echo "Running GoogleTest $test_name (LIBCUDF_CUFILE_POLICY=KVIKIO)"
            LIBCUDF_CUFILE_POLICY=KVIKIO ${gt} --gtest_output=xml:"$WORKSPACE/test-results/"
        done
    fi
else
    #Project Flash

    if hasArg --skip-tests; then
        gpuci_logger "Skipping Tests"
        exit 0
    fi

    gpuci_logger "Check GPU usage"
    nvidia-smi

    gpuci_logger "Installing libcudf, libcudf_kafka and libcudf-tests"
    gpuci_mamba_retry install -y -c ${CONDA_ARTIFACT_PATH} libcudf libcudf_kafka libcudf-tests

    # TODO: Move boa install to gpuci/rapidsai
    gpuci_mamba_retry install boa
    gpuci_logger "Building cudf, dask-cudf, cudf_kafka and custreamz"
    export CONDA_BLD_DIR="$WORKSPACE/.conda-bld"
    gpuci_conda_retry mambabuild --croot ${CONDA_BLD_DIR} conda/recipes/cudf --python=$PYTHON -c ${CONDA_ARTIFACT_PATH}
    gpuci_conda_retry mambabuild --croot ${CONDA_BLD_DIR} conda/recipes/dask-cudf --python=$PYTHON -c ${CONDA_ARTIFACT_PATH}
    gpuci_conda_retry mambabuild --croot ${CONDA_BLD_DIR} conda/recipes/cudf_kafka --python=$PYTHON -c ${CONDA_ARTIFACT_PATH}
    gpuci_conda_retry mambabuild --croot ${CONDA_BLD_DIR} conda/recipes/custreamz --python=$PYTHON -c ${CONDA_ARTIFACT_PATH}

    gpuci_logger "Installing cudf, dask-cudf, cudf_kafka and custreamz"
    gpuci_mamba_retry install cudf dask-cudf cudf_kafka custreamz -c "${CONDA_BLD_DIR}" -c "${CONDA_ARTIFACT_PATH}"

    gpuci_logger "GoogleTests"
    # Run libcudf and libcudf_kafka gtests from libcudf-tests package
    for gt in "$CONDA_PREFIX/bin/gtests/libcudf"*/* ; do
        test_name=$(basename ${gt})
        echo "Running GoogleTest $test_name"
        ${gt} --gtest_output=xml:"$WORKSPACE/test-results/"
    done

    # Test libcudf (csv, orc, and parquet) with `LIBCUDF_CUFILE_POLICY=KVIKIO`
    for test_name in "CSV_TEST" "ORC_TEST" "PARQUET_TEST"; do
        gt="$CONDA_PREFIX/bin/gtests/libcudf/$test_name"
        echo "Running GoogleTest $test_name (LIBCUDF_CUFILE_POLICY=KVIKIO)"
        LIBCUDF_CUFILE_POLICY=KVIKIO ${gt} --gtest_output=xml:"$WORKSPACE/test-results/"
    done

    export LIB_BUILD_DIR="$WORKSPACE/ci/artifacts/cudf/cpu/libcudf_work/cpp/build"
    # Copy libcudf build time results
    echo "Checking for build time log $LIB_BUILD_DIR/ninja_log.xml"
    if [[ -f "$LIB_BUILD_DIR/ninja_log.xml" ]]; then
        gpuci_logger "Copying build time results"
        cp "$LIB_BUILD_DIR/ninja_log.xml" "$WORKSPACE/test-results/buildtimes-junit.xml"
    fi

    ################################################################################
    # MEMCHECK - Run compute-sanitizer on GoogleTest (only in nightly builds)
    ################################################################################
    if [[ "$BUILD_MODE" == "branch" && "$BUILD_TYPE" == "gpu" ]]; then
        if [[ "$COMPUTE_SANITIZER_ENABLE" == "true" ]]; then
            gpuci_logger "Memcheck on GoogleTests with rmm_mode=cuda"
            export GTEST_CUDF_RMM_MODE=cuda
            COMPUTE_SANITIZER_CMD="compute-sanitizer --tool memcheck"
            mkdir -p "$WORKSPACE/test-results/"
            for gt in "$CONDA_PREFIX/bin/gtests/libcudf"*/* ; do
                test_name=$(basename ${gt})
                if [[ "$test_name" == "ERROR_TEST" ]]; then
                  continue
                fi
                echo "Running GoogleTest $test_name"
                ${COMPUTE_SANITIZER_CMD} ${gt} | tee "$WORKSPACE/test-results/${test_name}.cs.log"
            done
            unset GTEST_CUDF_RMM_MODE
            # test-results/*.cs.log are processed in gpuci
        fi
    fi
fi

# Both regular and Project Flash proceed here

# set environment variable for numpy 1.16
# will be enabled for later versions by default
np_ver=$(python -c "import numpy; print('.'.join(numpy.__version__.split('.')[:-1]))")
if [ "$np_ver" == "1.16" ];then
    export NUMPY_EXPERIMENTAL_ARRAY_FUNCTION=1
fi

################################################################################
# TEST - Run py.test, notebooks
################################################################################

cd "$WORKSPACE/python/cudf/cudf"
# It is essential to cd into $WORKSPACE/python/cudf/cudf as `pytest-xdist` + `coverage` seem to work only at this directory level.
gpuci_logger "Python py.test for cuDF"
py.test -n 8 --cache-clear --basetemp="$WORKSPACE/cudf-cuda-tmp" --ignore="$WORKSPACE/python/cudf/cudf/benchmarks" --junitxml="$WORKSPACE/junit-cudf.xml" -v --cov-config="$WORKSPACE/python/cudf/.coveragerc" --cov=cudf --cov-report=xml:"$WORKSPACE/python/cudf/cudf-coverage.xml" --cov-report term --dist=loadscope tests

cd "$WORKSPACE/python/dask_cudf"
gpuci_logger "Python py.test for dask-cudf"
py.test -n 8 --cache-clear --basetemp="$WORKSPACE/dask-cudf-cuda-tmp" --junitxml="$WORKSPACE/junit-dask-cudf.xml" -v --cov-config=.coveragerc --cov=dask_cudf --cov-report=xml:"$WORKSPACE/python/dask_cudf/dask-cudf-coverage.xml" --cov-report term dask_cudf

cd "$WORKSPACE/python/custreamz"
gpuci_logger "Python py.test for cuStreamz"
py.test -n 8 --cache-clear --basetemp="$WORKSPACE/custreamz-cuda-tmp" --junitxml="$WORKSPACE/junit-custreamz.xml" -v --cov-config=.coveragerc --cov=custreamz --cov-report=xml:"$WORKSPACE/python/custreamz/custreamz-coverage.xml" --cov-report term custreamz

# Run benchmarks with both cudf and pandas to ensure compatibility is maintained.
# Benchmarks are run in DEBUG_ONLY mode, meaning that only small data sizes are used.
# Therefore, these runs only verify that benchmarks are valid.
# They do not generate meaningful performance measurements.
cd "$WORKSPACE/python/cudf"
gpuci_logger "Python pytest for cuDF benchmarks"
CUDF_BENCHMARKS_DEBUG_ONLY=ON pytest -n 8 --cache-clear --basetemp="$WORKSPACE/cudf-cuda-tmp" -v --dist=loadscope benchmarks

gpuci_logger "Python pytest for cuDF benchmarks using pandas"
CUDF_BENCHMARKS_USE_PANDAS=ON CUDF_BENCHMARKS_DEBUG_ONLY=ON pytest -n 8 --cache-clear --basetemp="$WORKSPACE/cudf-cuda-tmp" -v --dist=loadscope benchmarks

gpuci_logger "Test notebooks"
"$WORKSPACE/ci/gpu/test-notebooks.sh" 2>&1 | tee nbtest.log
python "$WORKSPACE/ci/utils/nbtestlog2junitxml.py" nbtest.log

if [ -n "${CODECOV_TOKEN}" ]; then
    codecov -t $CODECOV_TOKEN
fi

return ${EXITCODE}<|MERGE_RESOLUTION|>--- conflicted
+++ resolved
@@ -79,10 +79,6 @@
 conda info
 conda config --show-sources
 conda list --show-channel-urls
-<<<<<<< HEAD
-conda config --env --add channels conda-forge/label/pandas_rc
-=======
->>>>>>> ff6b7b25
 gpuci_logger "Check compiler versions"
 python --version
 
