--- conflicted
+++ resolved
@@ -196,17 +196,6 @@
 
 # Both regular and Project Flash proceed here
 
-<<<<<<< HEAD
-=======
-################################################################################
-# BUILD - Build libcudf examples
-################################################################################
-
-# If examples grows too large to build, should move to cpu side
-# gpuci_logger "Building libcudf examples"
-# $WORKSPACE/cpp/examples/build.sh
-
->>>>>>> d77ba829
 # set environment variable for numpy 1.16
 # will be enabled for later versions by default
 np_ver=$(python -c "import numpy; print('.'.join(numpy.__version__.split('.')[:-1]))")
