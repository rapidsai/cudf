--- conflicted
+++ resolved
@@ -112,20 +112,12 @@
     gpuci_logger "Install the conda-forge or nightly version of dask and distributed"
     set -x
     if [[ "${INSTALL_DASK_MAIN}" == 1 ]]; then
-<<<<<<< HEAD
-        gpuci_logger "gpuci_mamba_retry install dask/label/dev::dask --force-reinstall"
-        gpuci_mamba_retry install dask/label/dev::dask --force-reinstall
-    else
-        gpuci_logger "gpuci_mamba_retry install -c conda-forge dask"
-        gpuci_mamba_retry install -c conda-forge dask
-=======
         gpuci_logger "gpuci_mamba_retry update dask"
         gpuci_mamba_retry update dask
         conda list
     else
         gpuci_logger "gpuci_mamba_retry install conda-forge::dask>=2022.02.1 conda-forge::distributed>=2022.02.1 --force-reinstall"
         gpuci_mamba_retry install conda-forge::dask>=2022.02.1 conda-forge::distributed>=2022.02.1 --force-reinstall
->>>>>>> e8a2e30b
     fi
     # Install the main version of streamz
     gpuci_logger "Install the main version of streamz"
