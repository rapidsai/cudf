--- conflicted
+++ resolved
@@ -177,7 +177,6 @@
         ${gt} --gtest_output=xml:"$WORKSPACE/test-results/"
     done
 
-<<<<<<< HEAD
     ls -l "$WORKSPACE/test-results/"
 
     # Copy libcudf build time results
@@ -186,8 +185,8 @@
         gpuci_logger "Copying build time results"
         cp "$LIB_BUILD_DIR/ninja_log.csv" "$WORKSPACE/test-results/."
         cp "$LIB_BUILD_DIR/ninja_log.xml" "$WORKSPACE/test-results/buildtimes-junit.xml"
-        cp "$LIB_BUILD_DIR/ninja_log.xml" "$WORKSPACE/junit-buildtimes.xml"
-=======
+    fi
+
     ################################################################################
     # MEMCHECK - Run compute-sanitizer on GoogleTest (only in nightly builds)
     ################################################################################
@@ -208,7 +207,6 @@
             unset GTEST_CUDF_RMM_MODE
             # test-results/*.cs.log are processed in gpuci
         fi
->>>>>>> 1ceb8ab0
     fi
 
     CUDF_CONDA_FILE=`find ${CONDA_ARTIFACT_PATH} -name "libcudf-*.tar.bz2"`
