--- conflicted
+++ resolved
@@ -63,14 +63,9 @@
 gpuci_logger "Check GPU usage"
 nvidia-smi
 
-<<<<<<< HEAD
 gpuci_logger "Activate conda env"
 . /opt/conda/etc/profile.d/conda.sh
 conda activate rapids
-=======
-logger "Activate conda env..."
-source activate rapids
->>>>>>> 48e9d1bb
 
 gpuci_conda_retry install "rmm=$MINOR_VERSION.*" "cudatoolkit=$CUDA_REL" \
               "rapids-build-env=$MINOR_VERSION.*" \
