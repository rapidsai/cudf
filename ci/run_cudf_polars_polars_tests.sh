--- conflicted
+++ resolved
@@ -43,14 +43,9 @@
 # Don't quote the `DESELECTED_...` variable because `pytest` can't handle
 # multiple quoted arguments inline
 # shellcheck disable=SC2086
-<<<<<<< HEAD
 rapids-logger "Run polars tests with the streaming executor"
-CUDF_POLARS__STREAMING__TARGET_PARTITION_SIZE=805306368 \
-CUDF_POLARS__STREAMING__FALLBACK_MODE=silent \
-=======
 CUDF_POLARS__EXECUTOR__TARGET_PARTITION_SIZE=805306368 \
 CUDF_POLARS__EXECUTOR__FALLBACK_MODE=silent \
->>>>>>> 0a6e4217
     python -m pytest \
        --import-mode=importlib \
        --cache-clear \
