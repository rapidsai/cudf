--- conflicted
+++ resolved
@@ -3,12 +3,9 @@
 
 set -eou pipefail
 
-<<<<<<< HEAD
 source ci/use_gha_tools_from_branch.sh
 source ci/use_wheels_from_prs.sh
 
-=======
->>>>>>> b74b725e
 source rapids-init-pip
 
 rapids-logger "Download wheels"
