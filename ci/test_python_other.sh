#!/bin/bash
# Copyright (c) 2022-2024, NVIDIA CORPORATION.
<<<<<<< HEAD
=======

# Support invoking test_python_cudf.sh outside the script directory
cd "$(dirname "$(realpath "${BASH_SOURCE[0]}")")"/../
>>>>>>> e03623ae

# Common setup steps shared by Python test jobs
source ./ci/test_python_common.sh

rapids-mamba-retry install \
  --channel "${CPP_CHANNEL}" \
  --channel "${PYTHON_CHANNEL}" \
  dask-cudf cudf_kafka custreamz

rapids-logger "Check GPU usage"
nvidia-smi

EXITCODE=0
trap "EXITCODE=1" ERR
set +e

rapids-logger "pytest dask_cudf"
./ci/run_dask_cudf_pytests.sh \
  --junitxml="${RAPIDS_TESTS_DIR}/junit-dask-cudf.xml" \
  --numprocesses=8 \
  --dist=loadscope \
  --cov-config=../.coveragerc \
  --cov=dask_cudf \
  --cov-report=xml:"${RAPIDS_COVERAGE_DIR}/dask-cudf-coverage.xml" \
  --cov-report=term

# Run tests in dask_cudf/tests and dask_cudf/io/tests with dask-expr
rapids-logger "pytest dask_cudf + dask_expr"
pushd python/dask_cudf/dask_cudf
DASK_DATAFRAME__QUERY_PLANNING=True pytest \
  --cache-clear \
  --junitxml="${RAPIDS_TESTS_DIR}/junit-dask-cudf-expr.xml" \
  --numprocesses=8 \
  --dist=loadscope \
  .
popd

rapids-logger "pytest custreamz"
./ci/run_custreamz_pytests.sh \
  --junitxml="${RAPIDS_TESTS_DIR}/junit-custreamz.xml" \
  --numprocesses=8 \
  --dist=loadscope \
  --cov-config=../.coveragerc \
  --cov=custreamz \
  --cov-report=xml:"${RAPIDS_COVERAGE_DIR}/custreamz-coverage.xml" \
  --cov-report=term

rapids-logger "Test script exiting with value: $EXITCODE"
exit ${EXITCODE}<|MERGE_RESOLUTION|>--- conflicted
+++ resolved
@@ -1,11 +1,8 @@
 #!/bin/bash
 # Copyright (c) 2022-2024, NVIDIA CORPORATION.
-<<<<<<< HEAD
-=======
 
 # Support invoking test_python_cudf.sh outside the script directory
 cd "$(dirname "$(realpath "${BASH_SOURCE[0]}")")"/../
->>>>>>> e03623ae
 
 # Common setup steps shared by Python test jobs
 source ./ci/test_python_common.sh
