#!/bin/bash
# Copyright (c) 2022-2023, NVIDIA CORPORATION.

set -euo pipefail

. /opt/conda/etc/profile.d/conda.sh

rapids-logger "Generate C++ testing dependencies"
rapids-dependency-file-generator \
  --output conda \
  --file_key test_cpp \
  --matrix "cuda=${RAPIDS_CUDA_VERSION%.*};arch=$(arch)" | tee env.yaml

rapids-mamba-retry env create --force -f env.yaml -n test

# Temporarily allow unbound variables for conda activation.
set +u
conda activate test
set -u

CPP_CHANNEL=$(rapids-download-conda-from-s3 cpp)
RAPIDS_TESTS_DIR=${RAPIDS_TESTS_DIR:-"${PWD}/test-results"}/
mkdir -p "${RAPIDS_TESTS_DIR}"

rapids-print-env

rapids-mamba-retry install \
  --channel "${CPP_CHANNEL}" \
  libcudf libcudf_kafka libcudf-tests

rapids-logger "Check GPU usage"
nvidia-smi

EXITCODE=0
trap "EXITCODE=1" ERR
set +e

# Get library for finding incorrect default stream usage.
STREAM_IDENTIFY_LIB=$(conda info | grep "active env location" | awk 'BEGIN { FS = " : " } ; {print $2}')/lib/libcudf_identify_stream_usage.so

echo "STREAM_IDENTIFY_LIB=${STREAM_IDENTIFY_LIB}"

# Run libcudf and libcudf_kafka gtests from libcudf-tests package
rapids-logger "Run gtests"

# TODO: exit code handling is too verbose. Find a cleaner solution.

for gt in "$CONDA_PREFIX"/bin/gtests/{libcudf,libcudf_kafka}/* ; do
    test_name=$(basename ${gt})
    echo "Running gtest $test_name"
<<<<<<< HEAD

    # TODO: This strategy for using the stream lib will need to change when we
    # switch to invoking ctest. For one, we will want to set the test
    # properties to use the lib (which means that the decision will be made at
    # CMake-configure time instead of runtime). We may also need to leverage
    # something like gtest_discover_tests to be able to filter on the
    # underlying test names.
    if [[ ${test_name} == "SPAN_TEST" ]]; then
        # This one test is specifically designed to test using a thrust device
        # vector, so we expect and allow it to include default stream usage.
        gtest_filter="SpanTest.CanConstructFromDeviceContainers"
        GTEST_CUDF_STREAM_MODE="custom" LD_PRELOAD=${STREAM_IDENTIFY_LIB} ${gt} --gtest_output=xml:${RAPIDS_TESTS_DIR} --gtest_filter="-${gtest_filter}" && \
            ${gt} --gtest_output=xml:${RAPIDS_TESTS_DIR} --gtest_filter="${gtest_filter}"
    else
        GTEST_CUDF_STREAM_MODE="custom" LD_PRELOAD=${STREAM_IDENTIFY_LIB} ${gt} --gtest_output=xml:${RAPIDS_TESTS_DIR}
    fi

    exitcode=$?
    if (( ${exitcode} != 0 )); then
        SUITEERROR=${exitcode}
        echo "FAILED: GTest ${gt}"
    fi
=======
    ${gt} --gtest_output=xml:${RAPIDS_TESTS_DIR}
    # TODO: Disabling stream identification for now.
    #if [[ ${test_name} == "SPAN_TEST" ]]; then
    #    # This one test is specifically designed to test using a thrust device
    #    # vector, so we expect and allow it to include default stream usage.
    #    gtest_filter="SpanTest.CanConstructFromDeviceContainers"
    #    GTEST_CUDF_STREAM_MODE="custom" LD_PRELOAD=${STREAM_IDENTIFY_LIB} ${gt} --gtest_output=xml:${RAPIDS_TESTS_DIR} --gtest_filter="-${gtest_filter}" && \
    #        ${gt} --gtest_output=xml:${RAPIDS_TESTS_DIR} --gtest_filter="${gtest_filter}"
    #else
    #    GTEST_CUDF_STREAM_MODE="custom" LD_PRELOAD=${STREAM_IDENTIFY_LIB} ${gt} --gtest_output=xml:${RAPIDS_TESTS_DIR}
    #fi
>>>>>>> 3e4ff2af
done

if [[ "${RAPIDS_BUILD_TYPE}" == "nightly" ]]; then
    rapids-logger "Memcheck gtests with rmm_mode=cuda"
    export GTEST_CUDF_RMM_MODE=cuda
    COMPUTE_SANITIZER_CMD="compute-sanitizer --tool memcheck"
    for gt in "$CONDA_PREFIX"/bin/gtests/{libcudf,libcudf_kafka}/* ; do
        test_name=$(basename ${gt})
        if [[ "$test_name" == "ERROR_TEST" ]]; then
            continue
        fi
        echo "Running gtest $test_name"
        ${COMPUTE_SANITIZER_CMD} ${gt} | tee "${RAPIDS_TESTS_DIR}${test_name}.cs.log"
    done
    unset GTEST_CUDF_RMM_MODE
    # TODO: test-results/*.cs.log are processed in gpuci
fi

rapids-logger "Test script exiting with value: $EXITCODE"
exit ${EXITCODE}<|MERGE_RESOLUTION|>--- conflicted
+++ resolved
@@ -48,7 +48,6 @@
 for gt in "$CONDA_PREFIX"/bin/gtests/{libcudf,libcudf_kafka}/* ; do
     test_name=$(basename ${gt})
     echo "Running gtest $test_name"
-<<<<<<< HEAD
 
     # TODO: This strategy for using the stream lib will need to change when we
     # switch to invoking ctest. For one, we will want to set the test
@@ -65,25 +64,6 @@
     else
         GTEST_CUDF_STREAM_MODE="custom" LD_PRELOAD=${STREAM_IDENTIFY_LIB} ${gt} --gtest_output=xml:${RAPIDS_TESTS_DIR}
     fi
-
-    exitcode=$?
-    if (( ${exitcode} != 0 )); then
-        SUITEERROR=${exitcode}
-        echo "FAILED: GTest ${gt}"
-    fi
-=======
-    ${gt} --gtest_output=xml:${RAPIDS_TESTS_DIR}
-    # TODO: Disabling stream identification for now.
-    #if [[ ${test_name} == "SPAN_TEST" ]]; then
-    #    # This one test is specifically designed to test using a thrust device
-    #    # vector, so we expect and allow it to include default stream usage.
-    #    gtest_filter="SpanTest.CanConstructFromDeviceContainers"
-    #    GTEST_CUDF_STREAM_MODE="custom" LD_PRELOAD=${STREAM_IDENTIFY_LIB} ${gt} --gtest_output=xml:${RAPIDS_TESTS_DIR} --gtest_filter="-${gtest_filter}" && \
-    #        ${gt} --gtest_output=xml:${RAPIDS_TESTS_DIR} --gtest_filter="${gtest_filter}"
-    #else
-    #    GTEST_CUDF_STREAM_MODE="custom" LD_PRELOAD=${STREAM_IDENTIFY_LIB} ${gt} --gtest_output=xml:${RAPIDS_TESTS_DIR}
-    #fi
->>>>>>> 3e4ff2af
 done
 
 if [[ "${RAPIDS_BUILD_TYPE}" == "nightly" ]]; then
