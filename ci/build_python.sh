--- conflicted
+++ resolved
@@ -53,8 +53,6 @@
 rapids-telemetry-record sccache-stats-cudf.txt sccache --show-adv-stats
 sccache --stop-server >/dev/null 2>&1 || true
 
-<<<<<<< HEAD
-=======
 rapids-logger "Building dask-cudf"
 
 rapids-telemetry-record build-dask-cudf.log \
@@ -65,7 +63,6 @@
 rapids-telemetry-record sccache-stats-dask-cudf.txt sccache --show-adv-stats
 sccache --stop-server >/dev/null 2>&1 || true
 
->>>>>>> ccc2653d
 rapids-logger "Building cudf_kafka"
 
 rapids-telemetry-record build-cudf_kafka.log \
@@ -74,8 +71,6 @@
                     "${RATTLER_CHANNELS[@]}"
 
 rapids-telemetry-record sccache-stats-cudf_kafka.txt sccache --show-adv-stats
-<<<<<<< HEAD
-=======
 sccache --stop-server >/dev/null 2>&1 || true
 
 rapids-logger "Building custreamz"
@@ -97,7 +92,6 @@
 
 rapids-telemetry-record sccache-stats-cudf-polars.txt sccache --show-adv-stats
 sccache --stop-server >/dev/null 2>&1 || true
->>>>>>> ccc2653d
 
 # remove build_cache directory
 rm -rf "$RAPIDS_CONDA_BLD_OUTPUT_DIR"/build_cache
