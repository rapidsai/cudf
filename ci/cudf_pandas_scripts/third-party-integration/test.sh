#!/bin/bash
# Copyright (c) 2023-2025, NVIDIA CORPORATION.

# Common setup steps shared by Python test jobs

set -euo pipefail


extract_lib_from_dependencies_yaml() {
    local file=$1
    # Parse all keys in dependencies.yaml under the "files" section,
    # extract all the keys that start with "test_", and extract the rest
    extracted_libs="$(yq -o json "$file" | jq -rc '.files | with_entries(select(.key | contains("test_"))) | keys | map(sub("^test_"; ""))')"
    echo "$extracted_libs"
}

main() {
    local dependencies_yaml="$1"

    LIBS=$(extract_lib_from_dependencies_yaml "$dependencies_yaml")
    LIBS=${LIBS#[}
    LIBS=${LIBS%]}

    if [ "$RAPIDS_BUILD_TYPE" == "pull-request" ]; then
        rapids-logger "Downloading artifacts from this pr jobs"
        source ./ci/use_conda_packages_from_prs.sh
        CPP_CHANNEL=$(rapids-download-conda-from-github cpp)
        PYTHON_CHANNEL=$(rapids-download-conda-from-github python)
    fi

    ANY_FAILURES=0

    for lib in ${LIBS//,/ }; do
        lib=$(echo "$lib" | tr -d '""')
        echo "Running tests for library $lib"

        . /opt/conda/etc/profile.d/conda.sh
        # Check the value of RAPIDS_BUILD_TYPE
        if [ "$RAPIDS_BUILD_TYPE" == "pull-request" ]; then
            rapids-logger "Generate Python testing dependencies"
            rapids-dependency-file-generator \
                --config "$dependencies_yaml" \
                --output conda \
                --file-key "test_${lib}" \
<<<<<<< HEAD
=======
                --matrix "cuda=${RAPIDS_CUDA_VERSION%.*};arch=$(arch);py=${RAPIDS_PY_VERSION}" \
>>>>>>> 272aa92e
                --prepend-channel "${CPP_CHANNEL}" \
                --prepend-channel "${PYTHON_CHANNEL}" \
                --prepend-channel "${LIBRMM_CHANNEL}" \
                --prepend-channel "${RMM_CHANNEL}" \
                --matrix "cuda=${CUDA_VERSION};arch=$(arch);py=${RAPIDS_PY_VERSION}" | tee env.yaml
        else
            rapids-logger "Generate Python testing dependencies"
            rapids-dependency-file-generator \
                --config "$dependencies_yaml" \
                --output conda \
                --file-key "test_${lib}" \
                --matrix "cuda=${RAPIDS_CUDA_VERSION%.*};arch=$(arch);py=${RAPIDS_PY_VERSION}" | tee env.yaml
        fi

        rapids-mamba-retry env create --yes -f env.yaml -n test

        # Temporarily allow unbound variables for conda activation.
        set +u
        conda activate test
        set -u

        repo_root=$(git rev-parse --show-toplevel)
        TEST_DIR=${repo_root}/python/cudf/cudf_pandas_tests/third_party_integration_tests/tests

        rapids-print-env

        rapids-logger "Check GPU usage"
        nvidia-smi

        rapids-logger "pytest ${lib}"

        NUM_PROCESSES=8
        serial_libraries=(
            "tensorflow"
        )
        for serial_library in "${serial_libraries[@]}"; do
            if [ "${lib}" = "${serial_library}" ]; then
                NUM_PROCESSES=1
            fi
        done

        EXITCODE=0
        trap "EXITCODE=1" ERR
        set +e

        TEST_DIR=${TEST_DIR} NUM_PROCESSES=${NUM_PROCESSES} ci/cudf_pandas_scripts/third-party-integration/run-library-tests.sh "${lib}"

        set -e
        rapids-logger "Test script exiting with value: ${EXITCODE}"
        if [[ ${EXITCODE} != 0 ]]; then
            ANY_FAILURES=1
        fi
    done

    exit ${ANY_FAILURES}
}

main "$@"<|MERGE_RESOLUTION|>--- conflicted
+++ resolved
@@ -42,15 +42,11 @@
                 --config "$dependencies_yaml" \
                 --output conda \
                 --file-key "test_${lib}" \
-<<<<<<< HEAD
-=======
-                --matrix "cuda=${RAPIDS_CUDA_VERSION%.*};arch=$(arch);py=${RAPIDS_PY_VERSION}" \
->>>>>>> 272aa92e
                 --prepend-channel "${CPP_CHANNEL}" \
                 --prepend-channel "${PYTHON_CHANNEL}" \
                 --prepend-channel "${LIBRMM_CHANNEL}" \
                 --prepend-channel "${RMM_CHANNEL}" \
-                --matrix "cuda=${CUDA_VERSION};arch=$(arch);py=${RAPIDS_PY_VERSION}" | tee env.yaml
+                --matrix "cuda=${RAPIDS_CUDA_VERSION%.*};arch=$(arch);py=${RAPIDS_PY_VERSION}" | tee env.yaml
         else
             rapids-logger "Generate Python testing dependencies"
             rapids-dependency-file-generator \
