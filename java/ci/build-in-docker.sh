#!/bin/bash

#
# Copyright (c) 2020-2025, NVIDIA CORPORATION. All rights reserved.
#
# Licensed under the Apache License, Version 2.0 (the "License");
# you may not use this file except in compliance with the License.
# You may obtain a copy of the License at
#
#     http://www.apache.org/licenses/LICENSE-2.0
#
# Unless required by applicable law or agreed to in writing, software
# distributed under the License is distributed on an "AS IS" BASIS,
# WITHOUT WARRANTIES OR CONDITIONS OF ANY KIND, either express or implied.
# See the License for the specific language governing permissions and
# limitations under the License.
#

set -ex
gcc --version

SKIP_JAVA_TESTS=${SKIP_JAVA_TESTS:-true}
BUILD_CPP_TESTS=${BUILD_CPP_TESTS:-OFF}
ENABLE_CUDA_STATIC_RUNTIME=${ENABLE_CUDA_STATIC_RUNTIME:-ON}
ENABLE_PTDS=${ENABLE_PTDS:-ON}
RMM_LOGGING_LEVEL=${RMM_LOGGING_LEVEL:-OFF}
ENABLE_NVTX=${ENABLE_NVTX:-ON}
ENABLE_GDS=${ENABLE_GDS:-OFF}
OUT=${OUT:-out}
CMAKE_GENERATOR=${CMAKE_GENERATOR:-Ninja}
BUILD_JAVADOC_JDK17=${BUILD_JAVADOC_JDK17:-false}

SIGN_FILE=$1
#Set absolute path for OUT_PATH
OUT_PATH="$WORKSPACE/$OUT"

# set on Jenkins parameter
echo "SIGN_FILE: $SIGN_FILE,\
 SKIP_JAVA_TESTS: $SKIP_JAVA_TESTS,\
 BUILD_CPP_TESTS: $BUILD_CPP_TESTS,\
 ENABLE_CUDA_STATIC_RUNTIME: $ENABLE_CUDA_STATIC_RUNTIME,\
 ENABLED_PTDS: $ENABLE_PTDS,\
 ENABLE_NVTX: $ENABLE_NVTX,\
 ENABLE_GDS: $ENABLE_GDS,\
 RMM_LOGGING_LEVEL: $RMM_LOGGING_LEVEL,\
 OUT_PATH: $OUT_PATH"

INSTALL_PREFIX=/usr/local/rapids
export GIT_COMMITTER_NAME="ci"
export GIT_COMMITTER_EMAIL="ci@nvidia.com"
export CUDACXX=/usr/local/cuda/bin/nvcc
export LIBCUDF_KERNEL_CACHE_PATH=/rapids

###### Build libcudf ######
LIBCUDF_BUILD_PATH="$WORKSPACE/cpp/build"
rm -rf "$LIBCUDF_BUILD_PATH"
mkdir -p "$LIBCUDF_BUILD_PATH"
cd "$LIBCUDF_BUILD_PATH"
cmake .. -G"${CMAKE_GENERATOR}" \
         -DCMAKE_INSTALL_PREFIX=$INSTALL_PREFIX \
         -DCUDA_STATIC_RUNTIME="$ENABLE_CUDA_STATIC_RUNTIME" \
         -DUSE_NVTX="$ENABLE_NVTX" \
         -DCUDF_LARGE_STRINGS_DISABLED=ON \
         -DCUDF_USE_ARROW_STATIC=ON \
         -DCUDF_ENABLE_ARROW_S3=OFF \
         -DBUILD_TESTS="$BUILD_CPP_TESTS" \
         -DCUDF_USE_PER_THREAD_DEFAULT_STREAM="$ENABLE_PTDS" \
         -DRMM_LOGGING_LEVEL="$RMM_LOGGING_LEVEL" \
         -DBUILD_SHARED_LIBS=OFF \
         -DCUDF_KVIKIO_REMOTE_IO=OFF \
         -DCUDF_EXPORT_NVCOMP=ON

if [[ -z "${PARALLEL_LEVEL}" ]]; then
    cmake --build .
else
    cmake --build . --parallel "$PARALLEL_LEVEL"
fi
cmake --install .

###### Build cudf jar ######
BUILD_ARG=(
  "-Dmaven.repo.local=$WORKSPACE/.m2"
  "-DskipTests=$SKIP_JAVA_TESTS"
  "-DCUDF_USE_PER_THREAD_DEFAULT_STREAM=$ENABLE_PTDS"
  "-DCUDA_STATIC_RUNTIME=$ENABLE_CUDA_STATIC_RUNTIME"
  "-DCUDF_JNI_LIBCUDF_STATIC=ON"
  "-DUSE_GDS=$ENABLE_GDS"
  "-Dtest=*,!CuFileTest,!CudaFatalTest,!ColumnViewNonEmptyNullsTest"
)

if [ "$SIGN_FILE" == true ]; then
    # Build javadoc and sources only when SIGN_FILE is true
    BUILD_ARG+=("-Prelease")
<<<<<<< HEAD
=======
fi

# Generate javadoc with JDK 17
if [ $BUILD_JAVADOC_JDK17 == true ]; then
    yum install -y java-17-openjdk-devel
    export JDK17_HOME=/usr/lib/jvm/java-17-openjdk
    BUILD_ARG+=("-Pjavadoc-jdk17")
>>>>>>> d03d87ce
fi

if [ -f "$WORKSPACE/java/ci/settings.xml" ]; then
    # Build with an internal settings.xml
    BUILD_ARG+=("-s" "$WORKSPACE/java/ci/settings.xml")
fi

cd "$WORKSPACE/java"
CUDF_INSTALL_DIR="$INSTALL_PREFIX" mvn -B clean package "${BUILD_ARG[@]}"

###### Stash Jar files ######
rm -rf "$OUT_PATH"
mkdir -p "$OUT_PATH"
cp -f target/*.jar "$OUT_PATH"<|MERGE_RESOLUTION|>--- conflicted
+++ resolved
@@ -91,8 +91,6 @@
 if [ "$SIGN_FILE" == true ]; then
     # Build javadoc and sources only when SIGN_FILE is true
     BUILD_ARG+=("-Prelease")
-<<<<<<< HEAD
-=======
 fi
 
 # Generate javadoc with JDK 17
@@ -100,7 +98,6 @@
     yum install -y java-17-openjdk-devel
     export JDK17_HOME=/usr/lib/jvm/java-17-openjdk
     BUILD_ARG+=("-Pjavadoc-jdk17")
->>>>>>> d03d87ce
 fi
 
 if [ -f "$WORKSPACE/java/ci/settings.xml" ]; then
