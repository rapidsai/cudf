# Build Jar artifact of cuDF

## Build the docker image

### Prerequisite

1. Docker should be installed.
2. [nvidia-docker](https://github.com/NVIDIA/nvidia-docker) should be installed.

### Build the docker image

In the root path of cuDF repo, run below command to build the docker image.
```bash
docker build -f java/ci/Dockerfile.centos7 --build-arg CUDA_VERSION=11.8.0 -t cudf-build:11.8.0-devel-centos7 .
```

The following CUDA versions are supported w/ CUDA Enhanced Compatibility:
* CUDA 11.0+

Change the --build-arg CUDA_VERSION to what you need.
You can replace the tag "cudf-build:11.8.0-devel-centos7" with another name you like.

## Start the docker then build

### Start the docker

Run below command to start a docker container with GPU.
```bash
nvidia-docker run -it cudf-build:11.8.0-devel-centos7 bash
```

### Download the cuDF source code

You can download the cuDF repo in the docker container or you can mount it into the container.
Here I choose to download again in the container.
```bash
git clone --recursive https://github.com/rapidsai/cudf.git -b branch-24.06
```

### Build cuDF jar with devtoolset

```bash
cd cudf
export WORKSPACE=`pwd`
scl enable devtoolset-11 "java/ci/build-in-docker.sh"
```

### The output

<<<<<<< HEAD
You can find the cuDF jar in java/target/ like cudf-24.02.2-SNAPSHOT-cuda11.jar.
=======
You can find the cuDF jar in java/target/ like cudf-24.06.0-SNAPSHOT-cuda11.jar.
>>>>>>> 4e44d5d3
<|MERGE_RESOLUTION|>--- conflicted
+++ resolved
@@ -47,8 +47,4 @@
 
 ### The output
 
-<<<<<<< HEAD
-You can find the cuDF jar in java/target/ like cudf-24.02.2-SNAPSHOT-cuda11.jar.
-=======
-You can find the cuDF jar in java/target/ like cudf-24.06.0-SNAPSHOT-cuda11.jar.
->>>>>>> 4e44d5d3
+You can find the cuDF jar in java/target/ like cudf-24.06.0-SNAPSHOT-cuda11.jar.