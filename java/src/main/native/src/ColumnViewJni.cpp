--- conflicted
+++ resolved
@@ -561,12 +561,8 @@
 
 JNIEXPORT jlongArray JNICALL Java_ai_rapids_cudf_ColumnView_stringSplit(JNIEnv *env, jclass,
                                                                         jlong column_view,
-<<<<<<< HEAD
-                                                                        jlong delimiter_ptr) {
-=======
-                                                                        jlong delimiter,
+                                                                        jlong delimiter_ptr,
                                                                         jint max_split) {
->>>>>>> 1246116c
   JNI_NULL_CHECK(env, column_view, "column is null", 0);
   JNI_NULL_CHECK(env, delimiter_ptr, "string scalar delimiter is null", 0);
   try {
@@ -574,12 +570,7 @@
     cudf::strings_column_view const scv{*reinterpret_cast<cudf::column_view *>(column_view)};
     auto delimiter = reinterpret_cast<cudf::string_scalar *>(delimiter_ptr);
 
-<<<<<<< HEAD
-    return cudf::jni::convert_table_for_return(env, cudf::strings::split(scv, *delimiter));
-=======
-    std::unique_ptr<cudf::table> table_result = cudf::strings::split(scv, *ss_scalar, max_split);
-    return cudf::jni::convert_table_for_return(env, table_result);
->>>>>>> 1246116c
+    return cudf::jni::convert_table_for_return(env, cudf::strings::split(scv, *delimiter, max_split));
   }
   CATCH_STD(env, 0);
 }
