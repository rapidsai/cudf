/*
 * Copyright (c) 2019-2025, NVIDIA CORPORATION.
 *
 * Licensed under the Apache License, Version 2.0 (the "License");
 * you may not use this file except in compliance with the License.
 * You may obtain a copy of the License at
 *
 *     http://www.apache.org/licenses/LICENSE-2.0
 *
 * Unless required by applicable law or agreed to in writing, software
 * distributed under the License is distributed on an "AS IS" BASIS,
 * WITHOUT WARRANTIES OR CONDITIONS OF ANY KIND, either express or implied.
 * See the License for the specific language governing permissions and
 * limitations under the License.
 */

#include "ColumnViewJni.hpp"

#include "cudf_jni_apis.hpp"
#include "dtype_utils.hpp"
#include "jni_utils.hpp"
#include "maps_column_view.hpp"

#include <cudf/aggregation.hpp>
#include <cudf/binaryop.hpp>
#include <cudf/column/column_factories.hpp>
#include <cudf/concatenate.hpp>
#include <cudf/datetime.hpp>
#include <cudf/json/json.hpp>
#include <cudf/lists/combine.hpp>
#include <cudf/lists/contains.hpp>
#include <cudf/lists/count_elements.hpp>
#include <cudf/lists/extract.hpp>
#include <cudf/lists/gather.hpp>
#include <cudf/lists/lists_column_view.hpp>
#include <cudf/lists/reverse.hpp>
#include <cudf/lists/set_operations.hpp>
#include <cudf/lists/sorting.hpp>
#include <cudf/lists/stream_compaction.hpp>
#include <cudf/null_mask.hpp>
#include <cudf/quantiles.hpp>
#include <cudf/reduction.hpp>
#include <cudf/replace.hpp>
#include <cudf/reshape.hpp>
#include <cudf/rolling.hpp>
#include <cudf/round.hpp>
#include <cudf/search.hpp>
#include <cudf/stream_compaction.hpp>
#include <cudf/strings/attributes.hpp>
#include <cudf/strings/capitalize.hpp>
#include <cudf/strings/case.hpp>
#include <cudf/strings/combine.hpp>
#include <cudf/strings/contains.hpp>
#include <cudf/strings/convert/convert_booleans.hpp>
#include <cudf/strings/convert/convert_datetime.hpp>
#include <cudf/strings/convert/convert_fixed_point.hpp>
#include <cudf/strings/convert/convert_floats.hpp>
#include <cudf/strings/convert/convert_integers.hpp>
#include <cudf/strings/convert/convert_urls.hpp>
#include <cudf/strings/extract.hpp>
#include <cudf/strings/find.hpp>
#include <cudf/strings/find_multiple.hpp>
#include <cudf/strings/findall.hpp>
#include <cudf/strings/padding.hpp>
#include <cudf/strings/regex/regex_program.hpp>
#include <cudf/strings/repeat_strings.hpp>
#include <cudf/strings/replace.hpp>
#include <cudf/strings/replace_re.hpp>
#include <cudf/strings/reverse.hpp>
#include <cudf/strings/slice.hpp>
#include <cudf/strings/split/split.hpp>
#include <cudf/strings/split/split_re.hpp>
#include <cudf/strings/strip.hpp>
#include <cudf/structs/structs_column_view.hpp>
#include <cudf/tdigest/tdigest_column_view.hpp>
#include <cudf/transform.hpp>
#include <cudf/types.hpp>
#include <cudf/unary.hpp>
#include <cudf/utilities/bit.hpp>
#include <cudf/utilities/default_stream.hpp>

#include <jni.h>

#include <numeric>

using cudf::jni::ptr_as_jlong;
using cudf::jni::release_as_jlong;

namespace {

std::size_t pad_size(std::size_t size, bool const should_pad_for_cpu)
{
  if (should_pad_for_cpu) {
    constexpr std::size_t ALIGN = sizeof(std::max_align_t);
    return (size + (ALIGN - 1)) & ~(ALIGN - 1);
  } else {
    return size;
  }
}

std::size_t calc_device_memory_size(cudf::column_view const& view, bool const pad_for_cpu)
{
  std::size_t total = 0;
  auto row_count    = view.size();

  if (view.nullable()) {
    total += pad_size(cudf::bitmask_allocation_size_bytes(row_count), pad_for_cpu);
  }

  auto dtype = view.type();
  if (cudf::is_fixed_width(dtype)) {
    total += pad_size(cudf::size_of(dtype) * view.size(), pad_for_cpu);
  } else if (dtype.id() == cudf::type_id::STRING) {
    auto scv = cudf::strings_column_view(view);
    total += pad_size(scv.chars_size(cudf::get_default_stream()), pad_for_cpu);
  }

  return std::accumulate(view.child_begin(),
                         view.child_end(),
                         total,
                         [pad_for_cpu](std::size_t t, cudf::column_view const& v) {
                           return t + calc_device_memory_size(v, pad_for_cpu);
                         });
}

cudf::datetime::rounding_frequency as_rounding_freq(jint freq)
{
  switch (freq) {
    case 0: return cudf::datetime::rounding_frequency::DAY;
    case 1: return cudf::datetime::rounding_frequency::HOUR;
    case 2: return cudf::datetime::rounding_frequency::MINUTE;
    case 3: return cudf::datetime::rounding_frequency::SECOND;
    case 4: return cudf::datetime::rounding_frequency::MILLISECOND;
    case 5: return cudf::datetime::rounding_frequency::MICROSECOND;
    case 6: return cudf::datetime::rounding_frequency::NANOSECOND;
    default: throw std::invalid_argument("Invalid rounding_frequency");
  }
}

}  // anonymous namespace

extern "C" {

JNIEXPORT jlong JNICALL Java_ai_rapids_cudf_ColumnView_upperStrings(JNIEnv* env,
                                                                    jobject j_object,
                                                                    jlong handle)
{
  JNI_NULL_CHECK(env, handle, "column is null", 0);

  JNI_TRY
  {
    cudf::jni::auto_set_device(env);
    cudf::column_view* column = reinterpret_cast<cudf::column_view*>(handle);
    cudf::strings_column_view strings_column(*column);
    return release_as_jlong(cudf::strings::to_upper(strings_column));
  }
  JNI_CATCH(env, 0);
}

JNIEXPORT jlong JNICALL Java_ai_rapids_cudf_ColumnView_lowerStrings(JNIEnv* env,
                                                                    jobject j_object,
                                                                    jlong handle)
{
  JNI_NULL_CHECK(env, handle, "column is null", 0);

  JNI_TRY
  {
    cudf::jni::auto_set_device(env);
    cudf::column_view* column = reinterpret_cast<cudf::column_view*>(handle);
    cudf::strings_column_view strings_column(*column);
    return release_as_jlong(cudf::strings::to_lower(strings_column));
  }
  JNI_CATCH(env, 0);
}

JNIEXPORT jlong JNICALL Java_ai_rapids_cudf_ColumnView_replaceNullsScalar(JNIEnv* env,
                                                                          jclass,
                                                                          jlong j_col,
                                                                          jlong j_scalar)
{
  JNI_NULL_CHECK(env, j_col, "column is null", 0);
  JNI_NULL_CHECK(env, j_scalar, "scalar is null", 0);
  JNI_TRY
  {
    cudf::jni::auto_set_device(env);
    cudf::column_view col = *reinterpret_cast<cudf::column_view*>(j_col);
    auto val              = reinterpret_cast<cudf::scalar*>(j_scalar);
    return release_as_jlong(cudf::replace_nulls(col, *val));
  }
  JNI_CATCH(env, 0);
}

JNIEXPORT jlong JNICALL Java_ai_rapids_cudf_ColumnView_replaceNullsColumn(JNIEnv* env,
                                                                          jclass,
                                                                          jlong j_col,
                                                                          jlong j_replace_col)
{
  JNI_NULL_CHECK(env, j_col, "column is null", 0);
  JNI_NULL_CHECK(env, j_replace_col, "replacement column is null", 0);
  JNI_TRY
  {
    cudf::jni::auto_set_device(env);
    auto col          = reinterpret_cast<cudf::column_view*>(j_col);
    auto replacements = reinterpret_cast<cudf::column_view*>(j_replace_col);
    return release_as_jlong(cudf::replace_nulls(*col, *replacements));
  }
  JNI_CATCH(env, 0);
}

JNIEXPORT jlong JNICALL Java_ai_rapids_cudf_ColumnView_replaceNullsPolicy(JNIEnv* env,
                                                                          jclass,
                                                                          jlong j_col,
                                                                          jboolean is_preceding)
{
  JNI_NULL_CHECK(env, j_col, "column is null", 0);
  JNI_TRY
  {
    cudf::jni::auto_set_device(env);
    cudf::column_view col = *reinterpret_cast<cudf::column_view*>(j_col);
    return release_as_jlong(cudf::replace_nulls(
      col, is_preceding ? cudf::replace_policy::PRECEDING : cudf::replace_policy::FOLLOWING));
  }
  JNI_CATCH(env, 0);
}

JNIEXPORT jint JNICALL Java_ai_rapids_cudf_ColumnView_distinctCount(JNIEnv* env,
                                                                    jclass,
                                                                    jlong j_col,
                                                                    jboolean nulls_included)
{
  JNI_NULL_CHECK(env, j_col, "column is null", 0);
  JNI_TRY
  {
    cudf::jni::auto_set_device(env);
    cudf::column_view col = *reinterpret_cast<cudf::column_view*>(j_col);

    return cudf::distinct_count(
      col,
      nulls_included ? cudf::null_policy::INCLUDE : cudf::null_policy::EXCLUDE,
      cudf::nan_policy::NAN_IS_VALID);
  }
  JNI_CATCH(env, 0);
}

JNIEXPORT jlong JNICALL Java_ai_rapids_cudf_ColumnView_ifElseVV(
  JNIEnv* env, jclass, jlong j_pred_vec, jlong j_true_vec, jlong j_false_vec)
{
  JNI_NULL_CHECK(env, j_pred_vec, "predicate column is null", 0);
  JNI_NULL_CHECK(env, j_true_vec, "true column is null", 0);
  JNI_NULL_CHECK(env, j_false_vec, "false column is null", 0);
  JNI_TRY
  {
    cudf::jni::auto_set_device(env);
    auto pred_vec  = reinterpret_cast<cudf::column_view*>(j_pred_vec);
    auto true_vec  = reinterpret_cast<cudf::column_view*>(j_true_vec);
    auto false_vec = reinterpret_cast<cudf::column_view*>(j_false_vec);
    return release_as_jlong(cudf::copy_if_else(*true_vec, *false_vec, *pred_vec));
  }
  JNI_CATCH(env, 0);
}

JNIEXPORT jlong JNICALL Java_ai_rapids_cudf_ColumnView_ifElseVS(
  JNIEnv* env, jclass, jlong j_pred_vec, jlong j_true_vec, jlong j_false_scalar)
{
  JNI_NULL_CHECK(env, j_pred_vec, "predicate column is null", 0);
  JNI_NULL_CHECK(env, j_true_vec, "true column is null", 0);
  JNI_NULL_CHECK(env, j_false_scalar, "false scalar is null", 0);
  JNI_TRY
  {
    cudf::jni::auto_set_device(env);
    auto pred_vec     = reinterpret_cast<cudf::column_view*>(j_pred_vec);
    auto true_vec     = reinterpret_cast<cudf::column_view*>(j_true_vec);
    auto false_scalar = reinterpret_cast<cudf::scalar*>(j_false_scalar);
    return release_as_jlong(cudf::copy_if_else(*true_vec, *false_scalar, *pred_vec));
  }
  JNI_CATCH(env, 0);
}

JNIEXPORT jlong JNICALL Java_ai_rapids_cudf_ColumnView_ifElseSV(
  JNIEnv* env, jclass, jlong j_pred_vec, jlong j_true_scalar, jlong j_false_vec)
{
  JNI_NULL_CHECK(env, j_pred_vec, "predicate column is null", 0);
  JNI_NULL_CHECK(env, j_true_scalar, "true scalar is null", 0);
  JNI_NULL_CHECK(env, j_false_vec, "false column is null", 0);
  JNI_TRY
  {
    cudf::jni::auto_set_device(env);
    auto pred_vec    = reinterpret_cast<cudf::column_view*>(j_pred_vec);
    auto true_scalar = reinterpret_cast<cudf::scalar*>(j_true_scalar);
    auto false_vec   = reinterpret_cast<cudf::column_view*>(j_false_vec);
    return release_as_jlong(cudf::copy_if_else(*true_scalar, *false_vec, *pred_vec));
  }
  JNI_CATCH(env, 0);
}

JNIEXPORT jlong JNICALL Java_ai_rapids_cudf_ColumnView_ifElseSS(
  JNIEnv* env, jclass, jlong j_pred_vec, jlong j_true_scalar, jlong j_false_scalar)
{
  JNI_NULL_CHECK(env, j_pred_vec, "predicate column is null", 0);
  JNI_NULL_CHECK(env, j_true_scalar, "true scalar is null", 0);
  JNI_NULL_CHECK(env, j_false_scalar, "false scalar is null", 0);
  JNI_TRY
  {
    cudf::jni::auto_set_device(env);
    auto pred_vec     = reinterpret_cast<cudf::column_view*>(j_pred_vec);
    auto true_scalar  = reinterpret_cast<cudf::scalar*>(j_true_scalar);
    auto false_scalar = reinterpret_cast<cudf::scalar*>(j_false_scalar);
    return release_as_jlong(cudf::copy_if_else(*true_scalar, *false_scalar, *pred_vec));
  }
  JNI_CATCH(env, 0);
}

JNIEXPORT jlong JNICALL Java_ai_rapids_cudf_ColumnView_getElement(JNIEnv* env,
                                                                  jclass,
                                                                  jlong from,
                                                                  jint index)
{
  JNI_NULL_CHECK(env, from, "from column is null", 0);
  JNI_TRY
  {
    cudf::jni::auto_set_device(env);
    auto from_vec = reinterpret_cast<cudf::column_view*>(from);
    return release_as_jlong(cudf::get_element(*from_vec, index));
  }
  JNI_CATCH(env, 0);
}

JNIEXPORT jlong JNICALL Java_ai_rapids_cudf_ColumnView_reduce(
  JNIEnv* env, jclass, jlong j_col_view, jlong j_agg, jint j_dtype, jint scale)
{
  JNI_NULL_CHECK(env, j_col_view, "column view is null", 0);
  JNI_NULL_CHECK(env, j_agg, "aggregation is null", 0);
  JNI_TRY
  {
    cudf::jni::auto_set_device(env);
    auto col                  = reinterpret_cast<cudf::column_view*>(j_col_view);
    auto agg                  = reinterpret_cast<cudf::aggregation*>(j_agg);
    cudf::data_type out_dtype = cudf::jni::make_data_type(j_dtype, scale);
    return release_as_jlong(
      cudf::reduce(*col, *dynamic_cast<cudf::reduce_aggregation*>(agg), out_dtype));
  }
  JNI_CATCH(env, 0);
}

JNIEXPORT jlong JNICALL Java_ai_rapids_cudf_ColumnView_segmentedReduce(JNIEnv* env,
                                                                       jclass,
                                                                       jlong j_data_view,
                                                                       jlong j_offsets_view,
                                                                       jlong j_agg,
                                                                       jboolean include_nulls,
                                                                       jint j_dtype,
                                                                       jint scale)
{
  JNI_NULL_CHECK(env, j_data_view, "data column view is null", 0);
  JNI_NULL_CHECK(env, j_offsets_view, "offsets column view is null", 0);
  JNI_NULL_CHECK(env, j_agg, "aggregation is null", 0);
  JNI_TRY
  {
    cudf::jni::auto_set_device(env);
    auto data    = reinterpret_cast<cudf::column_view*>(j_data_view);
    auto offsets = reinterpret_cast<cudf::column_view*>(j_offsets_view);
    auto agg     = reinterpret_cast<cudf::aggregation*>(j_agg);
    auto s_agg   = dynamic_cast<cudf::segmented_reduce_aggregation*>(agg);
    JNI_ARG_CHECK(env, s_agg != nullptr, "agg is not a cudf::segmented_reduce_aggregation", 0)
    auto null_policy = include_nulls ? cudf::null_policy::INCLUDE : cudf::null_policy::EXCLUDE;
    cudf::data_type out_dtype = cudf::jni::make_data_type(j_dtype, scale);
    return release_as_jlong(
      cudf::segmented_reduce(*data, *offsets, *s_agg, out_dtype, null_policy));
  }
  JNI_CATCH(env, 0);
}

JNIEXPORT jlong JNICALL Java_ai_rapids_cudf_ColumnView_segmentedGather(
  JNIEnv* env, jclass, jlong source_column, jlong gather_map_list, jboolean nullify_out_bounds)
{
  JNI_NULL_CHECK(env, source_column, "source column view is null", 0);
  JNI_NULL_CHECK(env, gather_map_list, "gather map is null", 0);
  JNI_TRY
  {
    cudf::jni::auto_set_device(env);
    auto const& src_col =
      cudf::lists_column_view(*reinterpret_cast<cudf::column_view*>(source_column));
    auto const& gather_map =
      cudf::lists_column_view(*reinterpret_cast<cudf::column_view*>(gather_map_list));
    auto out_bounds_policy = nullify_out_bounds ? cudf::out_of_bounds_policy::NULLIFY
                                                : cudf::out_of_bounds_policy::DONT_CHECK;
    return release_as_jlong(cudf::lists::segmented_gather(src_col, gather_map, out_bounds_policy));
  }
  JNI_CATCH(env, 0);
}

JNIEXPORT jlong JNICALL Java_ai_rapids_cudf_ColumnView_scan(
  JNIEnv* env, jclass, jlong j_col_view, jlong j_agg, jboolean is_inclusive, jboolean include_nulls)
{
  JNI_NULL_CHECK(env, j_col_view, "column view is null", 0);
  JNI_NULL_CHECK(env, j_agg, "aggregation is null", 0);
  JNI_TRY
  {
    cudf::jni::auto_set_device(env);
    auto col         = reinterpret_cast<cudf::column_view*>(j_col_view);
    auto agg         = reinterpret_cast<cudf::aggregation*>(j_agg);
    auto scan_type   = is_inclusive ? cudf::scan_type::INCLUSIVE : cudf::scan_type::EXCLUSIVE;
    auto null_policy = include_nulls ? cudf::null_policy::INCLUDE : cudf::null_policy::EXCLUDE;
    return release_as_jlong(
      cudf::scan(*col, *dynamic_cast<cudf::scan_aggregation*>(agg), scan_type, null_policy));
  }
  JNI_CATCH(env, 0);
}

JNIEXPORT jlong JNICALL Java_ai_rapids_cudf_ColumnView_approxPercentile(JNIEnv* env,
                                                                        jclass clazz,
                                                                        jlong input_column,
                                                                        jlong percentiles_column)
{
  JNI_NULL_CHECK(env, input_column, "input_column native handle is null", 0);
  JNI_NULL_CHECK(env, percentiles_column, "percentiles_column native handle is null", 0);
  JNI_TRY
  {
    using namespace cudf;
    using tdigest_column_view = cudf::tdigest::tdigest_column_view;
    jni::auto_set_device(env);
    auto const tdigest_view =
      tdigest_column_view{structs_column_view{*reinterpret_cast<column_view*>(input_column)}};
    auto const p_percentiles = reinterpret_cast<column_view*>(percentiles_column);
    return release_as_jlong(percentile_approx(tdigest_view, *p_percentiles));
  }
  JNI_CATCH(env, 0);
}

JNIEXPORT jlong JNICALL Java_ai_rapids_cudf_ColumnView_quantile(
  JNIEnv* env, jclass clazz, jlong input_column, jint quantile_method, jdoubleArray jquantiles)
{
  JNI_NULL_CHECK(env, input_column, "native handle is null", 0);
  JNI_TRY
  {
    cudf::jni::auto_set_device(env);
    cudf::jni::native_jdoubleArray native_quantiles(env, jquantiles);
    std::vector<double> quantiles(native_quantiles.data(),
                                  native_quantiles.data() + native_quantiles.size());
    cudf::column_view* n_input_column     = reinterpret_cast<cudf::column_view*>(input_column);
    cudf::interpolation n_quantile_method = static_cast<cudf::interpolation>(quantile_method);
    return release_as_jlong(cudf::quantile(*n_input_column, quantiles, n_quantile_method));
  }
  JNI_CATCH(env, 0);
}

JNIEXPORT jlong JNICALL Java_ai_rapids_cudf_ColumnView_rollingWindow(JNIEnv* env,
                                                                     jclass clazz,
                                                                     jlong input_col,
                                                                     jlong default_output_col,
                                                                     jint min_periods,
                                                                     jlong agg_ptr,
                                                                     jint preceding,
                                                                     jint following,
                                                                     jlong preceding_col,
                                                                     jlong following_col)
{
  JNI_NULL_CHECK(env, input_col, "native handle is null", 0);
  JNI_NULL_CHECK(env, agg_ptr, "aggregation handle is null", 0);
  JNI_TRY
  {
    cudf::jni::auto_set_device(env);
    cudf::column_view* n_input_col = reinterpret_cast<cudf::column_view*>(input_col);
    cudf::column_view* n_default_output_col =
      reinterpret_cast<cudf::column_view*>(default_output_col);
    cudf::column_view* n_preceding_col = reinterpret_cast<cudf::column_view*>(preceding_col);
    cudf::column_view* n_following_col = reinterpret_cast<cudf::column_view*>(following_col);
    cudf::rolling_aggregation* agg =
      dynamic_cast<cudf::rolling_aggregation*>(reinterpret_cast<cudf::aggregation*>(agg_ptr));
    JNI_ARG_CHECK(env, agg != nullptr, "aggregation is not an instance of rolling_aggregation", 0);

    std::unique_ptr<cudf::column> ret;
    if (n_default_output_col != nullptr) {
      if (n_preceding_col != nullptr && n_following_col != nullptr) {
        CUDF_FAIL(
          "A default output column is not currently supported with variable length "
          "preceding and following");
        // ret = cudf::rolling_window(*n_input_col, *n_default_output_col,
        //        *n_preceding_col, *n_following_col, min_periods, agg);
      } else {
        ret = cudf::rolling_window(
          *n_input_col, *n_default_output_col, preceding, following, min_periods, *agg);
      }

    } else {
      if (n_preceding_col != nullptr && n_following_col != nullptr) {
        ret =
          cudf::rolling_window(*n_input_col, *n_preceding_col, *n_following_col, min_periods, *agg);
      } else {
        ret = cudf::rolling_window(*n_input_col, preceding, following, min_periods, *agg);
      }
    }
    return release_as_jlong(ret);
  }
  JNI_CATCH(env, 0);
}

JNIEXPORT jlongArray JNICALL Java_ai_rapids_cudf_ColumnView_slice(JNIEnv* env,
                                                                  jclass clazz,
                                                                  jlong input_column,
                                                                  jintArray slice_indices)
{
  JNI_NULL_CHECK(env, input_column, "native handle is null", 0);
  JNI_NULL_CHECK(env, slice_indices, "slice indices are null", 0);

  JNI_TRY
  {
    cudf::jni::auto_set_device(env);
    cudf::column_view* n_column = reinterpret_cast<cudf::column_view*>(input_column);
    cudf::jni::native_jintArray n_slice_indices(env, slice_indices);
    std::vector<cudf::size_type> indices(n_slice_indices.begin(), n_slice_indices.end());

    std::vector<cudf::column_view> result = cudf::slice(*n_column, indices);
    cudf::jni::native_jlongArray n_result(env, result.size());

    std::transform(
      result.begin(), result.end(), n_result.begin(), [](cudf::column_view const& result_col) {
        return ptr_as_jlong(new cudf::column{result_col});
      });

    return n_result.get_jArray();
  }
  JNI_CATCH(env, NULL);
}

JNIEXPORT jlong JNICALL Java_ai_rapids_cudf_ColumnView_extractListElement(JNIEnv* env,
                                                                          jclass,
                                                                          jlong column_view,
                                                                          jint index)
{
  JNI_NULL_CHECK(env, column_view, "column is null", 0);
  JNI_TRY
  {
    cudf::jni::auto_set_device(env);
    cudf::column_view* cv = reinterpret_cast<cudf::column_view*>(column_view);
    cudf::lists_column_view lcv(*cv);
    return release_as_jlong(cudf::lists::extract_list_element(lcv, index));
  }
  JNI_CATCH(env, 0);
}

JNIEXPORT jlong JNICALL Java_ai_rapids_cudf_ColumnView_extractListElementV(JNIEnv* env,
                                                                           jclass,
                                                                           jlong column_view,
                                                                           jlong indices_view)
{
  JNI_NULL_CHECK(env, column_view, "column is null", 0);
  JNI_NULL_CHECK(env, indices_view, "indices is null", 0);
  JNI_TRY
  {
    cudf::jni::auto_set_device(env);
    cudf::column_view* indices = reinterpret_cast<cudf::column_view*>(indices_view);
    cudf::column_view* cv      = reinterpret_cast<cudf::column_view*>(column_view);
    cudf::lists_column_view lcv(*cv);
    return release_as_jlong(cudf::lists::extract_list_element(lcv, *indices));
  }
  JNI_CATCH(env, 0);
}

JNIEXPORT jlong JNICALL Java_ai_rapids_cudf_ColumnView_dropListDuplicates(JNIEnv* env,
                                                                          jclass,
                                                                          jlong column_view,
                                                                          jint keep_option)
{
  JNI_NULL_CHECK(env, column_view, "column is null", 0);
  JNI_TRY
  {
    cudf::jni::auto_set_device(env);
    auto const input_cv = reinterpret_cast<cudf::column_view const*>(column_view);
    return release_as_jlong(
      cudf::lists::distinct(cudf::lists_column_view{*input_cv},
                            cudf::null_equality::EQUAL,
                            cudf::nan_equality::ALL_EQUAL,
                            static_cast<cudf::duplicate_keep_option>(keep_option),
                            cudf::get_default_stream(),
                            cudf::get_current_device_resource_ref()));
  }
  JNI_CATCH(env, 0);
}

JNIEXPORT jlong JNICALL Java_ai_rapids_cudf_ColumnView_dropListDuplicatesWithKeysValues(
  JNIEnv* env, jclass, jlong keys_vals_handle)
{
  JNI_NULL_CHECK(env, keys_vals_handle, "keys_vals_handle is null", 0);
  JNI_TRY
  {
    cudf::jni::auto_set_device(env);
    auto const input_cv = reinterpret_cast<cudf::column_view const*>(keys_vals_handle);
    JNI_ARG_CHECK(
      env, input_cv->type().id() == cudf::type_id::LIST, "Input column is not a lists column.", 0);

    auto const lists_keys_vals = cudf::lists_column_view(*input_cv);
    auto const keys_vals       = lists_keys_vals.child();
    JNI_ARG_CHECK(env,
                  keys_vals.type().id() == cudf::type_id::STRUCT,
                  "Input column has child that is not a structs column.",
                  0);
    JNI_ARG_CHECK(env,
                  keys_vals.num_children() == 2,
                  "Input column has child that does not have 2 children.",
                  0);

    return release_as_jlong(
      cudf::jni::lists_distinct_by_key(lists_keys_vals, cudf::get_default_stream()));
  }
  JNI_CATCH(env, 0);
}

JNIEXPORT jlong JNICALL Java_ai_rapids_cudf_ColumnView_flattenLists(JNIEnv* env,
                                                                    jclass,
                                                                    jlong input_handle,
                                                                    jboolean ignore_null)
{
  JNI_NULL_CHECK(env, input_handle, "input_handle is null", 0);
  JNI_TRY
  {
    cudf::jni::auto_set_device(env);
    auto const null_policy = ignore_null ? cudf::lists::concatenate_null_policy::IGNORE
                                         : cudf::lists::concatenate_null_policy::NULLIFY_OUTPUT_ROW;
    auto const input_cv    = reinterpret_cast<cudf::column_view const*>(input_handle);
    return release_as_jlong(cudf::lists::concatenate_list_elements(*input_cv, null_policy));
  }
  JNI_CATCH(env, 0);
}

JNIEXPORT jlong JNICALL Java_ai_rapids_cudf_ColumnView_listContains(JNIEnv* env,
                                                                    jclass,
                                                                    jlong column_view,
                                                                    jlong lookup_key)
{
  JNI_NULL_CHECK(env, column_view, "column is null", 0);
  JNI_NULL_CHECK(env, lookup_key, "lookup scalar is null", 0);
  JNI_TRY
  {
    cudf::jni::auto_set_device(env);
    cudf::column_view* cv = reinterpret_cast<cudf::column_view*>(column_view);
    cudf::lists_column_view lcv(*cv);
    cudf::scalar* lookup_scalar = reinterpret_cast<cudf::scalar*>(lookup_key);
    return release_as_jlong(cudf::lists::contains(lcv, *lookup_scalar));
  }
  JNI_CATCH(env, 0);
}

JNIEXPORT jlong JNICALL Java_ai_rapids_cudf_ColumnView_listContainsNulls(JNIEnv* env,
                                                                         jclass,
                                                                         jlong column_view)
{
  JNI_NULL_CHECK(env, column_view, "column is null", 0);
  JNI_TRY
  {
    cudf::jni::auto_set_device(env);
    auto cv  = reinterpret_cast<cudf::column_view*>(column_view);
    auto lcv = cudf::lists_column_view{*cv};
    return release_as_jlong(cudf::lists::contains_nulls(lcv));
  }
  JNI_CATCH(env, 0);
}

JNIEXPORT jlong JNICALL Java_ai_rapids_cudf_ColumnView_listContainsColumn(JNIEnv* env,
                                                                          jclass,
                                                                          jlong column_view,
                                                                          jlong lookup_key_cv)
{
  JNI_NULL_CHECK(env, column_view, "column is null", 0);
  JNI_NULL_CHECK(env, lookup_key_cv, "lookup column is null", 0);
  JNI_TRY
  {
    cudf::jni::auto_set_device(env);
    cudf::column_view* cv = reinterpret_cast<cudf::column_view*>(column_view);
    cudf::lists_column_view lcv(*cv);
    cudf::column_view* lookup_cv = reinterpret_cast<cudf::column_view*>(lookup_key_cv);
    return release_as_jlong(cudf::lists::contains(lcv, *lookup_cv));
  }
  JNI_CATCH(env, 0);
}

JNIEXPORT jlong JNICALL Java_ai_rapids_cudf_ColumnView_listIndexOfScalar(
  JNIEnv* env, jclass, jlong column_view, jlong lookup_key, jboolean is_find_first)
{
  JNI_NULL_CHECK(env, column_view, "column is null", 0);
  JNI_NULL_CHECK(env, lookup_key, "lookup scalar is null", 0);
  JNI_TRY
  {
    cudf::jni::auto_set_device(env);
    auto const cv                = reinterpret_cast<cudf::column_view const*>(column_view);
    auto const lcv               = cudf::lists_column_view{*cv};
    auto const lookup_key_scalar = reinterpret_cast<cudf::scalar const*>(lookup_key);
    auto const find_option       = is_find_first ? cudf::lists::duplicate_find_option::FIND_FIRST
                                                 : cudf::lists::duplicate_find_option::FIND_LAST;
    return release_as_jlong(cudf::lists::index_of(lcv, *lookup_key_scalar, find_option));
  }
  JNI_CATCH(env, 0);
}

JNIEXPORT jlong JNICALL Java_ai_rapids_cudf_ColumnView_listIndexOfColumn(
  JNIEnv* env, jclass, jlong column_view, jlong lookup_keys, jboolean is_find_first)
{
  JNI_NULL_CHECK(env, column_view, "column is null", 0);
  JNI_NULL_CHECK(env, lookup_keys, "lookup key column is null", 0);
  JNI_TRY
  {
    cudf::jni::auto_set_device(env);
    auto const cv                = reinterpret_cast<cudf::column_view const*>(column_view);
    auto const lcv               = cudf::lists_column_view{*cv};
    auto const lookup_key_column = reinterpret_cast<cudf::column_view const*>(lookup_keys);
    auto const find_option       = is_find_first ? cudf::lists::duplicate_find_option::FIND_FIRST
                                                 : cudf::lists::duplicate_find_option::FIND_LAST;
    return release_as_jlong(cudf::lists::index_of(lcv, *lookup_key_column, find_option));
  }
  JNI_CATCH(env, 0);
}

JNIEXPORT jlong JNICALL Java_ai_rapids_cudf_ColumnView_listSortRows(
  JNIEnv* env, jclass, jlong column_view, jboolean is_descending, jboolean is_null_smallest)
{
  JNI_NULL_CHECK(env, column_view, "column is null", 0);
  JNI_TRY
  {
    cudf::jni::auto_set_device(env);
    auto sort_order = is_descending ? cudf::order::DESCENDING : cudf::order::ASCENDING;
    auto null_order = is_null_smallest ? cudf::null_order::BEFORE : cudf::null_order::AFTER;
    auto* cv        = reinterpret_cast<cudf::column_view*>(column_view);
    return release_as_jlong(
      cudf::lists::sort_lists(cudf::lists_column_view(*cv), sort_order, null_order));
  }
  JNI_CATCH(env, 0);
}

JNIEXPORT jlong JNICALL Java_ai_rapids_cudf_ColumnView_generateListOffsets(JNIEnv* env,
                                                                           jclass,
                                                                           jlong handle)
{
  JNI_NULL_CHECK(env, handle, "handle is null", 0)
  JNI_TRY
  {
    cudf::jni::auto_set_device(env);
    auto const cv = reinterpret_cast<cudf::column_view const*>(handle);
    return release_as_jlong(cudf::jni::generate_list_offsets(*cv));
  }
  JNI_CATCH(env, 0);
}

JNIEXPORT jlong JNICALL Java_ai_rapids_cudf_ColumnView_listsHaveOverlap(JNIEnv* env,
                                                                        jclass,
                                                                        jlong lhs_handle,
                                                                        jlong rhs_handle)
{
  JNI_NULL_CHECK(env, lhs_handle, "lhs_handle is null", 0)
  JNI_NULL_CHECK(env, rhs_handle, "rhs_handle is null", 0)
  JNI_TRY
  {
    cudf::jni::auto_set_device(env);
    auto const lhs      = reinterpret_cast<cudf::column_view const*>(lhs_handle);
    auto const rhs      = reinterpret_cast<cudf::column_view const*>(rhs_handle);
    auto overlap_result = cudf::lists::have_overlap(cudf::lists_column_view{*lhs},
                                                    cudf::lists_column_view{*rhs},
                                                    cudf::null_equality::UNEQUAL,
                                                    cudf::nan_equality::ALL_EQUAL);
    cudf::jni::post_process_list_overlap(*lhs, *rhs, overlap_result);
    return release_as_jlong(overlap_result);
  }
  JNI_CATCH(env, 0);
}

JNIEXPORT jlong JNICALL Java_ai_rapids_cudf_ColumnView_listsIntersectDistinct(JNIEnv* env,
                                                                              jclass,
                                                                              jlong lhs_handle,
                                                                              jlong rhs_handle)
{
  JNI_NULL_CHECK(env, lhs_handle, "lhs_handle is null", 0)
  JNI_NULL_CHECK(env, rhs_handle, "rhs_handle is null", 0)
  JNI_TRY
  {
    cudf::jni::auto_set_device(env);
    auto const lhs = reinterpret_cast<cudf::column_view const*>(lhs_handle);
    auto const rhs = reinterpret_cast<cudf::column_view const*>(rhs_handle);
    return release_as_jlong(cudf::lists::intersect_distinct(cudf::lists_column_view{*lhs},
                                                            cudf::lists_column_view{*rhs},
                                                            cudf::null_equality::EQUAL,
                                                            cudf::nan_equality::ALL_EQUAL));
  }
  JNI_CATCH(env, 0);
}

JNIEXPORT jlong JNICALL Java_ai_rapids_cudf_ColumnView_listsUnionDistinct(JNIEnv* env,
                                                                          jclass,
                                                                          jlong lhs_handle,
                                                                          jlong rhs_handle)
{
  JNI_NULL_CHECK(env, lhs_handle, "lhs_handle is null", 0)
  JNI_NULL_CHECK(env, rhs_handle, "rhs_handle is null", 0)
  JNI_TRY
  {
    cudf::jni::auto_set_device(env);
    auto const lhs = reinterpret_cast<cudf::column_view const*>(lhs_handle);
    auto const rhs = reinterpret_cast<cudf::column_view const*>(rhs_handle);
    return release_as_jlong(cudf::lists::union_distinct(cudf::lists_column_view{*lhs},
                                                        cudf::lists_column_view{*rhs},
                                                        cudf::null_equality::EQUAL,
                                                        cudf::nan_equality::ALL_EQUAL));
  }
  JNI_CATCH(env, 0);
}

JNIEXPORT jlong JNICALL Java_ai_rapids_cudf_ColumnView_listsDifferenceDistinct(JNIEnv* env,
                                                                               jclass,
                                                                               jlong lhs_handle,
                                                                               jlong rhs_handle)
{
  JNI_NULL_CHECK(env, lhs_handle, "lhs_handle is null", 0)
  JNI_NULL_CHECK(env, rhs_handle, "rhs_handle is null", 0)
  JNI_TRY
  {
    cudf::jni::auto_set_device(env);
    auto const lhs = reinterpret_cast<cudf::column_view const*>(lhs_handle);
    auto const rhs = reinterpret_cast<cudf::column_view const*>(rhs_handle);
    return release_as_jlong(cudf::lists::difference_distinct(cudf::lists_column_view{*lhs},
                                                             cudf::lists_column_view{*rhs},
                                                             cudf::null_equality::EQUAL,
                                                             cudf::nan_equality::ALL_EQUAL));
  }
  JNI_CATCH(env, 0);
}

JNIEXPORT jlong JNICALL Java_ai_rapids_cudf_ColumnView_reverseStringsOrLists(JNIEnv* env,
                                                                             jclass,
                                                                             jlong input_handle)
{
  JNI_NULL_CHECK(env, input_handle, "input_handle is null", 0)
  JNI_TRY
  {
    cudf::jni::auto_set_device(env);

    auto const input = reinterpret_cast<cudf::column_view const*>(input_handle);
    switch (input->type().id()) {
      case cudf::type_id::STRING:
        return release_as_jlong(cudf::strings::reverse(cudf::strings_column_view{*input}));
      case cudf::type_id::LIST:
        return release_as_jlong(cudf::lists::reverse(cudf::lists_column_view{*input}));
      default:
        JNI_THROW_NEW(env,
                      cudf::jni::ILLEGAL_ARG_EXCEPTION_CLASS,
                      "A column of type string or list is required for reverse()",
                      0);
    }
  }
  JNI_CATCH(env, 0);
}

JNIEXPORT jlongArray JNICALL Java_ai_rapids_cudf_ColumnView_stringSplit(
  JNIEnv* env, jclass, jlong input_handle, jstring delimiter_obj, jint limit)
{
  JNI_NULL_CHECK(env, input_handle, "input_handle is null", 0);

  if (limit == 0 || limit == 1) {
    // Cannot achieve the results of splitting with limit == 0 or limit == 1.
    // This is because cudf operates on a different parameter (`max_split`) which is converted from
    // limit. When limit == 0 or limit == 1, max_split will be non-positive and will result in an
    // unlimited split.
    JNI_THROW_NEW(env,
                  cudf::jni::ILLEGAL_ARG_EXCEPTION_CLASS,
                  "limit == 0 and limit == 1 are not supported",
                  0);
  }

  JNI_TRY
  {
    cudf::jni::auto_set_device(env);
    auto const input          = reinterpret_cast<cudf::column_view const*>(input_handle);
    auto const strings_column = cudf::strings_column_view{*input};
    auto const delimiter_jstr = cudf::jni::native_jstring(env, delimiter_obj);
    auto const delimiter      = std::string(delimiter_jstr.get(), delimiter_jstr.size_bytes());
    auto const max_split      = limit > 1 ? limit - 1 : limit;
    auto result = cudf::strings::split(strings_column, cudf::string_scalar{delimiter}, max_split);
    return cudf::jni::convert_table_for_return(env, std::move(result));
  }
  JNI_CATCH(env, 0);
}

JNIEXPORT jlongArray JNICALL Java_ai_rapids_cudf_ColumnView_stringSplitRe(JNIEnv* env,
                                                                          jclass,
                                                                          jlong input_handle,
                                                                          jstring pattern_obj,
                                                                          jint regex_flags,
                                                                          jint capture_groups,
                                                                          jint limit)
{
  JNI_NULL_CHECK(env, input_handle, "input_handle is null", 0);

  if (limit == 0 || limit == 1) {
    // Cannot achieve the results of splitting with limit == 0 or limit == 1.
    // This is because cudf operates on a different parameter (`max_split`) which is converted from
    // limit. When limit == 0 or limit == 1, max_split will be non-positive and will result in an
    // unlimited split.
    JNI_THROW_NEW(env,
                  cudf::jni::ILLEGAL_ARG_EXCEPTION_CLASS,
                  "limit == 0 and limit == 1 are not supported",
                  0);
  }

  JNI_TRY
  {
    cudf::jni::auto_set_device(env);
    auto const input          = reinterpret_cast<cudf::column_view const*>(input_handle);
    auto const strings_column = cudf::strings_column_view{*input};
    auto const pattern_jstr   = cudf::jni::native_jstring(env, pattern_obj);
    auto const pattern        = std::string(pattern_jstr.get(), pattern_jstr.size_bytes());
    auto const max_split      = limit > 1 ? limit - 1 : limit;
    auto const flags          = static_cast<cudf::strings::regex_flags>(regex_flags);
    auto const groups         = static_cast<cudf::strings::capture_groups>(capture_groups);
    auto const regex_prog     = cudf::strings::regex_program::create(pattern, flags, groups);
    auto result               = cudf::strings::split_re(strings_column, *regex_prog, max_split);
    return cudf::jni::convert_table_for_return(env, std::move(result));
  }
  JNI_CATCH(env, 0);
}

JNIEXPORT jlong JNICALL Java_ai_rapids_cudf_ColumnView_stringSplitRecord(
  JNIEnv* env, jclass, jlong input_handle, jstring delimiter_obj, jint limit)
{
  JNI_NULL_CHECK(env, input_handle, "input_handle is null", 0);

  if (limit == 0 || limit == 1) {
    // Cannot achieve the results of splitting with limit == 0 or limit == 1.
    // This is because cudf operates on a different parameter (`max_split`) which is converted from
    // limit. When limit == 0 or limit == 1, max_split will be non-positive and will result in an
    // unlimited split.
    JNI_THROW_NEW(env,
                  cudf::jni::ILLEGAL_ARG_EXCEPTION_CLASS,
                  "limit == 0 and limit == 1 are not supported",
                  0);
  }

  JNI_TRY
  {
    cudf::jni::auto_set_device(env);
    auto const input          = reinterpret_cast<cudf::column_view const*>(input_handle);
    auto const strings_column = cudf::strings_column_view{*input};
    auto const delimiter_jstr = cudf::jni::native_jstring(env, delimiter_obj);
    auto const delimiter      = std::string(delimiter_jstr.get(), delimiter_jstr.size_bytes());
    auto const max_split      = limit > 1 ? limit - 1 : limit;
    auto result =
      cudf::strings::split_record(strings_column, cudf::string_scalar{delimiter}, max_split);
    return release_as_jlong(result);
  }
  JNI_CATCH(env, 0);
}

JNIEXPORT jlong JNICALL Java_ai_rapids_cudf_ColumnView_stringSplitRecordRe(JNIEnv* env,
                                                                           jclass,
                                                                           jlong input_handle,
                                                                           jstring pattern_obj,
                                                                           jint regex_flags,
                                                                           jint capture_groups,
                                                                           jint limit)
{
  JNI_NULL_CHECK(env, input_handle, "input_handle is null", 0);

  if (limit == 0 || limit == 1) {
    // Cannot achieve the results of splitting with limit == 0 or limit == 1.
    // This is because cudf operates on a different parameter (`max_split`) which is converted from
    // limit. When limit == 0 or limit == 1, max_split will be non-positive and will result in an
    // unlimited split.
    JNI_THROW_NEW(env,
                  cudf::jni::ILLEGAL_ARG_EXCEPTION_CLASS,
                  "limit == 0 and limit == 1 are not supported",
                  0);
  }

  JNI_TRY
  {
    cudf::jni::auto_set_device(env);
    auto const input          = reinterpret_cast<cudf::column_view const*>(input_handle);
    auto const strings_column = cudf::strings_column_view{*input};
    auto const pattern_jstr   = cudf::jni::native_jstring(env, pattern_obj);
    auto const pattern        = std::string(pattern_jstr.get(), pattern_jstr.size_bytes());
    auto const max_split      = limit > 1 ? limit - 1 : limit;
    auto const flags          = static_cast<cudf::strings::regex_flags>(regex_flags);
    auto const groups         = static_cast<cudf::strings::capture_groups>(capture_groups);
    auto const regex_prog     = cudf::strings::regex_program::create(pattern, flags, groups);
    auto result = cudf::strings::split_record_re(strings_column, *regex_prog, max_split);
    return release_as_jlong(result);
  }
  JNI_CATCH(env, 0);
}

JNIEXPORT jlongArray JNICALL Java_ai_rapids_cudf_ColumnView_split(JNIEnv* env,
                                                                  jclass clazz,
                                                                  jlong input_column,
                                                                  jintArray split_indices)
{
  JNI_NULL_CHECK(env, input_column, "native handle is null", 0);
  JNI_NULL_CHECK(env, split_indices, "split indices are null", 0);

  JNI_TRY
  {
    cudf::jni::auto_set_device(env);
    cudf::column_view* n_column = reinterpret_cast<cudf::column_view*>(input_column);
    cudf::jni::native_jintArray n_split_indices(env, split_indices);
    std::vector<cudf::size_type> indices(n_split_indices.begin(), n_split_indices.end());

    std::vector<cudf::column_view> result = cudf::split(*n_column, indices);
    cudf::jni::native_jlongArray n_result(env, result.size());

    std::transform(
      result.begin(), result.end(), n_result.begin(), [](cudf::column_view const& result_col) {
        return ptr_as_jlong(new cudf::column_view{result_col});
      });

    return n_result.get_jArray();
  }
  JNI_CATCH(env, NULL);
}

JNIEXPORT jlong JNICALL Java_ai_rapids_cudf_ColumnView_countElements(JNIEnv* env,
                                                                     jclass clazz,
                                                                     jlong view_handle)
{
  JNI_NULL_CHECK(env, view_handle, "input column is null", 0);
  JNI_TRY
  {
    cudf::jni::auto_set_device(env);
    cudf::column_view* n_column = reinterpret_cast<cudf::column_view*>(view_handle);
    return release_as_jlong(cudf::lists::count_elements(cudf::lists_column_view(*n_column)));
  }
  JNI_CATCH(env, 0);
}

JNIEXPORT jlong JNICALL Java_ai_rapids_cudf_ColumnView_charLengths(JNIEnv* env,
                                                                   jclass clazz,
                                                                   jlong view_handle)
{
  JNI_NULL_CHECK(env, view_handle, "input column is null", 0);
  JNI_TRY
  {
    cudf::jni::auto_set_device(env);
    cudf::column_view* n_column = reinterpret_cast<cudf::column_view*>(view_handle);
    return release_as_jlong(cudf::strings::count_characters(cudf::strings_column_view(*n_column)));
  }
  JNI_CATCH(env, 0);
}

JNIEXPORT jlong JNICALL Java_ai_rapids_cudf_ColumnView_byteCount(JNIEnv* env,
                                                                 jclass clazz,
                                                                 jlong view_handle)
{
  JNI_NULL_CHECK(env, view_handle, "input column is null", 0);
  JNI_TRY
  {
    cudf::jni::auto_set_device(env);
    cudf::column_view* n_column = reinterpret_cast<cudf::column_view*>(view_handle);
    return release_as_jlong(cudf::strings::count_bytes(cudf::strings_column_view(*n_column)));
  }
  JNI_CATCH(env, 0);
}

JNIEXPORT jlong JNICALL Java_ai_rapids_cudf_ColumnView_codePoints(JNIEnv* env,
                                                                  jclass clazz,
                                                                  jlong view_handle)
{
  JNI_NULL_CHECK(env, view_handle, "input column is null", 0);
  JNI_TRY
  {
    cudf::jni::auto_set_device(env);
    auto const input = reinterpret_cast<cudf::column_view const*>(view_handle);
    return release_as_jlong(cudf::strings::code_points(cudf::strings_column_view{*input}));
  }
  JNI_CATCH(env, 0);
}

JNIEXPORT jlong JNICALL Java_ai_rapids_cudf_ColumnView_findAndReplaceAll(
  JNIEnv* env, jclass clazz, jlong old_values_handle, jlong new_values_handle, jlong input_handle)
{
  JNI_NULL_CHECK(env, old_values_handle, "values column is null", 0);
  JNI_NULL_CHECK(env, new_values_handle, "replace column is null", 0);
  JNI_NULL_CHECK(env, input_handle, "input column is null", 0);

  using cudf::column;
  using cudf::column_view;

  JNI_TRY
  {
    cudf::jni::auto_set_device(env);
    column_view* input_column      = reinterpret_cast<column_view*>(input_handle);
    column_view* old_values_column = reinterpret_cast<column_view*>(old_values_handle);
    column_view* new_values_column = reinterpret_cast<column_view*>(new_values_handle);
    return release_as_jlong(
      cudf::find_and_replace_all(*input_column, *old_values_column, *new_values_column));
  }
  JNI_CATCH(env, 0);
}

JNIEXPORT jlong JNICALL Java_ai_rapids_cudf_ColumnView_isNullNative(JNIEnv* env,
                                                                    jclass,
                                                                    jlong handle)
{
  JNI_NULL_CHECK(env, handle, "input column is null", 0);
  JNI_TRY
  {
    cudf::jni::auto_set_device(env);
    cudf::column_view const* input = reinterpret_cast<cudf::column_view*>(handle);
    return release_as_jlong(cudf::is_null(*input));
  }
  JNI_CATCH(env, 0);
}

JNIEXPORT jlong JNICALL Java_ai_rapids_cudf_ColumnView_isNotNullNative(JNIEnv* env,
                                                                       jclass,
                                                                       jlong handle)
{
  JNI_NULL_CHECK(env, handle, "input column is null", 0);
  JNI_TRY
  {
    cudf::jni::auto_set_device(env);
    cudf::column_view const* input = reinterpret_cast<cudf::column_view*>(handle);
    return release_as_jlong(cudf::is_valid(*input));
  }
  JNI_CATCH(env, 0);
}

JNIEXPORT jlong JNICALL Java_ai_rapids_cudf_ColumnView_isNanNative(JNIEnv* env,
                                                                   jclass,
                                                                   jlong handle)
{
  JNI_NULL_CHECK(env, handle, "input column is null", 0);
  JNI_TRY
  {
    cudf::jni::auto_set_device(env);
    cudf::column_view const* input = reinterpret_cast<cudf::column_view*>(handle);
    return release_as_jlong(cudf::is_nan(*input));
  }
  JNI_CATCH(env, 0);
}

JNIEXPORT jlong JNICALL Java_ai_rapids_cudf_ColumnView_isNotNanNative(JNIEnv* env,
                                                                      jclass,
                                                                      jlong handle)
{
  JNI_NULL_CHECK(env, handle, "input column is null", 0);
  JNI_TRY
  {
    cudf::jni::auto_set_device(env);
    cudf::column_view const* input = reinterpret_cast<cudf::column_view*>(handle);
    return release_as_jlong(cudf::is_not_nan(*input));
  }
  JNI_CATCH(env, 0);
}

JNIEXPORT jlong JNICALL Java_ai_rapids_cudf_ColumnView_unaryOperation(JNIEnv* env,
                                                                      jclass,
                                                                      jlong input_ptr,
                                                                      jint int_op)
{
  JNI_NULL_CHECK(env, input_ptr, "input is null", 0);
  JNI_TRY
  {
    cudf::jni::auto_set_device(env);
    cudf::column_view* input = reinterpret_cast<cudf::column_view*>(input_ptr);
    cudf::unary_operator op  = static_cast<cudf::unary_operator>(int_op);
    return release_as_jlong(cudf::unary_operation(*input, op));
  }
  JNI_CATCH(env, 0);
}

<<<<<<< HEAD
=======
JNIEXPORT jlong JNICALL Java_ai_rapids_cudf_ColumnView_round(
  JNIEnv* env, jclass, jlong input_ptr, jint decimal_places, jint rounding_method)
{
  JNI_NULL_CHECK(env, input_ptr, "input is null", 0);
  JNI_TRY
  {
    cudf::jni::auto_set_device(env);
    cudf::column_view* input     = reinterpret_cast<cudf::column_view*>(input_ptr);
    cudf::rounding_method method = static_cast<cudf::rounding_method>(rounding_method);
    return release_as_jlong(cudf::round(*input, decimal_places, method));
  }
  JNI_CATCH(env, 0);
}

>>>>>>> 85f57b81
JNIEXPORT jlong JNICALL Java_ai_rapids_cudf_ColumnView_extractDateTimeComponent(JNIEnv* env,
                                                                                jclass,
                                                                                jlong input_ptr,
                                                                                jint component)
{
  JNI_NULL_CHECK(env, input_ptr, "input is null", 0);
  JNI_TRY
  {
    cudf::jni::auto_set_device(env);
    cudf::column_view const* input = reinterpret_cast<cudf::column_view*>(input_ptr);
    cudf::datetime::datetime_component comp;
    switch (component) {
      case 0: comp = cudf::datetime::datetime_component::YEAR; break;
      case 1: comp = cudf::datetime::datetime_component::MONTH; break;
      case 2: comp = cudf::datetime::datetime_component::DAY; break;
      case 3: comp = cudf::datetime::datetime_component::WEEKDAY; break;
      case 4: comp = cudf::datetime::datetime_component::HOUR; break;
      case 5: comp = cudf::datetime::datetime_component::MINUTE; break;
      case 6: comp = cudf::datetime::datetime_component::SECOND; break;
      case 7: comp = cudf::datetime::datetime_component::MILLISECOND; break;
      case 8: comp = cudf::datetime::datetime_component::MICROSECOND; break;
      case 9: comp = cudf::datetime::datetime_component::NANOSECOND; break;
      default: JNI_THROW_NEW(env, cudf::jni::ILLEGAL_ARG_EXCEPTION_CLASS, "Invalid component", 0);
    }
    return release_as_jlong(cudf::datetime::extract_datetime_component(*input, comp));
  }
  JNI_CATCH(env, 0);
}

JNIEXPORT jlong JNICALL Java_ai_rapids_cudf_ColumnView_lastDayOfMonth(JNIEnv* env,
                                                                      jclass,
                                                                      jlong input_ptr)
{
  JNI_NULL_CHECK(env, input_ptr, "input is null", 0);
  JNI_TRY
  {
    cudf::jni::auto_set_device(env);
    cudf::column_view const* input = reinterpret_cast<cudf::column_view*>(input_ptr);
    return release_as_jlong(cudf::datetime::last_day_of_month(*input));
  }
  JNI_CATCH(env, 0);
}

JNIEXPORT jlong JNICALL Java_ai_rapids_cudf_ColumnView_dayOfYear(JNIEnv* env,
                                                                 jclass,
                                                                 jlong input_ptr)
{
  JNI_NULL_CHECK(env, input_ptr, "input is null", 0);
  JNI_TRY
  {
    cudf::jni::auto_set_device(env);
    cudf::column_view const* input = reinterpret_cast<cudf::column_view*>(input_ptr);
    return release_as_jlong(cudf::datetime::day_of_year(*input));
  }
  JNI_CATCH(env, 0);
}

JNIEXPORT jlong JNICALL Java_ai_rapids_cudf_ColumnView_quarterOfYear(JNIEnv* env,
                                                                     jclass,
                                                                     jlong input_ptr)
{
  JNI_NULL_CHECK(env, input_ptr, "input is null", 0);
  JNI_TRY
  {
    cudf::jni::auto_set_device(env);
    cudf::column_view const* input = reinterpret_cast<cudf::column_view*>(input_ptr);
    return release_as_jlong(cudf::datetime::extract_quarter(*input));
  }
  JNI_CATCH(env, 0);
}

JNIEXPORT jlong JNICALL Java_ai_rapids_cudf_ColumnView_addCalendricalMonths(JNIEnv* env,
                                                                            jclass,
                                                                            jlong ts_ptr,
                                                                            jlong months_ptr)
{
  JNI_NULL_CHECK(env, ts_ptr, "ts is null", 0);
  JNI_NULL_CHECK(env, months_ptr, "months is null", 0);
  JNI_TRY
  {
    cudf::jni::auto_set_device(env);
    cudf::column_view const* ts     = reinterpret_cast<cudf::column_view*>(ts_ptr);
    cudf::column_view const* months = reinterpret_cast<cudf::column_view*>(months_ptr);
    return release_as_jlong(cudf::datetime::add_calendrical_months(*ts, *months));
  }
  JNI_CATCH(env, 0);
}

JNIEXPORT jlong JNICALL Java_ai_rapids_cudf_ColumnView_addScalarCalendricalMonths(JNIEnv* env,
                                                                                  jclass,
                                                                                  jlong ts_ptr,
                                                                                  jlong months_ptr)
{
  JNI_NULL_CHECK(env, ts_ptr, "ts is null", 0);
  JNI_NULL_CHECK(env, months_ptr, "months is null", 0);
  JNI_TRY
  {
    cudf::jni::auto_set_device(env);
    cudf::column_view const* ts = reinterpret_cast<cudf::column_view*>(ts_ptr);
    cudf::scalar const* months  = reinterpret_cast<cudf::scalar*>(months_ptr);
    return release_as_jlong(cudf::datetime::add_calendrical_months(*ts, *months));
  }
  JNI_CATCH(env, 0);
}

JNIEXPORT jlong JNICALL Java_ai_rapids_cudf_ColumnView_isLeapYear(JNIEnv* env,
                                                                  jclass,
                                                                  jlong input_ptr)
{
  JNI_NULL_CHECK(env, input_ptr, "input is null", 0);
  JNI_TRY
  {
    cudf::jni::auto_set_device(env);
    cudf::column_view const* input = reinterpret_cast<cudf::column_view*>(input_ptr);
    return release_as_jlong(cudf::datetime::is_leap_year(*input));
  }
  JNI_CATCH(env, 0);
}

JNIEXPORT jlong JNICALL Java_ai_rapids_cudf_ColumnView_daysInMonth(JNIEnv* env,
                                                                   jclass,
                                                                   jlong input_ptr)
{
  JNI_NULL_CHECK(env, input_ptr, "input is null", 0);
  JNI_TRY
  {
    cudf::jni::auto_set_device(env);
    cudf::column_view const* input = reinterpret_cast<cudf::column_view*>(input_ptr);
    return release_as_jlong(cudf::datetime::days_in_month(*input));
  }
  JNI_CATCH(env, 0);
}

JNIEXPORT jlong JNICALL Java_ai_rapids_cudf_ColumnView_dateTimeCeil(JNIEnv* env,
                                                                    jclass,
                                                                    jlong input_ptr,
                                                                    jint freq)
{
  JNI_NULL_CHECK(env, input_ptr, "input is null", 0);
  JNI_TRY
  {
    cudf::jni::auto_set_device(env);
    cudf::column_view const* input            = reinterpret_cast<cudf::column_view*>(input_ptr);
    cudf::datetime::rounding_frequency n_freq = as_rounding_freq(freq);
    return release_as_jlong(cudf::datetime::ceil_datetimes(*input, n_freq));
  }
  JNI_CATCH(env, 0);
}

JNIEXPORT jlong JNICALL Java_ai_rapids_cudf_ColumnView_dateTimeFloor(JNIEnv* env,
                                                                     jclass,
                                                                     jlong input_ptr,
                                                                     jint freq)
{
  JNI_NULL_CHECK(env, input_ptr, "input is null", 0);
  JNI_TRY
  {
    cudf::jni::auto_set_device(env);
    cudf::column_view const* input            = reinterpret_cast<cudf::column_view*>(input_ptr);
    cudf::datetime::rounding_frequency n_freq = as_rounding_freq(freq);
    return release_as_jlong(cudf::datetime::floor_datetimes(*input, n_freq));
  }
  JNI_CATCH(env, 0);
}

JNIEXPORT jlong JNICALL Java_ai_rapids_cudf_ColumnView_dateTimeRound(JNIEnv* env,
                                                                     jclass,
                                                                     jlong input_ptr,
                                                                     jint freq)
{
  JNI_NULL_CHECK(env, input_ptr, "input is null", 0);
  JNI_TRY
  {
    cudf::jni::auto_set_device(env);
    cudf::column_view const* input            = reinterpret_cast<cudf::column_view*>(input_ptr);
    cudf::datetime::rounding_frequency n_freq = as_rounding_freq(freq);
    return release_as_jlong(cudf::datetime::round_datetimes(*input, n_freq));
  }
  JNI_CATCH(env, 0);
}

JNIEXPORT jlong JNICALL
Java_ai_rapids_cudf_ColumnView_castTo(JNIEnv* env, jclass, jlong handle, jint type, jint scale)
{
  JNI_NULL_CHECK(env, handle, "native handle is null", 0);
  JNI_TRY
  {
    cudf::jni::auto_set_device(env);
    cudf::column_view* column   = reinterpret_cast<cudf::column_view*>(handle);
    cudf::data_type n_data_type = cudf::jni::make_data_type(type, scale);
    if (n_data_type == column->type()) { return ptr_as_jlong(new cudf::column(*column)); }
    if (n_data_type.id() == cudf::type_id::STRING) {
      switch (column->type().id()) {
        case cudf::type_id::BOOL8: {
          auto const true_scalar  = cudf::string_scalar("true");
          auto const false_scalar = cudf::string_scalar("false");
          return release_as_jlong(cudf::strings::from_booleans(*column, true_scalar, false_scalar));
        }
        case cudf::type_id::FLOAT32:
        case cudf::type_id::FLOAT64: return release_as_jlong(cudf::strings::from_floats(*column));
        case cudf::type_id::INT8:
        case cudf::type_id::UINT8:
        case cudf::type_id::INT16:
        case cudf::type_id::UINT16:
        case cudf::type_id::INT32:
        case cudf::type_id::UINT32:
        case cudf::type_id::INT64:
        case cudf::type_id::UINT64: return release_as_jlong(cudf::strings::from_integers(*column));
        case cudf::type_id::DECIMAL32:
        case cudf::type_id::DECIMAL64:
        case cudf::type_id::DECIMAL128:
          return release_as_jlong(cudf::strings::from_fixed_point(*column));
        default: JNI_THROW_NEW(env, cudf::jni::ILLEGAL_ARG_EXCEPTION_CLASS, "Invalid data type", 0);
      }
    } else if (column->type().id() == cudf::type_id::STRING) {
      switch (n_data_type.id()) {
        case cudf::type_id::BOOL8: {
          auto const true_scalar = cudf::string_scalar("true");
          return release_as_jlong(cudf::strings::to_booleans(*column, true_scalar));
        }
        case cudf::type_id::FLOAT32:
        case cudf::type_id::FLOAT64:
          return release_as_jlong(cudf::strings::to_floats(*column, n_data_type));
        case cudf::type_id::INT8:
        case cudf::type_id::UINT8:
        case cudf::type_id::INT16:
        case cudf::type_id::UINT16:
        case cudf::type_id::INT32:
        case cudf::type_id::UINT32:
        case cudf::type_id::INT64:
        case cudf::type_id::UINT64:
          return release_as_jlong(cudf::strings::to_integers(*column, n_data_type));
        case cudf::type_id::DECIMAL32:
        case cudf::type_id::DECIMAL64:
        case cudf::type_id::DECIMAL128:
          return release_as_jlong(cudf::strings::to_fixed_point(*column, n_data_type));
        default: JNI_THROW_NEW(env, cudf::jni::ILLEGAL_ARG_EXCEPTION_CLASS, "Invalid data type", 0);
      }
    } else if (cudf::is_timestamp(n_data_type) && cudf::is_numeric(column->type())) {
      // This is a temporary workaround to allow Java to cast from integral types into a timestamp
      // without forcing an intermediate duration column to be manifested.  Ultimately this style of
      // "reinterpret" casting will be supported via https://github.com/rapidsai/cudf/pull/5358
      if (n_data_type.id() == cudf::type_id::TIMESTAMP_DAYS) {
        if (column->type().id() != cudf::type_id::INT32) {
          JNI_THROW_NEW(env,
                        cudf::jni::ILLEGAL_ARG_EXCEPTION_CLASS,
                        "Numeric cast to TIMESTAMP_DAYS requires INT32",
                        0);
        }
      } else {
        if (column->type().id() != cudf::type_id::INT64) {
          JNI_THROW_NEW(env,
                        cudf::jni::ILLEGAL_ARG_EXCEPTION_CLASS,
                        "Numeric cast to non-day timestamp requires INT64",
                        0);
        }
      }
      cudf::data_type duration_type   = cudf::jni::timestamp_to_duration(n_data_type);
      cudf::column_view duration_view = cudf::column_view(
        duration_type, column->size(), column->head(), column->null_mask(), column->null_count());
      return release_as_jlong(cudf::cast(duration_view, n_data_type));
    } else if (cudf::is_timestamp(column->type()) && cudf::is_numeric(n_data_type)) {
      // This is a temporary workaround to allow Java to cast from timestamp types to integral types
      // without forcing an intermediate duration column to be manifested.  Ultimately this style of
      // "reinterpret" casting will be supported via https://github.com/rapidsai/cudf/pull/5358
      cudf::data_type duration_type   = cudf::jni::timestamp_to_duration(column->type());
      cudf::column_view duration_view = cudf::column_view(
        duration_type, column->size(), column->head(), column->null_mask(), column->null_count());
      return release_as_jlong(cudf::cast(duration_view, n_data_type));
    } else {
      return release_as_jlong(cudf::cast(*column, n_data_type));
    }
  }
  JNI_CATCH(env, 0);
}

JNIEXPORT jlong JNICALL
Java_ai_rapids_cudf_ColumnView_bitCastTo(JNIEnv* env, jclass, jlong handle, jint type, jint scale)
{
  JNI_NULL_CHECK(env, handle, "native handle is null", 0);
  JNI_TRY
  {
    cudf::jni::auto_set_device(env);
    cudf::column_view* column   = reinterpret_cast<cudf::column_view*>(handle);
    cudf::data_type n_data_type = cudf::jni::make_data_type(type, scale);
    return ptr_as_jlong(new cudf::column_view{cudf::bit_cast(*column, n_data_type)});
  }
  JNI_CATCH(env, 0);
}

JNIEXPORT jlong JNICALL Java_ai_rapids_cudf_ColumnView_byteListCast(JNIEnv* env,
                                                                    jobject j_object,
                                                                    jlong handle,
                                                                    jboolean endianness_config)
{
  JNI_NULL_CHECK(env, handle, "native handle is null", 0);
  JNI_TRY
  {
    cudf::jni::auto_set_device(env);
    cudf::column_view* column = reinterpret_cast<cudf::column_view*>(handle);
    cudf::flip_endianness config(static_cast<cudf::flip_endianness>(endianness_config));
    return release_as_jlong(byte_cast(*column, config));
  }
  JNI_CATCH(env, 0);
}

JNIEXPORT jlong JNICALL Java_ai_rapids_cudf_ColumnView_stringTimestampToTimestamp(
  JNIEnv* env, jobject j_object, jlong handle, jint time_unit, jstring formatObj)
{
  JNI_NULL_CHECK(env, handle, "column is null", 0);
  JNI_NULL_CHECK(env, formatObj, "format is null", 0);

  JNI_TRY
  {
    cudf::jni::auto_set_device(env);
    cudf::jni::native_jstring format(env, formatObj);
    cudf::column_view* column = reinterpret_cast<cudf::column_view*>(handle);
    cudf::strings_column_view strings_column(*column);

    return release_as_jlong(cudf::strings::to_timestamps(
      strings_column, cudf::data_type(static_cast<cudf::type_id>(time_unit)), format.get()));
  }
  JNI_CATCH(env, 0);
}

JNIEXPORT jlong JNICALL Java_ai_rapids_cudf_ColumnView_isTimestamp(JNIEnv* env,
                                                                   jclass,
                                                                   jlong handle,
                                                                   jstring formatObj)
{
  JNI_NULL_CHECK(env, handle, "column is null", 0);
  JNI_NULL_CHECK(env, formatObj, "format is null", 0);

  JNI_TRY
  {
    cudf::jni::auto_set_device(env);
    cudf::jni::native_jstring format(env, formatObj);
    cudf::column_view* column = reinterpret_cast<cudf::column_view*>(handle);
    cudf::strings_column_view strings_column(*column);
    return release_as_jlong(cudf::strings::is_timestamp(strings_column, format.get()));
  }
  JNI_CATCH(env, 0);
}

JNIEXPORT jlong JNICALL Java_ai_rapids_cudf_ColumnView_timestampToStringTimestamp(JNIEnv* env,
                                                                                  jobject j_object,
                                                                                  jlong handle,
                                                                                  jstring j_format)
{
  JNI_NULL_CHECK(env, handle, "column is null", 0);
  JNI_NULL_CHECK(env, j_format, "format is null", 0);

  JNI_TRY
  {
    cudf::jni::auto_set_device(env);
    cudf::jni::native_jstring format(env, j_format);
    cudf::column_view* column = reinterpret_cast<cudf::column_view*>(handle);
    return release_as_jlong(cudf::strings::from_timestamps(*column, format.get()));
  }
  JNI_CATCH(env, 0);
}

JNIEXPORT jboolean JNICALL Java_ai_rapids_cudf_ColumnView_containsScalar(JNIEnv* env,
                                                                         jobject j_object,
                                                                         jlong j_view_handle,
                                                                         jlong j_scalar_handle)
{
  JNI_NULL_CHECK(env, j_view_handle, "haystack vector is null", false);
  JNI_NULL_CHECK(env, j_scalar_handle, "scalar needle is null", false);
  JNI_TRY
  {
    cudf::jni::auto_set_device(env);
    cudf::column_view* column_view = reinterpret_cast<cudf::column_view*>(j_view_handle);
    cudf::scalar* scalar           = reinterpret_cast<cudf::scalar*>(j_scalar_handle);

    return cudf::contains(*column_view, *scalar);
  }
  JNI_CATCH(env, 0);
}

JNIEXPORT jlong JNICALL Java_ai_rapids_cudf_ColumnView_containsVector(JNIEnv* env,
                                                                      jobject j_object,
                                                                      jlong j_values_handle,
                                                                      jlong j_search_space_handle)
{
  JNI_NULL_CHECK(env, j_values_handle, "values vector is null", false);
  JNI_NULL_CHECK(env, j_search_space_handle, "search_space vector is null", false);
  JNI_TRY
  {
    cudf::jni::auto_set_device(env);
    auto const search_space_ptr = reinterpret_cast<cudf::column_view const*>(j_search_space_handle);
    auto const values_ptr       = reinterpret_cast<cudf::column_view const*>(j_values_handle);

    // The C++ API `cudf::contains` requires that the search space is the first parameter.
    return release_as_jlong(cudf::contains(*search_space_ptr, *values_ptr));
  }
  JNI_CATCH(env, 0);
}

JNIEXPORT jlong JNICALL Java_ai_rapids_cudf_ColumnView_transform(
  JNIEnv* env, jobject j_object, jlong handle, jstring j_udf, jboolean j_is_ptx)
{
  JNI_TRY
  {
    cudf::jni::auto_set_device(env);
    cudf::column_view* column = reinterpret_cast<cudf::column_view*>(handle);
    cudf::jni::native_jstring n_j_udf(env, j_udf);
    std::string n_udf(n_j_udf.get());
    return release_as_jlong(
      cudf::transform({*column}, n_udf, cudf::data_type(cudf::type_id::INT32), j_is_ptx));
  }
  JNI_CATCH(env, 0);
}

JNIEXPORT jlong JNICALL Java_ai_rapids_cudf_ColumnView_stringStartWith(JNIEnv* env,
                                                                       jobject j_object,
                                                                       jlong j_view_handle,
                                                                       jlong comp_string)
{
  JNI_NULL_CHECK(env, j_view_handle, "column is null", false);
  JNI_NULL_CHECK(env, comp_string, "comparison string scalar is null", false);

  JNI_TRY
  {
    cudf::jni::auto_set_device(env);
    cudf::column_view* column_view = reinterpret_cast<cudf::column_view*>(j_view_handle);
    cudf::strings_column_view strings_column(*column_view);
    cudf::string_scalar* comp_scalar = reinterpret_cast<cudf::string_scalar*>(comp_string);
    return release_as_jlong(cudf::strings::starts_with(strings_column, *comp_scalar));
  }
  JNI_CATCH(env, 0);
}

JNIEXPORT jlong JNICALL Java_ai_rapids_cudf_ColumnView_stringEndWith(JNIEnv* env,
                                                                     jobject j_object,
                                                                     jlong j_view_handle,
                                                                     jlong comp_string)
{
  JNI_NULL_CHECK(env, j_view_handle, "column is null", false);
  JNI_NULL_CHECK(env, comp_string, "comparison string scalar is null", false);

  JNI_TRY
  {
    cudf::jni::auto_set_device(env);
    cudf::column_view* column_view = reinterpret_cast<cudf::column_view*>(j_view_handle);
    cudf::strings_column_view strings_column(*column_view);
    cudf::string_scalar* comp_scalar = reinterpret_cast<cudf::string_scalar*>(comp_string);
    return release_as_jlong(cudf::strings::ends_with(strings_column, *comp_scalar));
  }
  JNI_CATCH(env, 0);
}

JNIEXPORT jlong JNICALL Java_ai_rapids_cudf_ColumnView_stringContains(JNIEnv* env,
                                                                      jobject j_object,
                                                                      jlong j_view_handle,
                                                                      jlong comp_string)
{
  JNI_NULL_CHECK(env, j_view_handle, "column is null", false);
  JNI_NULL_CHECK(env, comp_string, "comparison string scalar is null", false);

  JNI_TRY
  {
    cudf::jni::auto_set_device(env);
    cudf::column_view* column_view = reinterpret_cast<cudf::column_view*>(j_view_handle);
    cudf::strings_column_view strings_column(*column_view);
    cudf::string_scalar* comp_scalar = reinterpret_cast<cudf::string_scalar*>(comp_string);
    return release_as_jlong(cudf::strings::contains(strings_column, *comp_scalar));
  }
  JNI_CATCH(env, 0);
}

JNIEXPORT jlong JNICALL Java_ai_rapids_cudf_ColumnView_matchesRe(JNIEnv* env,
                                                                 jobject j_object,
                                                                 jlong j_view_handle,
                                                                 jstring pattern_obj,
                                                                 jint regex_flags,
                                                                 jint capture_groups)
{
  JNI_NULL_CHECK(env, j_view_handle, "column is null", false);
  JNI_NULL_CHECK(env, pattern_obj, "pattern is null", false);

  JNI_TRY
  {
    cudf::jni::auto_set_device(env);
    auto const column_view    = reinterpret_cast<cudf::column_view const*>(j_view_handle);
    auto const strings_column = cudf::strings_column_view{*column_view};
    auto const pattern        = cudf::jni::native_jstring(env, pattern_obj);
    auto const flags          = static_cast<cudf::strings::regex_flags>(regex_flags);
    auto const groups         = static_cast<cudf::strings::capture_groups>(capture_groups);
    auto const regex_prog     = cudf::strings::regex_program::create(pattern.get(), flags, groups);
    return release_as_jlong(cudf::strings::matches_re(strings_column, *regex_prog));
  }
  JNI_CATCH(env, 0);
}

JNIEXPORT jlong JNICALL Java_ai_rapids_cudf_ColumnView_containsRe(JNIEnv* env,
                                                                  jobject j_object,
                                                                  jlong j_view_handle,
                                                                  jstring pattern_obj,
                                                                  jint regex_flags,
                                                                  jint capture_groups)
{
  JNI_NULL_CHECK(env, j_view_handle, "column is null", false);
  JNI_NULL_CHECK(env, pattern_obj, "pattern is null", false);

  JNI_TRY
  {
    cudf::jni::auto_set_device(env);
    auto const column_view    = reinterpret_cast<cudf::column_view const*>(j_view_handle);
    auto const strings_column = cudf::strings_column_view{*column_view};
    auto const pattern        = cudf::jni::native_jstring(env, pattern_obj);
    auto const flags          = static_cast<cudf::strings::regex_flags>(regex_flags);
    auto const capture        = static_cast<cudf::strings::capture_groups>(capture_groups);
    auto const regex_prog     = cudf::strings::regex_program::create(pattern.get(), flags, capture);
    return release_as_jlong(cudf::strings::contains_re(strings_column, *regex_prog));
  }
  JNI_CATCH(env, 0);
}

JNIEXPORT jlong JNICALL Java_ai_rapids_cudf_ColumnView_like(
  JNIEnv* env, jobject j_object, jlong j_view_handle, jlong pattern, jlong escapeChar)
{
  JNI_NULL_CHECK(env, j_view_handle, "column is null", false);
  JNI_NULL_CHECK(env, pattern, "pattern is null", false);
  JNI_NULL_CHECK(env, escapeChar, "escape character is null", false);

  JNI_TRY
  {
    cudf::jni::auto_set_device(env);
    auto const column_view    = reinterpret_cast<cudf::column_view const*>(j_view_handle);
    auto const strings_column = cudf::strings_column_view{*column_view};
    auto const pattern_scalar = reinterpret_cast<cudf::string_scalar const*>(pattern);
    auto const escape_scalar  = reinterpret_cast<cudf::string_scalar const*>(escapeChar);
    return release_as_jlong(cudf::strings::like(strings_column, *pattern_scalar, *escape_scalar));
  }
  JNI_CATCH(env, 0);
}

JNIEXPORT jlong JNICALL Java_ai_rapids_cudf_ColumnView_binaryOpVV(
  JNIEnv* env, jclass, jlong lhs_view, jlong rhs_view, jint int_op, jint out_dtype, jint scale)
{
  JNI_NULL_CHECK(env, lhs_view, "lhs is null", 0);
  JNI_NULL_CHECK(env, rhs_view, "rhs is null", 0);
  JNI_TRY
  {
    cudf::jni::auto_set_device(env);
    auto lhs                    = reinterpret_cast<cudf::column_view*>(lhs_view);
    auto rhs                    = reinterpret_cast<cudf::column_view*>(rhs_view);
    cudf::data_type n_data_type = cudf::jni::make_data_type(out_dtype, scale);
    cudf::binary_operator op    = static_cast<cudf::binary_operator>(int_op);

    if (lhs->type().id() == cudf::type_id::STRUCT) {
      auto out = make_fixed_width_column(n_data_type, lhs->size(), cudf::mask_state::UNALLOCATED);

      if (op == cudf::binary_operator::NULL_EQUALS) {
        out->set_null_mask(rmm::device_buffer{}, 0);
      } else {
        auto [new_mask, null_count] = cudf::bitmask_and(cudf::table_view{{*lhs, *rhs}});
        out->set_null_mask(std::move(new_mask), null_count);
      }

      auto out_view = out->mutable_view();
      cudf::binops::compiled::detail::apply_sorting_struct_binary_op(
        out_view, *lhs, *rhs, false, false, op, cudf::get_default_stream());
      return release_as_jlong(out);
    }

    return release_as_jlong(cudf::binary_operation(*lhs, *rhs, op, n_data_type));
  }
  JNI_CATCH(env, 0);
}

JNIEXPORT jint JNICALL Java_ai_rapids_cudf_ColumnView_fixedPointOutputScale(
  JNIEnv* env, jclass, jint int_op, jint lhs_scale, jint rhs_scale)
{
  JNI_TRY
  {
    // we just return the scale as the types will be the same as the lhs input
    return cudf::binary_operation_fixed_point_scale(
      static_cast<cudf::binary_operator>(int_op), lhs_scale, rhs_scale);
  }
  JNI_CATCH(env, 0);
}

JNIEXPORT jlong JNICALL Java_ai_rapids_cudf_ColumnView_binaryOpVS(
  JNIEnv* env, jclass, jlong lhs_view, jlong rhs_ptr, jint int_op, jint out_dtype, jint scale)
{
  JNI_NULL_CHECK(env, lhs_view, "lhs is null", 0);
  JNI_NULL_CHECK(env, rhs_ptr, "rhs is null", 0);
  JNI_TRY
  {
    cudf::jni::auto_set_device(env);
    auto lhs                    = reinterpret_cast<cudf::column_view*>(lhs_view);
    cudf::scalar* rhs           = reinterpret_cast<cudf::scalar*>(rhs_ptr);
    cudf::data_type n_data_type = cudf::jni::make_data_type(out_dtype, scale);
    cudf::binary_operator op    = static_cast<cudf::binary_operator>(int_op);

    if (lhs->type().id() == cudf::type_id::STRUCT) {
      auto out = make_fixed_width_column(n_data_type, lhs->size(), cudf::mask_state::UNALLOCATED);

      if (op == cudf::binary_operator::NULL_EQUALS) {
        out->set_null_mask(rmm::device_buffer{}, 0);
      } else {
        auto [new_mask, new_null_count] = cudf::binops::scalar_col_valid_mask_and(*lhs, *rhs);
        out->set_null_mask(std::move(new_mask), new_null_count);
      }

      auto rhsv     = cudf::make_column_from_scalar(*rhs, 1);
      auto out_view = out->mutable_view();
      cudf::binops::compiled::detail::apply_sorting_struct_binary_op(
        out_view, *lhs, rhsv->view(), false, true, op, cudf::get_default_stream());
      return release_as_jlong(out);
    }

    return release_as_jlong(cudf::binary_operation(*lhs, *rhs, op, n_data_type));
  }
  JNI_CATCH(env, 0);
}

JNIEXPORT jlong JNICALL Java_ai_rapids_cudf_ColumnView_substringS(JNIEnv* env,
                                                                  jclass,
                                                                  jlong cv_handle,
                                                                  jint start)
{
  JNI_NULL_CHECK(env, cv_handle, "column is null", 0);
  JNI_TRY
  {
    cudf::jni::auto_set_device(env);
    auto const cv  = reinterpret_cast<cudf::column_view const*>(cv_handle);
    auto const scv = cudf::strings_column_view{*cv};
    return release_as_jlong(cudf::strings::slice_strings(scv, start));
  }
  JNI_CATCH(env, 0);
}

JNIEXPORT jlong JNICALL Java_ai_rapids_cudf_ColumnView_substring(
  JNIEnv* env, jclass, jlong column_view, jint start, jint end)
{
  JNI_NULL_CHECK(env, column_view, "column is null", 0);
  JNI_TRY
  {
    cudf::jni::auto_set_device(env);
    cudf::column_view* cv = reinterpret_cast<cudf::column_view*>(column_view);
    cudf::strings_column_view scv(*cv);
    return release_as_jlong(cudf::strings::slice_strings(scv, start, end));
  }
  JNI_CATCH(env, 0);
}

JNIEXPORT jlong JNICALL Java_ai_rapids_cudf_ColumnView_substringColumn(
  JNIEnv* env, jclass, jlong column_view, jlong start_column, jlong end_column)
{
  JNI_NULL_CHECK(env, column_view, "column is null", 0);
  JNI_NULL_CHECK(env, start_column, "column is null", 0);
  JNI_NULL_CHECK(env, end_column, "column is null", 0);
  JNI_TRY
  {
    cudf::jni::auto_set_device(env);
    cudf::column_view* cv = reinterpret_cast<cudf::column_view*>(column_view);
    cudf::strings_column_view scv(*cv);
    cudf::column_view* sc = reinterpret_cast<cudf::column_view*>(start_column);
    cudf::column_view* ec = reinterpret_cast<cudf::column_view*>(end_column);
    return release_as_jlong(cudf::strings::slice_strings(scv, *sc, *ec));
  }
  JNI_CATCH(env, 0);
}

JNIEXPORT jlong JNICALL Java_ai_rapids_cudf_ColumnView_substringLocate(
  JNIEnv* env, jclass, jlong column_view, jlong substring, jint start, jint end)
{
  JNI_NULL_CHECK(env, column_view, "column is null", 0);
  JNI_NULL_CHECK(env, substring, "target string scalar is null", 0);
  JNI_TRY
  {
    cudf::jni::auto_set_device(env);
    cudf::column_view* cv = reinterpret_cast<cudf::column_view*>(column_view);
    cudf::strings_column_view scv(*cv);
    cudf::string_scalar* ss_scalar = reinterpret_cast<cudf::string_scalar*>(substring);
    return release_as_jlong(cudf::strings::find(scv, *ss_scalar, start, end));
  }
  JNI_CATCH(env, 0);
}

JNIEXPORT jlong JNICALL Java_ai_rapids_cudf_ColumnView_stringReplace(
  JNIEnv* env, jclass, jlong column_view, jlong target, jlong replace)
{
  JNI_NULL_CHECK(env, column_view, "column is null", 0);
  JNI_NULL_CHECK(env, target, "target string scalar is null", 0);
  JNI_NULL_CHECK(env, replace, "replace string scalar is null", 0);
  JNI_TRY
  {
    cudf::jni::auto_set_device(env);
    cudf::column_view* cv = reinterpret_cast<cudf::column_view*>(column_view);
    cudf::strings_column_view scv(*cv);
    cudf::string_scalar* ss_target  = reinterpret_cast<cudf::string_scalar*>(target);
    cudf::string_scalar* ss_replace = reinterpret_cast<cudf::string_scalar*>(replace);
    return release_as_jlong(cudf::strings::replace(scv, *ss_target, *ss_replace));
  }
  JNI_CATCH(env, 0);
}

JNIEXPORT jlong JNICALL Java_ai_rapids_cudf_ColumnView_stringReplaceMulti(
  JNIEnv* env, jclass, jlong inputs_cv, jlong targets_cv, jlong repls_cv)
{
  JNI_NULL_CHECK(env, inputs_cv, "column is null", 0);
  JNI_NULL_CHECK(env, targets_cv, "targets string column view is null", 0);
  JNI_NULL_CHECK(env, repls_cv, "repls string column view is null", 0);
  JNI_TRY
  {
    cudf::jni::auto_set_device(env);
    cudf::column_view* cv = reinterpret_cast<cudf::column_view*>(inputs_cv);
    cudf::strings_column_view scv(*cv);
    cudf::column_view* cvtargets = reinterpret_cast<cudf::column_view*>(targets_cv);
    cudf::strings_column_view scvtargets(*cvtargets);
    cudf::column_view* cvrepls = reinterpret_cast<cudf::column_view*>(repls_cv);
    cudf::strings_column_view scvrepls(*cvrepls);
    return release_as_jlong(cudf::strings::replace_multiple(scv, scvtargets, scvrepls));
  }
  JNI_CATCH(env, 0);
}

JNIEXPORT jlong JNICALL Java_ai_rapids_cudf_ColumnView_mapLookupForKeys(JNIEnv* env,
                                                                        jclass,
                                                                        jlong map_column_view,
                                                                        jlong lookup_keys)
{
  JNI_NULL_CHECK(env, map_column_view, "column is null", 0);
  JNI_NULL_CHECK(env, lookup_keys, "lookup key is null", 0);
  JNI_TRY
  {
    cudf::jni::auto_set_device(env);
    auto const* cv          = reinterpret_cast<cudf::column_view*>(map_column_view);
    auto const* column_keys = reinterpret_cast<cudf::column_view*>(lookup_keys);
    auto const maps_view    = cudf::jni::maps_column_view{*cv};
    return release_as_jlong(maps_view.get_values_for(*column_keys));
  }
  JNI_CATCH(env, 0);
}

JNIEXPORT jlong JNICALL Java_ai_rapids_cudf_ColumnView_mapLookup(JNIEnv* env,
                                                                 jclass,
                                                                 jlong map_column_view,
                                                                 jlong lookup_key)
{
  JNI_NULL_CHECK(env, map_column_view, "column is null", 0);
  JNI_NULL_CHECK(env, lookup_key, "lookup key is null", 0);
  JNI_TRY
  {
    cudf::jni::auto_set_device(env);
    auto const* cv         = reinterpret_cast<cudf::column_view*>(map_column_view);
    auto const* scalar_key = reinterpret_cast<cudf::scalar*>(lookup_key);
    auto const maps_view   = cudf::jni::maps_column_view{*cv};
    return release_as_jlong(maps_view.get_values_for(*scalar_key));
  }
  JNI_CATCH(env, 0);
}

JNIEXPORT jlong JNICALL Java_ai_rapids_cudf_ColumnView_mapContainsKeys(JNIEnv* env,
                                                                       jclass,
                                                                       jlong map_column_view,
                                                                       jlong lookup_keys)
{
  JNI_NULL_CHECK(env, map_column_view, "column is null", 0);
  JNI_NULL_CHECK(env, lookup_keys, "lookup key is null", 0);
  JNI_TRY
  {
    cudf::jni::auto_set_device(env);
    auto const* cv         = reinterpret_cast<cudf::column_view*>(map_column_view);
    auto const* column_key = reinterpret_cast<cudf::column_view*>(lookup_keys);
    auto const maps_view   = cudf::jni::maps_column_view{*cv};
    return release_as_jlong(maps_view.contains(*column_key));
  }
  JNI_CATCH(env, 0);
}

JNIEXPORT jlong JNICALL Java_ai_rapids_cudf_ColumnView_mapContains(JNIEnv* env,
                                                                   jclass,
                                                                   jlong map_column_view,
                                                                   jlong lookup_key)
{
  JNI_NULL_CHECK(env, map_column_view, "column is null", 0);
  JNI_NULL_CHECK(env, lookup_key, "lookup key is null", 0);
  JNI_TRY
  {
    cudf::jni::auto_set_device(env);
    auto const* cv         = reinterpret_cast<cudf::column_view*>(map_column_view);
    auto const* scalar_key = reinterpret_cast<cudf::scalar*>(lookup_key);
    auto const maps_view   = cudf::jni::maps_column_view{*cv};
    return release_as_jlong(maps_view.contains(*scalar_key));
  }
  JNI_CATCH(env, 0);
}

JNIEXPORT jlong JNICALL Java_ai_rapids_cudf_ColumnView_replaceRegex(JNIEnv* env,
                                                                    jclass,
                                                                    jlong j_column_view,
                                                                    jstring j_pattern,
                                                                    jint regex_flags,
                                                                    jint capture_groups,
                                                                    jlong j_repl,
                                                                    jlong j_maxrepl)
{
  JNI_NULL_CHECK(env, j_column_view, "column is null", 0);
  JNI_NULL_CHECK(env, j_pattern, "pattern string is null", 0);
  JNI_NULL_CHECK(env, j_repl, "replace scalar is null", 0);
  JNI_TRY
  {
    cudf::jni::auto_set_device(env);
    auto const cv             = reinterpret_cast<cudf::column_view const*>(j_column_view);
    auto const strings_column = cudf::strings_column_view{*cv};
    auto const pattern        = cudf::jni::native_jstring(env, j_pattern);
    auto const flags          = static_cast<cudf::strings::regex_flags>(regex_flags);
    auto const groups         = static_cast<cudf::strings::capture_groups>(capture_groups);
    auto const regex_prog     = cudf::strings::regex_program::create(pattern.get(), flags, groups);
    auto const repl           = reinterpret_cast<cudf::string_scalar const*>(j_repl);
    return release_as_jlong(
      cudf::strings::replace_re(strings_column, *regex_prog, *repl, j_maxrepl));
  }
  JNI_CATCH(env, 0);
}

JNIEXPORT jlong JNICALL Java_ai_rapids_cudf_ColumnView_replaceMultiRegex(
  JNIEnv* env, jclass, jlong j_column_view, jobjectArray j_patterns, jlong j_repls)
{
  JNI_NULL_CHECK(env, j_column_view, "column is null", 0);
  JNI_NULL_CHECK(env, j_patterns, "patterns is null", 0);
  JNI_NULL_CHECK(env, j_repls, "repls is null", 0);
  JNI_TRY
  {
    cudf::jni::auto_set_device(env);
    auto cv = reinterpret_cast<cudf::column_view const*>(j_column_view);
    cudf::strings_column_view scv(*cv);
    cudf::jni::native_jstringArray patterns(env, j_patterns);
    auto repl_cv = reinterpret_cast<cudf::column_view const*>(j_repls);
    cudf::strings_column_view repl_scv(*repl_cv);
    return release_as_jlong(cudf::strings::replace_re(scv, patterns.as_cpp_vector(), repl_scv));
  }
  JNI_CATCH(env, 0);
}

JNIEXPORT jlong JNICALL
Java_ai_rapids_cudf_ColumnView_stringReplaceWithBackrefs(JNIEnv* env,
                                                         jclass,
                                                         jlong j_column_view,
                                                         jstring pattern_obj,
                                                         jint regex_flags,
                                                         jint capture_groups,
                                                         jstring replace_obj)
{
  JNI_NULL_CHECK(env, j_column_view, "column is null", 0);
  JNI_NULL_CHECK(env, pattern_obj, "pattern string is null", 0);
  JNI_NULL_CHECK(env, replace_obj, "replace string is null", 0);
  JNI_TRY
  {
    cudf::jni::auto_set_device(env);
    auto const cv             = reinterpret_cast<cudf::column_view const*>(j_column_view);
    auto const strings_column = cudf::strings_column_view{*cv};
    auto const pattern        = cudf::jni::native_jstring(env, pattern_obj);
    auto const flags          = static_cast<cudf::strings::regex_flags>(regex_flags);
    auto const groups         = static_cast<cudf::strings::capture_groups>(capture_groups);
    auto const regex_prog     = cudf::strings::regex_program::create(pattern.get(), flags, groups);
    cudf::jni::native_jstring ss_replace(env, replace_obj);
    return release_as_jlong(
      cudf::strings::replace_with_backrefs(strings_column, *regex_prog, ss_replace.get()));
  }
  JNI_CATCH(env, 0);
}

JNIEXPORT jlong JNICALL Java_ai_rapids_cudf_ColumnView_zfill(JNIEnv* env,
                                                             jclass,
                                                             jlong column_view,
                                                             jint j_width)
{
  JNI_NULL_CHECK(env, column_view, "column is null", 0);
  JNI_TRY
  {
    cudf::jni::auto_set_device(env);
    cudf::column_view* cv = reinterpret_cast<cudf::column_view*>(column_view);
    cudf::strings_column_view scv(*cv);
    cudf::size_type width = reinterpret_cast<cudf::size_type>(j_width);
    return release_as_jlong(cudf::strings::zfill(scv, width));
  }
  JNI_CATCH(env, 0);
}

JNIEXPORT jlong JNICALL Java_ai_rapids_cudf_ColumnView_pad(
  JNIEnv* env, jclass, jlong column_view, jint j_width, jint j_side, jstring fill_char)
{
  JNI_NULL_CHECK(env, column_view, "column is null", 0);
  JNI_NULL_CHECK(env, fill_char, "fill_char is null", 0);
  JNI_TRY
  {
    cudf::jni::auto_set_device(env);
    cudf::column_view* cv = reinterpret_cast<cudf::column_view*>(column_view);
    cudf::strings_column_view scv(*cv);
    cudf::size_type width         = reinterpret_cast<cudf::size_type>(j_width);
    cudf::strings::side_type side = static_cast<cudf::strings::side_type>(j_side);
    cudf::jni::native_jstring ss_fill(env, fill_char);
    return release_as_jlong(cudf::strings::pad(scv, width, side, ss_fill.get()));
  }
  JNI_CATCH(env, 0);
}

JNIEXPORT jlong JNICALL Java_ai_rapids_cudf_ColumnView_stringStrip(
  JNIEnv* env, jclass, jlong column_view, jint strip_type, jlong to_strip)
{
  JNI_NULL_CHECK(env, column_view, "column is null", 0);
  JNI_NULL_CHECK(env, to_strip, "to_strip scalar is null", 0);
  JNI_TRY
  {
    cudf::jni::auto_set_device(env);
    cudf::column_view* cv = reinterpret_cast<cudf::column_view*>(column_view);
    cudf::strings_column_view scv(*cv);
    cudf::strings::side_type s_striptype = static_cast<cudf::strings::side_type>(strip_type);
    cudf::string_scalar* ss_tostrip      = reinterpret_cast<cudf::string_scalar*>(to_strip);
    return release_as_jlong(cudf::strings::strip(scv, s_striptype, *ss_tostrip));
  }
  JNI_CATCH(env, 0);
}

JNIEXPORT jlongArray JNICALL Java_ai_rapids_cudf_ColumnView_extractRe(JNIEnv* env,
                                                                      jclass,
                                                                      jlong j_view_handle,
                                                                      jstring pattern_obj,
                                                                      jint regex_flags,
                                                                      jint capture_groups)
{
  JNI_NULL_CHECK(env, j_view_handle, "column is null", nullptr);
  JNI_NULL_CHECK(env, pattern_obj, "pattern is null", nullptr);

  JNI_TRY
  {
    cudf::jni::auto_set_device(env);
    auto const column_view    = reinterpret_cast<cudf::column_view const*>(j_view_handle);
    auto const strings_column = cudf::strings_column_view{*column_view};
    auto const pattern        = cudf::jni::native_jstring(env, pattern_obj);
    auto const flags          = static_cast<cudf::strings::regex_flags>(regex_flags);
    auto const groups         = static_cast<cudf::strings::capture_groups>(capture_groups);
    auto const regex_prog     = cudf::strings::regex_program::create(pattern.get(), flags, groups);
    return cudf::jni::convert_table_for_return(env,
                                               cudf::strings::extract(strings_column, *regex_prog));
  }
  JNI_CATCH(env, 0);
}

JNIEXPORT jlong JNICALL Java_ai_rapids_cudf_ColumnView_extractAllRecord(JNIEnv* env,
                                                                        jclass,
                                                                        jlong j_view_handle,
                                                                        jstring pattern_obj,
                                                                        jint regex_flags,
                                                                        jint capture_groups,
                                                                        jint idx)
{
  JNI_NULL_CHECK(env, j_view_handle, "column is null", 0);
  JNI_NULL_CHECK(env, pattern_obj, "pattern is null", 0);

  JNI_TRY
  {
    cudf::jni::auto_set_device(env);
    auto const column_view    = reinterpret_cast<cudf::column_view const*>(j_view_handle);
    auto const strings_column = cudf::strings_column_view{*column_view};
    auto const pattern        = cudf::jni::native_jstring(env, pattern_obj);
    auto const flags          = static_cast<cudf::strings::regex_flags>(regex_flags);
    auto const groups         = static_cast<cudf::strings::capture_groups>(capture_groups);
    auto const regex_prog     = cudf::strings::regex_program::create(pattern.get(), flags, groups);
    auto result               = (idx == 0) ? cudf::strings::findall(strings_column, *regex_prog)
                                           : cudf::strings::extract_all_record(strings_column, *regex_prog);
    return release_as_jlong(result);
  }
  JNI_CATCH(env, 0);
}

JNIEXPORT jlong JNICALL Java_ai_rapids_cudf_ColumnView_urlDecode(JNIEnv* env,
                                                                 jclass,
                                                                 jlong j_view_handle)
{
  JNI_NULL_CHECK(env, j_view_handle, "column is null", 0);

  JNI_TRY
  {
    cudf::jni::auto_set_device(env);
    auto view_ptr = reinterpret_cast<cudf::column_view*>(j_view_handle);
    cudf::strings_column_view strings_view(*view_ptr);
    return release_as_jlong(cudf::strings::url_decode(strings_view));
  }
  JNI_CATCH(env, 0);
}

JNIEXPORT jlong JNICALL Java_ai_rapids_cudf_ColumnView_urlEncode(JNIEnv* env,
                                                                 jclass,
                                                                 jlong j_view_handle)
{
  JNI_NULL_CHECK(env, j_view_handle, "column is null", 0);

  JNI_TRY
  {
    cudf::jni::auto_set_device(env);
    auto view_ptr = reinterpret_cast<cudf::column_view*>(j_view_handle);
    cudf::strings_column_view strings_view(*view_ptr);
    return release_as_jlong(cudf::strings::url_encode(strings_view));
  }
  JNI_CATCH(env, 0);
}

JNIEXPORT jlong JNICALL Java_ai_rapids_cudf_ColumnView_normalizeNANsAndZeros(JNIEnv* env,
                                                                             jclass clazz,
                                                                             jlong input_column)
{
  using cudf::column_view;

  JNI_NULL_CHECK(env, input_column, "Input column is null", 0);
  JNI_TRY
  {
    cudf::jni::auto_set_device(env);
    return release_as_jlong(
      cudf::normalize_nans_and_zeros(*reinterpret_cast<column_view*>(input_column)));
  }
  JNI_CATCH(env, 0);
}

JNIEXPORT jlong JNICALL Java_ai_rapids_cudf_ColumnView_bitwiseMergeAndSetValidity(
  JNIEnv* env, jobject j_object, jlong base_column, jlongArray column_handles, jint bin_op)
{
  JNI_NULL_CHECK(env, base_column, "base column native handle is null", 0);
  JNI_NULL_CHECK(env, column_handles, "array of column handles is null", 0);
  JNI_TRY
  {
    cudf::jni::auto_set_device(env);
    cudf::column_view* original_column = reinterpret_cast<cudf::column_view*>(base_column);
    std::unique_ptr<cudf::column> copy(new cudf::column(*original_column));
    cudf::jni::native_jpointerArray<cudf::column_view> n_cudf_columns(env, column_handles);

    if (n_cudf_columns.size() == 0) {
      copy->set_null_mask({}, 0);
      return release_as_jlong(copy);
    }

    cudf::binary_operator op = static_cast<cudf::binary_operator>(bin_op);
    switch (op) {
      case cudf::binary_operator::BITWISE_AND: {
        auto cols = n_cudf_columns.get_dereferenced();
        cols.push_back(copy->view());
        auto table_view                = cudf::table_view{cols};
        auto [new_bitmask, null_count] = cudf::bitmask_and(table_view);
        copy->set_null_mask(std::move(new_bitmask), null_count);
        break;
      }
      case cudf::binary_operator::BITWISE_OR: {
        auto input_table = cudf::table_view{n_cudf_columns.get_dereferenced()};
        auto [tmp_new_bitmask, tmp_null_count] = cudf::bitmask_or(input_table);
        copy->set_null_mask(std::move(tmp_new_bitmask), tmp_null_count);
        // and the bitmask with the original column
        cudf::table_view table_view{std::vector<cudf::column_view>{copy->view(), *original_column}};
        auto [new_bitmask, null_count] = cudf::bitmask_and(table_view);
        copy->set_null_mask(std::move(new_bitmask), null_count);
        break;
      }
      default:
        JNI_THROW_NEW(
          env, cudf::jni::ILLEGAL_ARG_EXCEPTION_CLASS, "Unsupported merge operation", 0);
    }
    auto const copy_cv = copy->view();
    if (cudf::has_nonempty_nulls(copy_cv)) { copy = cudf::purge_nonempty_nulls(copy_cv); }

    return release_as_jlong(copy);
  }
  JNI_CATCH(env, 0);
}

////////
// Native cudf::column_view life cycle and metadata access methods. Life cycle methods
// should typically only be called from the CudfColumn inner class.
////////

JNIEXPORT jlong JNICALL Java_ai_rapids_cudf_ColumnView_makeCudfColumnView(JNIEnv* env,
                                                                          jclass,
                                                                          jint j_type,
                                                                          jint scale,
                                                                          jlong j_data,
                                                                          jlong j_data_size,
                                                                          jlong j_offset,
                                                                          jlong j_valid,
                                                                          jint j_null_count,
                                                                          jint size,
                                                                          jlongArray j_children)
{
  JNI_TRY
  {
    using cudf::column_view;
    cudf::jni::auto_set_device(env);
    cudf::type_id n_type        = static_cast<cudf::type_id>(j_type);
    cudf::data_type n_data_type = cudf::jni::make_data_type(j_type, scale);

    void* data                = reinterpret_cast<void*>(j_data);
    cudf::bitmask_type* valid = reinterpret_cast<cudf::bitmask_type*>(j_valid);
    if (valid == nullptr) { j_null_count = 0; }

    if (j_null_count < 0) {  // Check for unknown null count.
      // Calculate concrete null count.
      j_null_count = cudf::null_count(valid, 0, size);
    }

    if (n_type == cudf::type_id::STRING) {
      if (size == 0) {
        return ptr_as_jlong(
          new cudf::column_view(cudf::data_type{cudf::type_id::STRING}, 0, nullptr, nullptr, 0));
      } else {
        JNI_NULL_CHECK(env, j_offset, "offset is null", 0);
        cudf::size_type* offsets = reinterpret_cast<cudf::size_type*>(j_offset);
        cudf::column_view offsets_column(
          cudf::data_type{cudf::type_id::INT32}, size + 1, offsets, nullptr, 0);
        return ptr_as_jlong(new cudf::column_view(cudf::data_type{cudf::type_id::STRING},
                                                  size,
                                                  data,
                                                  valid,
                                                  j_null_count,
                                                  0,
                                                  {offsets_column}));
      }
    } else if (n_type == cudf::type_id::LIST) {
      JNI_NULL_CHECK(env, j_children, "children of a list are null", 0);
      cudf::jni::native_jpointerArray<cudf::column_view> children(env, j_children);
      JNI_ARG_CHECK(env, (children.size() == 1), "LIST children size is not 1", 0);
      cudf::size_type offsets_size = 0;
      cudf::size_type* offsets     = nullptr;
      if (size != 0) {
        JNI_NULL_CHECK(env, j_offset, "offset is null", 0);
        offsets_size = size + 1;
        offsets      = reinterpret_cast<cudf::size_type*>(j_offset);
      }
      cudf::column_view offsets_column(
        cudf::data_type{cudf::type_id::INT32}, offsets_size, offsets, nullptr, 0);
      return ptr_as_jlong(new cudf::column_view(cudf::data_type{cudf::type_id::LIST},
                                                size,
                                                nullptr,
                                                valid,
                                                j_null_count,
                                                0,
                                                {offsets_column, *children[0]}));
    } else if (n_type == cudf::type_id::STRUCT) {
      JNI_NULL_CHECK(env, j_children, "children of a struct are null", 0);
      cudf::jni::native_jpointerArray<cudf::column_view> children(env, j_children);
      std::vector<column_view> children_vector = children.get_dereferenced();
      return ptr_as_jlong(new cudf::column_view(cudf::data_type{cudf::type_id::STRUCT},
                                                size,
                                                nullptr,
                                                valid,
                                                j_null_count,
                                                0,
                                                children_vector));
    } else {
      return ptr_as_jlong(new cudf::column_view(n_data_type, size, data, valid, j_null_count));
    }
  }
  JNI_CATCH(env, 0);
}

JNIEXPORT jint JNICALL Java_ai_rapids_cudf_ColumnView_getNativeTypeId(JNIEnv* env,
                                                                      jobject j_object,
                                                                      jlong handle)
{
  JNI_NULL_CHECK(env, handle, "native handle is null", 0);
  JNI_TRY
  {
    cudf::jni::auto_set_device(env);
    cudf::column_view* column = reinterpret_cast<cudf::column_view*>(handle);
    return static_cast<jint>(column->type().id());
  }
  JNI_CATCH(env, 0);
}

JNIEXPORT jint JNICALL Java_ai_rapids_cudf_ColumnView_getNativeTypeScale(JNIEnv* env,
                                                                         jclass,
                                                                         jlong handle)
{
  JNI_NULL_CHECK(env, handle, "native handle is null", 0);
  JNI_TRY
  {
    cudf::jni::auto_set_device(env);
    cudf::column_view* column = reinterpret_cast<cudf::column_view*>(handle);
    return column->type().scale();
  }
  JNI_CATCH(env, 0);
}

JNIEXPORT jint JNICALL Java_ai_rapids_cudf_ColumnView_getNativeRowCount(JNIEnv* env,
                                                                        jclass,
                                                                        jlong handle)
{
  JNI_NULL_CHECK(env, handle, "native handle is null", 0);
  JNI_TRY
  {
    cudf::jni::auto_set_device(env);
    cudf::column_view* column = reinterpret_cast<cudf::column_view*>(handle);
    return static_cast<jint>(column->size());
  }
  JNI_CATCH(env, 0);
}

JNIEXPORT jint JNICALL Java_ai_rapids_cudf_ColumnView_getNativeNullCount(JNIEnv* env,
                                                                         jobject j_object,
                                                                         jlong handle)
{
  JNI_NULL_CHECK(env, handle, "native handle is null", 0);
  JNI_TRY
  {
    cudf::jni::auto_set_device(env);
    cudf::column_view* column = reinterpret_cast<cudf::column_view*>(handle);
    return static_cast<jint>(column->null_count());
  }
  JNI_CATCH(env, 0);
}

JNIEXPORT void JNICALL Java_ai_rapids_cudf_ColumnView_deleteColumnView(JNIEnv* env,
                                                                       jobject j_object,
                                                                       jlong handle)
{
  JNI_TRY
  {
    cudf::jni::auto_set_device(env);
    cudf::column_view* view = reinterpret_cast<cudf::column_view*>(handle);
    delete view;
  }
  JNI_CATCH(env, );
}

JNIEXPORT jlong JNICALL Java_ai_rapids_cudf_ColumnView_getNativeDataAddress(JNIEnv* env,
                                                                            jclass,
                                                                            jlong handle)
{
  JNI_NULL_CHECK(env, handle, "native handle is null", 0);
  JNI_TRY
  {
    cudf::jni::auto_set_device(env);
    jlong result              = 0;
    cudf::column_view* column = reinterpret_cast<cudf::column_view*>(handle);
    if (column->type().id() == cudf::type_id::STRING) {
      if (column->size() > 0) {
        cudf::strings_column_view view = cudf::strings_column_view(*column);
        result = reinterpret_cast<jlong>(view.chars_begin(cudf::get_default_stream()));
      }
    } else if (column->type().id() != cudf::type_id::LIST &&
               column->type().id() != cudf::type_id::STRUCT) {
      result = reinterpret_cast<jlong>(column->data<char>());
    }
    return result;
  }
  JNI_CATCH(env, 0);
}

JNIEXPORT jlong JNICALL Java_ai_rapids_cudf_ColumnView_getNativeDataLength(JNIEnv* env,
                                                                           jclass,
                                                                           jlong handle)
{
  JNI_NULL_CHECK(env, handle, "native handle is null", 0);
  JNI_TRY
  {
    cudf::jni::auto_set_device(env);
    jlong result              = 0;
    cudf::column_view* column = reinterpret_cast<cudf::column_view*>(handle);
    if (column->type().id() == cudf::type_id::STRING) {
      if (column->size() > 0) {
        cudf::strings_column_view view = cudf::strings_column_view(*column);
        result                         = view.chars_size(cudf::get_default_stream());
      }
    } else if (column->type().id() != cudf::type_id::LIST &&
               column->type().id() != cudf::type_id::STRUCT) {
      result = cudf::size_of(column->type()) * column->size();
    }
    return result;
  }
  JNI_CATCH(env, 0);
}

JNIEXPORT jint JNICALL Java_ai_rapids_cudf_ColumnView_getNativeNumChildren(JNIEnv* env,
                                                                           jobject j_object,
                                                                           jlong handle)
{
  JNI_NULL_CHECK(env, handle, "native handle is null", 0);
  JNI_TRY
  {
    cudf::jni::auto_set_device(env);
    cudf::column_view* column = reinterpret_cast<cudf::column_view*>(handle);
    // Strings has children(offsets and chars) but not a nested child() we care about here.
    if (column->type().id() == cudf::type_id::STRING) {
      return 0;
    } else if (column->type().id() == cudf::type_id::LIST) {
      // first child is always offsets in lists which we do not want to count here
      return static_cast<jint>(column->num_children() - 1);
    } else if (column->type().id() == cudf::type_id::STRUCT) {
      return static_cast<jint>(column->num_children());
    } else {
      return 0;
    }
  }
  JNI_CATCH(env, 0);
}

JNIEXPORT jlong JNICALL Java_ai_rapids_cudf_ColumnView_getChildCvPointer(JNIEnv* env,
                                                                         jobject j_object,
                                                                         jlong handle,
                                                                         jint child_index)
{
  JNI_NULL_CHECK(env, handle, "native handle is null", 0);
  JNI_TRY
  {
    cudf::jni::auto_set_device(env);
    cudf::column_view* column = reinterpret_cast<cudf::column_view*>(handle);
    auto const is_list        = column->type().id() == cudf::type_id::LIST;
    auto const child          = column->child(child_index + (is_list ? 1 : 0));
    return ptr_as_jlong(new cudf::column_view(child));
  }
  JNI_CATCH(env, 0);
}

JNIEXPORT jlong JNICALL Java_ai_rapids_cudf_ColumnView_getListOffsetCvPointer(JNIEnv* env,
                                                                              jobject j_object,
                                                                              jlong handle)
{
  JNI_NULL_CHECK(env, handle, "native handle is null", 0);
  JNI_TRY
  {
    cudf::jni::auto_set_device(env);
    cudf::column_view* column      = reinterpret_cast<cudf::column_view*>(handle);
    cudf::lists_column_view view   = cudf::lists_column_view(*column);
    cudf::column_view offsets_view = view.offsets();
    return ptr_as_jlong(new cudf::column_view(offsets_view));
  }
  JNI_CATCH(env, 0);
}

JNIEXPORT jlong JNICALL Java_ai_rapids_cudf_ColumnView_getNativeOffsetsAddress(JNIEnv* env,
                                                                               jclass,
                                                                               jlong handle)
{
  JNI_NULL_CHECK(env, handle, "native handle is null", 0);
  JNI_TRY
  {
    cudf::jni::auto_set_device(env);
    jlong result              = 0;
    cudf::column_view* column = reinterpret_cast<cudf::column_view*>(handle);
    if (column->type().id() == cudf::type_id::STRING) {
      if (column->size() > 0) {
        cudf::strings_column_view view = cudf::strings_column_view(*column);
        cudf::column_view offsets_view = view.offsets();
        result                         = ptr_as_jlong(offsets_view.data<char>());
      }
    } else if (column->type().id() == cudf::type_id::LIST) {
      if (column->size() > 0) {
        cudf::lists_column_view view   = cudf::lists_column_view(*column);
        cudf::column_view offsets_view = view.offsets();
        result                         = ptr_as_jlong(offsets_view.data<char>());
      }
    }
    return result;
  }
  JNI_CATCH(env, 0);
}

JNIEXPORT jlong JNICALL Java_ai_rapids_cudf_ColumnView_getNativeOffsetsLength(JNIEnv* env,
                                                                              jclass,
                                                                              jlong handle)
{
  JNI_NULL_CHECK(env, handle, "native handle is null", 0);
  JNI_TRY
  {
    cudf::jni::auto_set_device(env);
    jlong result              = 0;
    cudf::column_view* column = reinterpret_cast<cudf::column_view*>(handle);
    if (column->type().id() == cudf::type_id::STRING) {
      if (column->size() > 0) {
        cudf::strings_column_view view = cudf::strings_column_view(*column);
        cudf::column_view offsets_view = view.offsets();
        result                         = sizeof(int) * offsets_view.size();
      }
    } else if (column->type().id() == cudf::type_id::LIST) {
      if (column->size() > 0) {
        cudf::lists_column_view view   = cudf::lists_column_view(*column);
        cudf::column_view offsets_view = view.offsets();
        result                         = sizeof(int) * offsets_view.size();
      }
    }
    return result;
  }
  JNI_CATCH(env, 0);
}

JNIEXPORT jlong JNICALL Java_ai_rapids_cudf_ColumnView_getNativeValidityAddress(JNIEnv* env,
                                                                                jclass,
                                                                                jlong handle)
{
  JNI_NULL_CHECK(env, handle, "native handle is null", 0);
  JNI_TRY
  {
    cudf::jni::auto_set_device(env);
    cudf::column_view* column = reinterpret_cast<cudf::column_view*>(handle);
    return ptr_as_jlong(column->null_mask());
  }
  JNI_CATCH(env, 0);
}

JNIEXPORT jlong JNICALL Java_ai_rapids_cudf_ColumnView_getNativeValidityLength(JNIEnv* env,
                                                                               jclass,
                                                                               jlong handle)
{
  JNI_NULL_CHECK(env, handle, "native handle is null", 0);
  JNI_TRY
  {
    cudf::jni::auto_set_device(env);
    cudf::column_view* column = reinterpret_cast<cudf::column_view*>(handle);
    jlong result              = 0;
    if (column->null_mask() != nullptr) {
      result = cudf::bitmask_allocation_size_bytes(column->size());
    }
    return result;
  }
  JNI_CATCH(env, 0);
}

JNIEXPORT jlong JNICALL Java_ai_rapids_cudf_ColumnView_getDeviceMemorySize(JNIEnv* env,
                                                                           jclass,
                                                                           jlong handle,
                                                                           jboolean pad_for_cpu)
{
  JNI_NULL_CHECK(env, handle, "native handle is null", 0);
  JNI_TRY
  {
    cudf::jni::auto_set_device(env);
    auto view = reinterpret_cast<cudf::column_view const*>(handle);
    return calc_device_memory_size(*view, pad_for_cpu);
  }
  JNI_CATCH(env, 0);
}

JNIEXPORT jlong JNICALL Java_ai_rapids_cudf_ColumnView_hostPaddingSizeInBytes(JNIEnv* env, jclass)
{
  return sizeof(std::max_align_t);
}

JNIEXPORT jlong JNICALL Java_ai_rapids_cudf_ColumnView_clamper(JNIEnv* env,
                                                               jobject j_object,
                                                               jlong handle,
                                                               jlong j_lo_scalar,
                                                               jlong j_lo_replace_scalar,
                                                               jlong j_hi_scalar,
                                                               jlong j_hi_replace_scalar)
{
  JNI_NULL_CHECK(env, handle, "native view handle is null", 0)
  JNI_NULL_CHECK(env, j_lo_scalar, "lo scalar is null", 0)
  JNI_NULL_CHECK(env, j_lo_replace_scalar, "lo scalar replace value is null", 0)
  JNI_NULL_CHECK(env, j_hi_scalar, "lo scalar is null", 0)
  JNI_NULL_CHECK(env, j_hi_replace_scalar, "lo scalar replace value is null", 0)
  using cudf::clamp;
  JNI_TRY
  {
    cudf::jni::auto_set_device(env);
    cudf::column_view* column_view  = reinterpret_cast<cudf::column_view*>(handle);
    cudf::scalar* lo_scalar         = reinterpret_cast<cudf::scalar*>(j_lo_scalar);
    cudf::scalar* lo_replace_scalar = reinterpret_cast<cudf::scalar*>(j_lo_replace_scalar);
    cudf::scalar* hi_scalar         = reinterpret_cast<cudf::scalar*>(j_hi_scalar);
    cudf::scalar* hi_replace_scalar = reinterpret_cast<cudf::scalar*>(j_hi_replace_scalar);

    return release_as_jlong(
      clamp(*column_view, *lo_scalar, *lo_replace_scalar, *hi_scalar, *hi_replace_scalar));
  }
  JNI_CATCH(env, 0);
}

JNIEXPORT jlong JNICALL Java_ai_rapids_cudf_ColumnView_title(JNIEnv* env,
                                                             jobject j_object,
                                                             jlong handle)
{
  JNI_NULL_CHECK(env, handle, "native view handle is null", 0)

  JNI_TRY
  {
    cudf::jni::auto_set_device(env);
    cudf::column_view* view = reinterpret_cast<cudf::column_view*>(handle);
    return release_as_jlong(cudf::strings::title(*view));
  }
  JNI_CATCH(env, 0);
}

JNIEXPORT jlong JNICALL Java_ai_rapids_cudf_ColumnView_capitalize(JNIEnv* env,
                                                                  jobject j_object,
                                                                  jlong strs_handle,
                                                                  jlong delimiters_handle)
{
  JNI_NULL_CHECK(env, strs_handle, "native view handle is null", 0)
  JNI_NULL_CHECK(env, delimiters_handle, "delimiters scalar handle is null", 0)

  JNI_TRY
  {
    cudf::jni::auto_set_device(env);
    cudf::column_view* view   = reinterpret_cast<cudf::column_view*>(strs_handle);
    cudf::string_scalar* deli = reinterpret_cast<cudf::string_scalar*>(delimiters_handle);
    return release_as_jlong(cudf::strings::capitalize(*view, *deli));
  }
  JNI_CATCH(env, 0);
}

JNIEXPORT jlong JNICALL Java_ai_rapids_cudf_ColumnView_joinStrings(
  JNIEnv* env, jobject j_object, jlong strs_handle, jlong separator_handle, jlong narep_handle)
{
  JNI_NULL_CHECK(env, strs_handle, "native view handle is null", 0)
  JNI_NULL_CHECK(env, separator_handle, "separator scalar handle is null", 0)
  JNI_NULL_CHECK(env, narep_handle, "narep scalar handle is null", 0)

  JNI_TRY
  {
    cudf::jni::auto_set_device(env);
    cudf::column_view* view    = reinterpret_cast<cudf::column_view*>(strs_handle);
    cudf::string_scalar* sep   = reinterpret_cast<cudf::string_scalar*>(separator_handle);
    cudf::string_scalar* narep = reinterpret_cast<cudf::string_scalar*>(narep_handle);
    return release_as_jlong(cudf::strings::join_strings(*view, *sep, *narep));
  }
  JNI_CATCH(env, 0);
}

JNIEXPORT jlong JNICALL Java_ai_rapids_cudf_ColumnView_makeStructView(JNIEnv* env,
                                                                      jobject j_object,
                                                                      jlongArray handles,
                                                                      jlong row_count)
{
  JNI_NULL_CHECK(env, handles, "native view handles are null", 0)
  JNI_TRY
  {
    cudf::jni::auto_set_device(env);
    auto children        = cudf::jni::native_jpointerArray<cudf::column_view>{env, handles};
    auto children_vector = children.get_dereferenced();
    return ptr_as_jlong(new cudf::column_view(
      cudf::data_type{cudf::type_id::STRUCT}, row_count, nullptr, nullptr, 0, 0, children_vector));
  }
  JNI_CATCH(env, 0);
}

JNIEXPORT jlong JNICALL Java_ai_rapids_cudf_ColumnView_nansToNulls(JNIEnv* env,
                                                                   jobject j_object,
                                                                   jlong handle)
{
  JNI_NULL_CHECK(env, handle, "native view handle is null", 0)

  JNI_TRY
  {
    cudf::jni::auto_set_device(env);
    auto const input = *reinterpret_cast<cudf::column_view*>(handle);
    // get a new null mask by setting all the nans to null
    auto [new_nullmask, new_null_count] = cudf::nans_to_nulls(input);
    // create a column_view which is a no-copy wrapper around the original column without the null
    // mask
    auto const input_without_nullmask =
      cudf::column_view(input.type(),
                        input.size(),
                        input.head<void>(),
                        nullptr,
                        0,
                        input.offset(),
                        std::vector<cudf::column_view>{input.child_begin(), input.child_end()});
    // create a column by deep copying `input_without_nullmask`.
    auto deep_copy = std::make_unique<cudf::column>(input_without_nullmask);
    deep_copy->set_null_mask(std::move(*new_nullmask), new_null_count);
    return release_as_jlong(deep_copy);
  }
  JNI_CATCH(env, 0);
}

JNIEXPORT jlong JNICALL Java_ai_rapids_cudf_ColumnView_isFloat(JNIEnv* env,
                                                               jobject j_object,
                                                               jlong handle)
{
  JNI_NULL_CHECK(env, handle, "native view handle is null", 0)

  JNI_TRY
  {
    cudf::jni::auto_set_device(env);
    cudf::column_view* view = reinterpret_cast<cudf::column_view*>(handle);
    return release_as_jlong(cudf::strings::is_float(*view));
  }
  JNI_CATCH(env, 0);
}

JNIEXPORT jlong JNICALL Java_ai_rapids_cudf_ColumnView_isInteger(JNIEnv* env,
                                                                 jobject j_object,
                                                                 jlong handle)
{
  JNI_NULL_CHECK(env, handle, "native view handle is null", 0)

  JNI_TRY
  {
    cudf::jni::auto_set_device(env);
    cudf::column_view* view = reinterpret_cast<cudf::column_view*>(handle);
    return release_as_jlong(cudf::strings::is_integer(*view));
  }
  JNI_CATCH(env, 0);
}

JNIEXPORT jlong JNICALL Java_ai_rapids_cudf_ColumnView_isFixedPoint(
  JNIEnv* env, jobject, jlong handle, jint j_dtype, jint scale)
{
  JNI_NULL_CHECK(env, handle, "native view handle is null", 0)

  JNI_TRY
  {
    cudf::jni::auto_set_device(env);
    cudf::column_view* view  = reinterpret_cast<cudf::column_view*>(handle);
    cudf::data_type fp_dtype = cudf::jni::make_data_type(j_dtype, scale);
    return release_as_jlong(cudf::strings::is_fixed_point(*view, fp_dtype));
  }
  JNI_CATCH(env, 0);
}

JNIEXPORT jlong JNICALL Java_ai_rapids_cudf_ColumnView_isIntegerWithType(
  JNIEnv* env, jobject, jlong handle, jint j_dtype, jint scale)
{
  JNI_NULL_CHECK(env, handle, "native view handle is null", 0)

  JNI_TRY
  {
    cudf::jni::auto_set_device(env);
    cudf::column_view* view   = reinterpret_cast<cudf::column_view*>(handle);
    cudf::data_type int_dtype = cudf::jni::make_data_type(j_dtype, scale);
    return release_as_jlong(cudf::strings::is_integer(*view, int_dtype));
  }
  JNI_CATCH(env, 0);
}

JNIEXPORT jlong JNICALL Java_ai_rapids_cudf_ColumnView_copyColumnViewToCV(JNIEnv* env,
                                                                          jobject j_object,
                                                                          jlong handle)
{
  JNI_NULL_CHECK(env, handle, "native view handle is null", 0)

  JNI_TRY
  {
    cudf::jni::auto_set_device(env);
    cudf::column_view* view = reinterpret_cast<cudf::column_view*>(handle);
    return ptr_as_jlong(new cudf::column(*view));
  }
  JNI_CATCH(env, 0);
}

JNIEXPORT jlong JNICALL
Java_ai_rapids_cudf_ColumnView_getJSONObject(JNIEnv* env,
                                             jclass,
                                             jlong j_view_handle,
                                             jlong j_scalar_handle,
                                             jboolean allow_single_quotes,
                                             jboolean strip_quotes_from_single_strings,
                                             jboolean missing_fields_as_nulls)
{
  JNI_NULL_CHECK(env, j_view_handle, "view cannot be null", 0);
  JNI_NULL_CHECK(env, j_scalar_handle, "path cannot be null", 0);

  JNI_TRY
  {
    cudf::jni::auto_set_device(env);
    cudf::column_view* n_column_view = reinterpret_cast<cudf::column_view*>(j_view_handle);
    cudf::strings_column_view n_strings_col_view(*n_column_view);
    cudf::string_scalar* n_scalar_path = reinterpret_cast<cudf::string_scalar*>(j_scalar_handle);
    auto options                       = cudf::get_json_object_options{};
    options.set_allow_single_quotes(allow_single_quotes);
    options.set_strip_quotes_from_single_strings(strip_quotes_from_single_strings);
    options.set_missing_fields_as_nulls(missing_fields_as_nulls);
    auto result_col_ptr = [&]() {
      try {
        return cudf::get_json_object(n_strings_col_view, *n_scalar_path, options);
      } catch (std::invalid_argument const& err) {
        auto const null_scalar = cudf::string_scalar(std::string(""), false);
        return cudf::make_column_from_scalar(null_scalar, n_strings_col_view.size());
      } catch (...) {
        throw;
      }
    }();
    return release_as_jlong(result_col_ptr);
  }
  JNI_CATCH(env, 0);
}

JNIEXPORT jlong JNICALL Java_ai_rapids_cudf_ColumnView_stringConcatenationListElementsSepCol(
  JNIEnv* env,
  jclass,
  jlong column_handle,
  jlong sep_handle,
  jlong separator_narep,
  jlong col_narep,
  jboolean separate_nulls,
  jboolean empty_string_output_if_empty_list)
{
  JNI_NULL_CHECK(env, column_handle, "column handle is null", 0);
  JNI_NULL_CHECK(env, sep_handle, "separator column handle is null", 0);
  JNI_NULL_CHECK(env, separator_narep, "separator narep string scalar object is null", 0);
  JNI_NULL_CHECK(env, col_narep, "column narep string scalar object is null", 0);
  JNI_TRY
  {
    cudf::jni::auto_set_device(env);
    auto const& separator_narep_scalar = *reinterpret_cast<cudf::string_scalar*>(separator_narep);
    auto const& col_narep_scalar       = *reinterpret_cast<cudf::string_scalar*>(col_narep);
    auto null_policy                   = separate_nulls ? cudf::strings::separator_on_nulls::YES
                                                        : cudf::strings::separator_on_nulls::NO;
    auto empty_list_output             = empty_string_output_if_empty_list
                                           ? cudf::strings::output_if_empty_list::EMPTY_STRING
                                           : cudf::strings::output_if_empty_list::NULL_ELEMENT;

    cudf::column_view* column = reinterpret_cast<cudf::column_view*>(sep_handle);
    cudf::strings_column_view strings_column(*column);
    cudf::column_view* cv = reinterpret_cast<cudf::column_view*>(column_handle);
    cudf::lists_column_view lcv(*cv);
    return release_as_jlong(cudf::strings::join_list_elements(lcv,
                                                              strings_column,
                                                              separator_narep_scalar,
                                                              col_narep_scalar,
                                                              null_policy,
                                                              empty_list_output));
  }
  JNI_CATCH(env, 0);
}

JNIEXPORT jlong JNICALL Java_ai_rapids_cudf_ColumnView_stringConcatenationListElements(
  JNIEnv* env,
  jclass,
  jlong column_handle,
  jlong separator,
  jlong narep,
  jboolean separate_nulls,
  jboolean empty_string_output_if_empty_list)
{
  JNI_NULL_CHECK(env, column_handle, "column handle is null", 0);
  JNI_NULL_CHECK(env, separator, "separator string scalar object is null", 0);
  JNI_NULL_CHECK(env, narep, "separator narep string scalar object is null", 0);
  JNI_TRY
  {
    cudf::jni::auto_set_device(env);
    auto const& separator_scalar = *reinterpret_cast<cudf::string_scalar*>(separator);
    auto const& narep_scalar     = *reinterpret_cast<cudf::string_scalar*>(narep);
    auto null_policy             = separate_nulls ? cudf::strings::separator_on_nulls::YES
                                                  : cudf::strings::separator_on_nulls::NO;
    auto empty_list_output       = empty_string_output_if_empty_list
                                     ? cudf::strings::output_if_empty_list::EMPTY_STRING
                                     : cudf::strings::output_if_empty_list::NULL_ELEMENT;

    cudf::column_view* cv = reinterpret_cast<cudf::column_view*>(column_handle);
    cudf::lists_column_view lcv(*cv);
    return release_as_jlong(cudf::strings::join_list_elements(
      lcv, separator_scalar, narep_scalar, null_policy, empty_list_output));
  }
  JNI_CATCH(env, 0);
}

JNIEXPORT jlong JNICALL Java_ai_rapids_cudf_ColumnView_repeatStrings(JNIEnv* env,
                                                                     jclass,
                                                                     jlong strings_handle,
                                                                     jint repeat_times)
{
  JNI_NULL_CHECK(env, strings_handle, "strings_handle is null", 0);
  JNI_TRY
  {
    cudf::jni::auto_set_device(env);
    auto const cv       = *reinterpret_cast<cudf::column_view*>(strings_handle);
    auto const strs_col = cudf::strings_column_view(cv);
    return release_as_jlong(cudf::strings::repeat_strings(strs_col, repeat_times));
  }
  JNI_CATCH(env, 0);
}

JNIEXPORT jlong JNICALL Java_ai_rapids_cudf_ColumnView_repeatStringsWithColumnRepeatTimes(
  JNIEnv* env, jclass, jlong strings_handle, jlong repeat_times_handle)
{
  JNI_NULL_CHECK(env, strings_handle, "strings_handle is null", 0);
  JNI_NULL_CHECK(env, repeat_times_handle, "repeat_times_handle is null", 0);
  JNI_TRY
  {
    cudf::jni::auto_set_device(env);
    auto const strings_cv      = *reinterpret_cast<cudf::column_view*>(strings_handle);
    auto const strs_col        = cudf::strings_column_view(strings_cv);
    auto const repeat_times_cv = *reinterpret_cast<cudf::column_view*>(repeat_times_handle);
    return release_as_jlong(cudf::strings::repeat_strings(strs_col, repeat_times_cv));
  }
  JNI_CATCH(env, 0);
}

JNIEXPORT jlong JNICALL Java_ai_rapids_cudf_ColumnView_applyBooleanMask(
  JNIEnv* env, jclass, jlong list_column_handle, jlong boolean_mask_list_column_handle)
{
  JNI_NULL_CHECK(env, list_column_handle, "list handle is null", 0);
  JNI_NULL_CHECK(env, boolean_mask_list_column_handle, "boolean mask handle is null", 0);
  JNI_TRY
  {
    cudf::jni::auto_set_device(env);

    cudf::column_view const* list_column =
      reinterpret_cast<cudf::column_view const*>(list_column_handle);
    cudf::lists_column_view const list_view = cudf::lists_column_view(*list_column);

    cudf::column_view const* boolean_mask_list_column =
      reinterpret_cast<cudf::column_view const*>(boolean_mask_list_column_handle);
    cudf::lists_column_view const boolean_mask_list_view =
      cudf::lists_column_view(*boolean_mask_list_column);

    return release_as_jlong(cudf::lists::apply_boolean_mask(list_view, boolean_mask_list_view));
  }
  JNI_CATCH(env, 0);
}

JNIEXPORT jboolean JNICALL Java_ai_rapids_cudf_ColumnView_hasNonEmptyNulls(JNIEnv* env,
                                                                           jclass,
                                                                           jlong column_view_handle)
{
  JNI_NULL_CHECK(env, column_view_handle, "column_view handle is null", 0);
  JNI_TRY
  {
    cudf::jni::auto_set_device(env);
    auto const* cv = reinterpret_cast<cudf::column_view const*>(column_view_handle);
    return cudf::has_nonempty_nulls(*cv);
  }
  JNI_CATCH(env, 0);
}

JNIEXPORT jlong JNICALL Java_ai_rapids_cudf_ColumnView_purgeNonEmptyNulls(JNIEnv* env,
                                                                          jclass,
                                                                          jlong column_view_handle)
{
  JNI_NULL_CHECK(env, column_view_handle, "column_view handle is null", 0);
  JNI_TRY
  {
    cudf::jni::auto_set_device(env);
    auto const* cv = reinterpret_cast<cudf::column_view const*>(column_view_handle);
    return release_as_jlong(cudf::purge_nonempty_nulls(*cv));
  }
  JNI_CATCH(env, 0);
}

JNIEXPORT jlong JNICALL Java_ai_rapids_cudf_ColumnView_toHex(JNIEnv* env, jclass, jlong input_ptr)
{
  JNI_NULL_CHECK(env, input_ptr, "input is null", 0);
  JNI_TRY
  {
    cudf::jni::auto_set_device(env);
    cudf::column_view const* input = reinterpret_cast<cudf::column_view*>(input_ptr);
    return release_as_jlong(cudf::strings::integers_to_hex(*input));
  }
  JNI_CATCH(env, 0);
}

JNIEXPORT jlongArray JNICALL Java_ai_rapids_cudf_ColumnView_stringContainsMulti(
  JNIEnv* env, jobject j_object, jlong j_view_handle, jlong j_target_view_handle)
{
  JNI_NULL_CHECK(env, j_view_handle, "column is null", 0);
  JNI_NULL_CHECK(env, j_target_view_handle, "targets is null", 0);

  JNI_TRY
  {
    cudf::jni::auto_set_device(env);
    auto* column_view         = reinterpret_cast<cudf::column_view*>(j_view_handle);
    auto* targets_view        = reinterpret_cast<cudf::column_view*>(j_target_view_handle);
    auto const strings_column = cudf::strings_column_view(*column_view);
    auto const targets_column = cudf::strings_column_view(*targets_view);
    auto contains_results     = cudf::strings::contains_multiple(strings_column, targets_column);
    return cudf::jni::convert_table_for_return(env, std::move(contains_results));
  }
  JNI_CATCH(env, 0);
}

}  // extern "C"<|MERGE_RESOLUTION|>--- conflicted
+++ resolved
@@ -1162,23 +1162,6 @@
   JNI_CATCH(env, 0);
 }
 
-<<<<<<< HEAD
-=======
-JNIEXPORT jlong JNICALL Java_ai_rapids_cudf_ColumnView_round(
-  JNIEnv* env, jclass, jlong input_ptr, jint decimal_places, jint rounding_method)
-{
-  JNI_NULL_CHECK(env, input_ptr, "input is null", 0);
-  JNI_TRY
-  {
-    cudf::jni::auto_set_device(env);
-    cudf::column_view* input     = reinterpret_cast<cudf::column_view*>(input_ptr);
-    cudf::rounding_method method = static_cast<cudf::rounding_method>(rounding_method);
-    return release_as_jlong(cudf::round(*input, decimal_places, method));
-  }
-  JNI_CATCH(env, 0);
-}
-
->>>>>>> 85f57b81
 JNIEXPORT jlong JNICALL Java_ai_rapids_cudf_ColumnView_extractDateTimeComponent(JNIEnv* env,
                                                                                 jclass,
                                                                                 jlong input_ptr,
