--- conflicted
+++ resolved
@@ -31,7 +31,6 @@
 #include "cudf_jni_apis.hpp"
 #include "dtype_utils.hpp"
 
-<<<<<<< HEAD
 namespace cudf {
 namespace jni {
 
@@ -59,8 +58,6 @@
 }
 }
 
-=======
->>>>>>> b8545981
 extern "C" {
 
 JNIEXPORT jlong JNICALL Java_ai_rapids_cudf_ColumnVector_sequence(JNIEnv *env, jclass,
