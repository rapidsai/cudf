--- conflicted
+++ resolved
@@ -19,1142 +19,9 @@
 #include <cudf/filling.hpp>
 #include <cudf/hashing.hpp>
 #include <cudf/utilities/bit.hpp>
-<<<<<<< HEAD
-#include <cudf/lists/lists_column_view.hpp>
-#include <cudf/structs/structs_column_view.hpp>
-#include <map_lookup.hpp>
-
-#include "cudf_jni_apis.hpp"
-#include "dtype_utils.hpp"
-
-namespace {
-
-std::size_t calc_device_memory_size(cudf::column_view const &view) {
-  std::size_t total = 0;
-  auto row_count = view.size();
-
-  if (view.nullable()) {
-    total += cudf::bitmask_allocation_size_bytes(row_count);
-  }
-
-  auto dtype = view.type();
-  if (cudf::is_fixed_width(dtype)) {
-    total += cudf::size_of(dtype) * view.size();
-  }
-
-  return std::accumulate(view.child_begin(), view.child_end(), total,
-                         [](std::size_t t, cudf::column_view const &v) {
-                           return t + calc_device_memory_size(v);
-                         });
-}
-
-} // anonymous namespace
-
-extern "C" {
-
-JNIEXPORT jlong JNICALL Java_ai_rapids_cudf_ColumnVector_upperStrings(JNIEnv *env, jobject j_object,
-                                                                      jlong handle) {
-  JNI_NULL_CHECK(env, handle, "column is null", 0);
-
-  try {
-    cudf::jni::auto_set_device(env);
-    cudf::column_view *column = reinterpret_cast<cudf::column_view *>(handle);
-    cudf::strings_column_view strings_column(*column);
-
-    std::unique_ptr<cudf::column> result = cudf::strings::to_upper(strings_column);
-    return reinterpret_cast<jlong>(result.release());
-  }
-  CATCH_STD(env, 0);
-}
-
-JNIEXPORT jlong JNICALL Java_ai_rapids_cudf_ColumnVector_lowerStrings(JNIEnv *env, jobject j_object,
-                                                                      jlong handle) {
-  JNI_NULL_CHECK(env, handle, "column is null", 0);
-
-  try {
-    cudf::jni::auto_set_device(env);
-    cudf::column_view *column = reinterpret_cast<cudf::column_view *>(handle);
-    cudf::strings_column_view strings_column(*column);
-
-    std::unique_ptr<cudf::column> result = cudf::strings::to_lower(strings_column);
-    return reinterpret_cast<jlong>(result.release());
-  }
-  CATCH_STD(env, 0);
-}
-
-JNIEXPORT jlong JNICALL Java_ai_rapids_cudf_ColumnVector_concatenate(JNIEnv *env, jclass clazz,
-                                                                     jlongArray column_handles) {
-  JNI_NULL_CHECK(env, column_handles, "input columns are null", 0);
-  using cudf::column;
-  using cudf::column_view;
-  try {
-    cudf::jni::auto_set_device(env);
-    cudf::jni::native_jpointerArray<column_view> columns(env, column_handles);
-    std::vector<column_view> columns_vector(columns.size());
-    for (int i = 0; i < columns.size(); ++i) {
-      JNI_NULL_CHECK(env, columns[i], "column to concat is null", 0);
-      columns_vector[i] = *columns[i];
-    }
-    std::unique_ptr<column> result;
-    if (columns_vector[0].type().id() == cudf::type_id::LIST) {
-      result = cudf::lists::detail::concatenate(columns_vector);
-    } else {
-      result = cudf::concatenate(columns_vector);
-    }
-    return reinterpret_cast<jlong>(result.release());
-  }
-  CATCH_STD(env, 0);
-}
-
-JNIEXPORT jlong JNICALL Java_ai_rapids_cudf_ColumnVector_sequence(JNIEnv *env, jclass,
-                                                                  jlong j_initial_val, jlong j_step,
-                                                                  jint row_count) {
-  JNI_NULL_CHECK(env, j_initial_val, "scalar is null", 0);
-  try {
-    cudf::jni::auto_set_device(env);
-    auto initial_val = reinterpret_cast<cudf::scalar const *>(j_initial_val);
-    auto step = reinterpret_cast<cudf::scalar const *>(j_step);
-    std::unique_ptr<cudf::column> col;
-    if (step) {
-      col = cudf::sequence(row_count, *initial_val, *step);
-    } else {
-      col = cudf::sequence(row_count, *initial_val);
-    }
-    return reinterpret_cast<jlong>(col.release());
-  }
-  CATCH_STD(env, 0);
-}
-
-JNIEXPORT jlong JNICALL Java_ai_rapids_cudf_ColumnVector_fromScalar(JNIEnv *env, jclass,
-                                                                    jlong j_scalar,
-                                                                    jint row_count) {
-  JNI_NULL_CHECK(env, j_scalar, "scalar is null", 0);
-  try {
-    cudf::jni::auto_set_device(env);
-    auto scalar_val = reinterpret_cast<cudf::scalar const *>(j_scalar);
-    const auto dtype = scalar_val->type();
-    const auto mask_state =
-        scalar_val->is_valid() ? cudf::mask_state::UNALLOCATED : cudf::mask_state::ALL_NULL;
-    std::unique_ptr<cudf::column> col;
-    if (row_count == 0) {
-      col = cudf::make_empty_column(dtype);
-    } else if (cudf::is_fixed_width(dtype)) {
-      col = cudf::make_column_from_scalar(*scalar_val, row_count);
-    } else if (dtype.id() == cudf::type_id::STRING) {
-      // create a string column of all empty strings to fill (cheapest string column to create)
-      auto offsets = cudf::make_numeric_column(cudf::data_type{cudf::type_id::INT32}, row_count + 1,
-                                               cudf::mask_state::UNALLOCATED);
-      auto data = cudf::make_empty_column(cudf::data_type{cudf::type_id::INT8});
-      auto mask_buffer = cudf::create_null_mask(row_count, cudf::mask_state::UNALLOCATED);
-      auto str_col = cudf::make_strings_column(row_count, std::move(offsets), std::move(data), 0,
-                                               std::move(mask_buffer));
-
-      col = cudf::fill(str_col->view(), 0, row_count, *scalar_val);
-    } else {
-      JNI_THROW_NEW(env, "java/lang/IllegalArgumentException", "Invalid data type", 0);
-    }
-    return reinterpret_cast<jlong>(col.release());
-  }
-  CATCH_STD(env, 0);
-}
-
-JNIEXPORT jlong JNICALL Java_ai_rapids_cudf_ColumnVector_replaceNulls(JNIEnv *env, jclass,
-                                                                      jlong j_col, jlong j_scalar) {
-  JNI_NULL_CHECK(env, j_col, "column is null", 0);
-  JNI_NULL_CHECK(env, j_scalar, "scalar is null", 0);
-  try {
-    cudf::jni::auto_set_device(env);
-    cudf::column_view col = *reinterpret_cast<cudf::column_view *>(j_col);
-    auto val = reinterpret_cast<cudf::scalar *>(j_scalar);
-    std::unique_ptr<cudf::column> result = cudf::replace_nulls(col, *val);
-    return reinterpret_cast<jlong>(result.release());
-  }
-  CATCH_STD(env, 0);
-}
-
-JNIEXPORT jlong JNICALL Java_ai_rapids_cudf_ColumnVector_ifElseVV(JNIEnv *env, jclass,
-                                                                  jlong j_pred_vec,
-                                                                  jlong j_true_vec,
-                                                                  jlong j_false_vec) {
-  JNI_NULL_CHECK(env, j_pred_vec, "predicate column is null", 0);
-  JNI_NULL_CHECK(env, j_true_vec, "true column is null", 0);
-  JNI_NULL_CHECK(env, j_false_vec, "false column is null", 0);
-  try {
-    cudf::jni::auto_set_device(env);
-    auto pred_vec = reinterpret_cast<cudf::column_view *>(j_pred_vec);
-    auto true_vec = reinterpret_cast<cudf::column_view *>(j_true_vec);
-    auto false_vec = reinterpret_cast<cudf::column_view *>(j_false_vec);
-    std::unique_ptr<cudf::column> result = cudf::copy_if_else(*true_vec, *false_vec, *pred_vec);
-    return reinterpret_cast<jlong>(result.release());
-  }
-  CATCH_STD(env, 0);
-}
-
-JNIEXPORT jlong JNICALL Java_ai_rapids_cudf_ColumnVector_ifElseVS(JNIEnv *env, jclass,
-                                                                  jlong j_pred_vec,
-                                                                  jlong j_true_vec,
-                                                                  jlong j_false_scalar) {
-  JNI_NULL_CHECK(env, j_pred_vec, "predicate column is null", 0);
-  JNI_NULL_CHECK(env, j_true_vec, "true column is null", 0);
-  JNI_NULL_CHECK(env, j_false_scalar, "false scalar is null", 0);
-  try {
-    cudf::jni::auto_set_device(env);
-    auto pred_vec = reinterpret_cast<cudf::column_view *>(j_pred_vec);
-    auto true_vec = reinterpret_cast<cudf::column_view *>(j_true_vec);
-    auto false_scalar = reinterpret_cast<cudf::scalar *>(j_false_scalar);
-    std::unique_ptr<cudf::column> result = cudf::copy_if_else(*true_vec, *false_scalar, *pred_vec);
-    return reinterpret_cast<jlong>(result.release());
-  }
-  CATCH_STD(env, 0);
-}
-
-JNIEXPORT jlong JNICALL Java_ai_rapids_cudf_ColumnVector_ifElseSV(JNIEnv *env, jclass,
-                                                                  jlong j_pred_vec,
-                                                                  jlong j_true_scalar,
-                                                                  jlong j_false_vec) {
-  JNI_NULL_CHECK(env, j_pred_vec, "predicate column is null", 0);
-  JNI_NULL_CHECK(env, j_true_scalar, "true scalar is null", 0);
-  JNI_NULL_CHECK(env, j_false_vec, "false column is null", 0);
-  try {
-    cudf::jni::auto_set_device(env);
-    auto pred_vec = reinterpret_cast<cudf::column_view *>(j_pred_vec);
-    auto true_scalar = reinterpret_cast<cudf::scalar *>(j_true_scalar);
-    auto false_vec = reinterpret_cast<cudf::column_view *>(j_false_vec);
-    std::unique_ptr<cudf::column> result = cudf::copy_if_else(*true_scalar, *false_vec, *pred_vec);
-    return reinterpret_cast<jlong>(result.release());
-  }
-  CATCH_STD(env, 0);
-}
-
-JNIEXPORT jlong JNICALL Java_ai_rapids_cudf_ColumnVector_ifElseSS(JNIEnv *env, jclass,
-                                                                  jlong j_pred_vec,
-                                                                  jlong j_true_scalar,
-                                                                  jlong j_false_scalar) {
-  JNI_NULL_CHECK(env, j_pred_vec, "predicate column is null", 0);
-  JNI_NULL_CHECK(env, j_true_scalar, "true scalar is null", 0);
-  JNI_NULL_CHECK(env, j_false_scalar, "false scalar is null", 0);
-  try {
-    cudf::jni::auto_set_device(env);
-    auto pred_vec = reinterpret_cast<cudf::column_view *>(j_pred_vec);
-    auto true_scalar = reinterpret_cast<cudf::scalar *>(j_true_scalar);
-    auto false_scalar = reinterpret_cast<cudf::scalar *>(j_false_scalar);
-    std::unique_ptr<cudf::column> result =
-        cudf::copy_if_else(*true_scalar, *false_scalar, *pred_vec);
-    return reinterpret_cast<jlong>(result.release());
-  }
-  CATCH_STD(env, 0);
-}
-
-JNIEXPORT jlong JNICALL Java_ai_rapids_cudf_ColumnVector_reduce(JNIEnv *env, jclass,
-                                                                jlong j_col_view,
-                                                                jlong j_agg,
-                                                                jint j_dtype, jint scale) {
-  JNI_NULL_CHECK(env, j_col_view, "column view is null", 0);
-  JNI_NULL_CHECK(env, j_agg, "aggregation is null", 0);
-  try {
-    cudf::jni::auto_set_device(env);
-    auto col = reinterpret_cast<cudf::column_view *>(j_col_view);
-    auto agg = reinterpret_cast<cudf::aggregation *>(j_agg);
-    cudf::data_type out_dtype = cudf::jni::make_data_type(j_dtype, scale);
-
-    std::unique_ptr<cudf::scalar> result = cudf::reduce(*col, agg->clone(), out_dtype);
-    return reinterpret_cast<jlong>(result.release());
-  }
-  CATCH_STD(env, 0);
-}
-
-JNIEXPORT jlong JNICALL Java_ai_rapids_cudf_ColumnVector_quantile(JNIEnv *env, jclass clazz,
-                                                                  jlong input_column,
-                                                                  jint quantile_method,
-                                                                  jdoubleArray jquantiles) {
-  JNI_NULL_CHECK(env, input_column, "native handle is null", 0);
-  try {
-    cudf::jni::auto_set_device(env);
-    cudf::jni::native_jdoubleArray native_quantiles(env, jquantiles);
-    std::vector<double> quantiles(native_quantiles.data(),
-                                  native_quantiles.data() + native_quantiles.size());
-    cudf::column_view *n_input_column = reinterpret_cast<cudf::column_view *>(input_column);
-    cudf::interpolation n_quantile_method = static_cast<cudf::interpolation>(quantile_method);
-    std::unique_ptr<cudf::column> result =
-        cudf::quantile(*n_input_column, quantiles, n_quantile_method);
-    return reinterpret_cast<jlong>(result.release());
-  }
-  CATCH_STD(env, 0);
-}
-
-JNIEXPORT jlong JNICALL Java_ai_rapids_cudf_ColumnVector_rollingWindow(
-    JNIEnv *env, jclass clazz, jlong input_col, jlong default_output_col, 
-    jint min_periods, jlong agg_ptr, jint preceding,
-    jint following, jlong preceding_col, jlong following_col) {
-
-  JNI_NULL_CHECK(env, input_col, "native handle is null", 0);
-  JNI_NULL_CHECK(env, agg_ptr, "aggregation handle is null", 0);
-  try {
-    cudf::jni::auto_set_device(env);
-    cudf::column_view *n_input_col = reinterpret_cast<cudf::column_view *>(input_col);
-    cudf::column_view *n_default_output_col =
-        reinterpret_cast<cudf::column_view *>(default_output_col);
-    cudf::column_view *n_preceding_col = reinterpret_cast<cudf::column_view *>(preceding_col);
-    cudf::column_view *n_following_col = reinterpret_cast<cudf::column_view *>(following_col);
-    cudf::aggregation * agg = reinterpret_cast<cudf::aggregation *>(agg_ptr);
-
-    std::unique_ptr<cudf::column> ret;
-    if (n_default_output_col != nullptr) {
-      if (n_preceding_col != nullptr && n_following_col != nullptr) {
-        CUDF_FAIL("A default output column is not currently supported with variable length preceding and following");
-        //ret = cudf::rolling_window(*n_input_col, *n_default_output_col, 
-        //        *n_preceding_col, *n_following_col, min_periods, agg->clone());
-      } else {
-        ret = cudf::rolling_window(*n_input_col, *n_default_output_col,
-                preceding, following, min_periods, agg->clone());
-      }
-
-    } else {
-      if (n_preceding_col != nullptr && n_following_col != nullptr) {
-        ret = cudf::rolling_window(*n_input_col, *n_preceding_col, *n_following_col,
-                min_periods, agg->clone());
-      } else {
-        ret = cudf::rolling_window(*n_input_col, preceding, following, min_periods,
-                agg->clone());
-      }
-    }
-    return reinterpret_cast<jlong>(ret.release());
-  }
-  CATCH_STD(env, 0);
-}
-
-JNIEXPORT jlongArray JNICALL Java_ai_rapids_cudf_ColumnVector_slice(JNIEnv *env, jclass clazz,
-                                                                    jlong input_column,
-                                                                    jintArray slice_indices) {
-  JNI_NULL_CHECK(env, input_column, "native handle is null", 0);
-  JNI_NULL_CHECK(env, slice_indices, "slice indices are null", 0);
-
-  try {
-    cudf::jni::auto_set_device(env);
-    cudf::column_view *n_column = reinterpret_cast<cudf::column_view *>(input_column);
-    cudf::jni::native_jintArray n_slice_indices(env, slice_indices);
-
-    std::vector<cudf::size_type> indices(n_slice_indices.size());
-    for (int i = 0; i < n_slice_indices.size(); i++) {
-      indices[i] = n_slice_indices[i];
-    }
-
-    std::vector<cudf::column_view> result = cudf::slice(*n_column, indices);
-    cudf::jni::native_jlongArray n_result(env, result.size());
-    std::vector<std::unique_ptr<cudf::column>> column_result(result.size());
-    for (int i = 0; i < result.size(); i++) {
-      column_result[i].reset(new cudf::column(result[i]));
-      n_result[i] = reinterpret_cast<jlong>(column_result[i].get());
-    }
-    for (int i = 0; i < result.size(); i++) {
-      column_result[i].release();
-    }
-    return n_result.get_jArray();
-  }
-  CATCH_STD(env, NULL);
-}
-
-JNIEXPORT jlong JNICALL Java_ai_rapids_cudf_ColumnVector_extractListElement(JNIEnv *env, jclass,
-                                                                            jlong column_view,
-                                                                            jint index) {
-  JNI_NULL_CHECK(env, column_view, "column is null", 0);
-  try {
-    cudf::jni::auto_set_device(env);
-    cudf::column_view *cv = reinterpret_cast<cudf::column_view *>(column_view);
-    cudf::lists_column_view lcv(*cv);
-
-    std::unique_ptr<cudf::column> ret = cudf::lists::extract_list_element(lcv, index);
-    return reinterpret_cast<jlong>(ret.release());
-  }
-  CATCH_STD(env, 0);
-}
-
-JNIEXPORT jlongArray JNICALL Java_ai_rapids_cudf_ColumnVector_stringSplit(JNIEnv *env, jclass,
-                                                                          jlong column_view,
-                                                                          jlong delimiter) {
-  JNI_NULL_CHECK(env, column_view, "column is null", 0);
-  JNI_NULL_CHECK(env, delimiter, "string scalar delimiter is null", 0);
-  try {
-    cudf::jni::auto_set_device(env);
-    cudf::column_view *cv = reinterpret_cast<cudf::column_view *>(column_view);
-    cudf::strings_column_view scv(*cv);
-    cudf::string_scalar *ss_scalar = reinterpret_cast<cudf::string_scalar *>(delimiter);
-
-    std::unique_ptr<cudf::table> table_result = cudf::strings::split(scv, *ss_scalar);
-    return cudf::jni::convert_table_for_return(env, table_result);
-  }
-  CATCH_STD(env, 0);
-}
-
-JNIEXPORT jlong JNICALL Java_ai_rapids_cudf_ColumnVector_stringSplitRecord(JNIEnv *env, jclass,
-                                                                           jlong column_view,
-                                                                           jlong delimiter,
-                                                                           jint max_split) {
-  JNI_NULL_CHECK(env, column_view, "column is null", 0);
-  JNI_NULL_CHECK(env, delimiter, "string scalar delimiter is null", 0);
-  try {
-    cudf::jni::auto_set_device(env);
-    cudf::column_view *cv = reinterpret_cast<cudf::column_view *>(column_view);
-    cudf::strings_column_view scv(*cv);
-    cudf::string_scalar *ss_scalar = reinterpret_cast<cudf::string_scalar *>(delimiter);
-
-    std::unique_ptr<cudf::column> ret = cudf::strings::split_record(scv, *ss_scalar, max_split);
-    return reinterpret_cast<jlong>(ret.release());
-  }
-  CATCH_STD(env, 0);
-}
-
-JNIEXPORT jlongArray JNICALL Java_ai_rapids_cudf_ColumnVector_split(JNIEnv *env, jclass clazz,
-                                                                    jlong input_column,
-                                                                    jintArray split_indices) {
-  JNI_NULL_CHECK(env, input_column, "native handle is null", 0);
-  JNI_NULL_CHECK(env, split_indices, "split indices are null", 0);
-
-  try {
-    cudf::jni::auto_set_device(env);
-    cudf::column_view *n_column = reinterpret_cast<cudf::column_view *>(input_column);
-    cudf::jni::native_jintArray n_split_indices(env, split_indices);
-
-    std::vector<cudf::size_type> indices(n_split_indices.size());
-    for (int i = 0; i < n_split_indices.size(); i++) {
-      indices[i] = n_split_indices[i];
-    }
-
-    std::vector<cudf::column_view> result = cudf::split(*n_column, indices);
-    cudf::jni::native_jlongArray n_result(env, result.size());
-    std::vector<std::unique_ptr<cudf::column>> column_result(result.size());
-    for (int i = 0; i < result.size(); i++) {
-      column_result[i].reset(new cudf::column(result[i]));
-      n_result[i] = reinterpret_cast<jlong>(column_result[i].get());
-    }
-    for (int i = 0; i < result.size(); i++) {
-      column_result[i].release();
-    }
-    return n_result.get_jArray();
-  }
-  CATCH_STD(env, NULL);
-}
-
-JNIEXPORT jlong JNICALL Java_ai_rapids_cudf_ColumnVector_charLengths(JNIEnv *env, jclass clazz,
-                                                                     jlong view_handle) {
-  JNI_NULL_CHECK(env, view_handle, "input column is null", 0);
-  try {
-    cudf::jni::auto_set_device(env);
-    cudf::column_view *n_column = reinterpret_cast<cudf::column_view *>(view_handle);
-    std::unique_ptr<cudf::column> result =
-        cudf::strings::count_characters(cudf::strings_column_view(*n_column));
-    return reinterpret_cast<jlong>(result.release());
-  }
-  CATCH_STD(env, 0);
-}
-
-JNIEXPORT jlong JNICALL Java_ai_rapids_cudf_ColumnVector_byteCount(JNIEnv *env, jclass clazz,
-                                                                   jlong view_handle) {
-  JNI_NULL_CHECK(env, view_handle, "input column is null", 0);
-  try {
-    cudf::jni::auto_set_device(env);
-    cudf::column_view *n_column = reinterpret_cast<cudf::column_view *>(view_handle);
-    std::unique_ptr<cudf::column> result =
-        cudf::strings::count_bytes(cudf::strings_column_view(*n_column));
-    return reinterpret_cast<jlong>(result.release());
-  }
-  CATCH_STD(env, 0);
-}
-
-JNIEXPORT jlong JNICALL Java_ai_rapids_cudf_ColumnVector_findAndReplaceAll(JNIEnv *env,
-                                                                           jclass clazz,
-                                                                           jlong old_values_handle,
-                                                                           jlong new_values_handle,
-                                                                           jlong input_handle) {
-  JNI_NULL_CHECK(env, old_values_handle, "values column is null", 0);
-  JNI_NULL_CHECK(env, new_values_handle, "replace column is null", 0);
-  JNI_NULL_CHECK(env, input_handle, "input column is null", 0);
-
-  using cudf::column;
-  using cudf::column_view;
-
-  try {
-    cudf::jni::auto_set_device(env);
-    column_view *input_column = reinterpret_cast<column_view *>(input_handle);
-    column_view *old_values_column = reinterpret_cast<column_view *>(old_values_handle);
-    column_view *new_values_column = reinterpret_cast<column_view *>(new_values_handle);
-
-    std::unique_ptr<column> result =
-        cudf::find_and_replace_all(*input_column, *old_values_column, *new_values_column);
-
-    return reinterpret_cast<jlong>(result.release());
-  }
-  CATCH_STD(env, 0);
-}
-
-JNIEXPORT jlong JNICALL Java_ai_rapids_cudf_ColumnVector_isNullNative(JNIEnv *env, jclass,
-                                                                      jlong handle) {
-  JNI_NULL_CHECK(env, handle, "input column is null", 0);
-  try {
-    cudf::jni::auto_set_device(env);
-    const cudf::column_view *input = reinterpret_cast<cudf::column_view *>(handle);
-    std::unique_ptr<cudf::column> ret = cudf::is_null(*input);
-    return reinterpret_cast<jlong>(ret.release());
-  }
-  CATCH_STD(env, 0);
-}
-
-JNIEXPORT jlong JNICALL Java_ai_rapids_cudf_ColumnVector_isNotNullNative(JNIEnv *env, jclass,
-                                                                         jlong handle) {
-  JNI_NULL_CHECK(env, handle, "input column is null", 0);
-  try {
-    cudf::jni::auto_set_device(env);
-    const cudf::column_view *input = reinterpret_cast<cudf::column_view *>(handle);
-    std::unique_ptr<cudf::column> ret = cudf::is_valid(*input);
-    return reinterpret_cast<jlong>(ret.release());
-  }
-  CATCH_STD(env, 0);
-}
-
-JNIEXPORT jlong JNICALL Java_ai_rapids_cudf_ColumnVector_isNanNative(JNIEnv *env, jclass,
-                                                                     jlong handle) {
-  JNI_NULL_CHECK(env, handle, "input column is null", 0);
-  try {
-    cudf::jni::auto_set_device(env);
-    const cudf::column_view *input = reinterpret_cast<cudf::column_view *>(handle);
-    std::unique_ptr<cudf::column> ret = cudf::is_nan(*input);
-    return reinterpret_cast<jlong>(ret.release());
-  }
-  CATCH_STD(env, 0);
-}
-
-JNIEXPORT jlong JNICALL Java_ai_rapids_cudf_ColumnVector_isNotNanNative(JNIEnv *env, jclass,
-                                                                        jlong handle) {
-  JNI_NULL_CHECK(env, handle, "input column is null", 0);
-  try {
-    cudf::jni::auto_set_device(env);
-    const cudf::column_view *input = reinterpret_cast<cudf::column_view *>(handle);
-    std::unique_ptr<cudf::column> ret = cudf::is_not_nan(*input);
-    return reinterpret_cast<jlong>(ret.release());
-  }
-  CATCH_STD(env, 0);
-}
-
-JNIEXPORT jlong JNICALL Java_ai_rapids_cudf_ColumnVector_unaryOperation(JNIEnv *env, jclass,
-                                                                        jlong input_ptr,
-                                                                        jint int_op) {
-  JNI_NULL_CHECK(env, input_ptr, "input is null", 0);
-  try {
-    cudf::jni::auto_set_device(env);
-    cudf::column_view *input = reinterpret_cast<cudf::column_view *>(input_ptr);
-    cudf::unary_operator op = static_cast<cudf::unary_operator>(int_op);
-    std::unique_ptr<cudf::column> ret = cudf::unary_operation(*input, op);
-    return reinterpret_cast<jlong>(ret.release());
-  }
-  CATCH_STD(env, 0);
-}
-
-JNIEXPORT jlong JNICALL Java_ai_rapids_cudf_ColumnVector_round(JNIEnv *env, jclass,
-                                                               jlong input_ptr, jint decimal_places,
-                                                               jint rounding_method) {
-  JNI_NULL_CHECK(env, input_ptr, "input is null", 0);
-   try {
-     cudf::jni::auto_set_device(env);
-     cudf::column_view *input = reinterpret_cast<cudf::column_view *>(input_ptr);
-     cudf::rounding_method method = static_cast<cudf::rounding_method>(rounding_method);
-     std::unique_ptr<cudf::column> ret = cudf::round(*input, decimal_places, method);
-     return reinterpret_cast<jlong>(ret.release());
-   }
-   CATCH_STD(env, 0);
-}
-
-JNIEXPORT jlong JNICALL Java_ai_rapids_cudf_ColumnVector_year(JNIEnv *env, jclass,
-                                                              jlong input_ptr) {
-  JNI_NULL_CHECK(env, input_ptr, "input is null", 0);
-  try {
-    cudf::jni::auto_set_device(env);
-    const cudf::column_view *input = reinterpret_cast<cudf::column_view *>(input_ptr);
-    std::unique_ptr<cudf::column> output = cudf::datetime::extract_year(*input);
-    return reinterpret_cast<jlong>(output.release());
-  }
-  CATCH_STD(env, 0);
-}
-
-JNIEXPORT jlong JNICALL Java_ai_rapids_cudf_ColumnVector_month(JNIEnv *env, jclass,
-                                                               jlong input_ptr) {
-  JNI_NULL_CHECK(env, input_ptr, "input is null", 0);
-  try {
-    cudf::jni::auto_set_device(env);
-    const cudf::column_view *input = reinterpret_cast<cudf::column_view *>(input_ptr);
-    std::unique_ptr<cudf::column> output = cudf::datetime::extract_month(*input);
-    return reinterpret_cast<jlong>(output.release());
-  }
-  CATCH_STD(env, 0);
-}
-
-JNIEXPORT jlong JNICALL Java_ai_rapids_cudf_ColumnVector_day(JNIEnv *env, jclass, jlong input_ptr) {
-  JNI_NULL_CHECK(env, input_ptr, "input is null", 0);
-  try {
-    cudf::jni::auto_set_device(env);
-    const cudf::column_view *input = reinterpret_cast<cudf::column_view *>(input_ptr);
-    std::unique_ptr<cudf::column> output = cudf::datetime::extract_day(*input);
-    return reinterpret_cast<jlong>(output.release());
-  }
-  CATCH_STD(env, 0);
-}
-
-JNIEXPORT jlong JNICALL Java_ai_rapids_cudf_ColumnVector_hour(JNIEnv *env, jclass,
-                                                              jlong input_ptr) {
-  JNI_NULL_CHECK(env, input_ptr, "input is null", 0);
-  try {
-    cudf::jni::auto_set_device(env);
-    const cudf::column_view *input = reinterpret_cast<cudf::column_view *>(input_ptr);
-    std::unique_ptr<cudf::column> output = cudf::datetime::extract_hour(*input);
-    return reinterpret_cast<jlong>(output.release());
-  }
-  CATCH_STD(env, 0);
-}
-
-JNIEXPORT jlong JNICALL Java_ai_rapids_cudf_ColumnVector_minute(JNIEnv *env, jclass,
-                                                                jlong input_ptr) {
-  JNI_NULL_CHECK(env, input_ptr, "input is null", 0);
-  try {
-    cudf::jni::auto_set_device(env);
-    const cudf::column_view *input = reinterpret_cast<cudf::column_view *>(input_ptr);
-    std::unique_ptr<cudf::column> output = cudf::datetime::extract_minute(*input);
-    return reinterpret_cast<jlong>(output.release());
-  }
-  CATCH_STD(env, 0);
-}
-
-JNIEXPORT jlong JNICALL Java_ai_rapids_cudf_ColumnVector_second(JNIEnv *env, jclass,
-                                                                jlong input_ptr) {
-  JNI_NULL_CHECK(env, input_ptr, "input is null", 0);
-  try {
-    cudf::jni::auto_set_device(env);
-    const cudf::column_view *input = reinterpret_cast<cudf::column_view *>(input_ptr);
-    std::unique_ptr<cudf::column> output = cudf::datetime::extract_second(*input);
-    return reinterpret_cast<jlong>(output.release());
-  }
-  CATCH_STD(env, 0);
-}
-
-JNIEXPORT jlong JNICALL Java_ai_rapids_cudf_ColumnVector_weekDay(JNIEnv *env, jclass,
-                                                                 jlong input_ptr) {
-  JNI_NULL_CHECK(env, input_ptr, "input is null", 0);
-  try {
-    cudf::jni::auto_set_device(env);
-    const cudf::column_view *input = reinterpret_cast<cudf::column_view *>(input_ptr);
-    std::unique_ptr<cudf::column> output = cudf::datetime::extract_weekday(*input);
-    return reinterpret_cast<jlong>(output.release());
-  }
-  CATCH_STD(env, 0);
-}
-
-JNIEXPORT jlong JNICALL Java_ai_rapids_cudf_ColumnVector_lastDayOfMonth(JNIEnv *env, jclass,
-                                                                        jlong input_ptr) {
-  JNI_NULL_CHECK(env, input_ptr, "input is null", 0);
-  try {
-    cudf::jni::auto_set_device(env);
-    const cudf::column_view *input = reinterpret_cast<cudf::column_view *>(input_ptr);
-    std::unique_ptr<cudf::column> output = cudf::datetime::last_day_of_month(*input);
-    return reinterpret_cast<jlong>(output.release());
-  }
-  CATCH_STD(env, 0);
-}
-
-JNIEXPORT jlong JNICALL Java_ai_rapids_cudf_ColumnVector_dayOfYear(JNIEnv *env, jclass,
-                                                                   jlong input_ptr) {
-  JNI_NULL_CHECK(env, input_ptr, "input is null", 0);
-  try {
-    cudf::jni::auto_set_device(env);
-    const cudf::column_view *input = reinterpret_cast<cudf::column_view *>(input_ptr);
-    std::unique_ptr<cudf::column> output = cudf::datetime::day_of_year(*input);
-    return reinterpret_cast<jlong>(output.release());
-  }
-  CATCH_STD(env, 0);
-}
-
-JNIEXPORT jlong JNICALL Java_ai_rapids_cudf_ColumnVector_castTo(JNIEnv *env, jclass,
-                                                                jlong handle, jint type,
-                                                                jint scale) {
-  JNI_NULL_CHECK(env, handle, "native handle is null", 0);
-  try {
-    cudf::jni::auto_set_device(env);
-    cudf::column_view *column = reinterpret_cast<cudf::column_view *>(handle);
-    cudf::data_type n_data_type = cudf::jni::make_data_type(type, scale);
-    std::unique_ptr<cudf::column> result;
-    if (n_data_type.id() == cudf::type_id::STRING) {
-      switch (column->type().id()) {
-        case cudf::type_id::BOOL8:
-          result = cudf::strings::from_booleans(*column);
-          break;
-        case cudf::type_id::FLOAT32:
-        case cudf::type_id::FLOAT64:
-          result = cudf::strings::from_floats(*column);
-          break;
-        case cudf::type_id::INT8:
-        case cudf::type_id::UINT8:
-        case cudf::type_id::INT16:
-        case cudf::type_id::UINT16:
-        case cudf::type_id::INT32:
-        case cudf::type_id::UINT32:
-        case cudf::type_id::INT64:
-        case cudf::type_id::UINT64:
-          result = cudf::strings::from_integers(*column);
-          break;
-        default: JNI_THROW_NEW(env, "java/lang/IllegalArgumentException", "Invalid data type", 0);
-      }
-    } else if (column->type().id() == cudf::type_id::STRING) {
-      switch (n_data_type.id()) {
-        case cudf::type_id::BOOL8:
-          result = cudf::strings::to_booleans(*column);
-          break;
-        case cudf::type_id::FLOAT32:
-        case cudf::type_id::FLOAT64:
-          result = cudf::strings::to_floats(*column, n_data_type);
-          break;
-        case cudf::type_id::INT8:
-        case cudf::type_id::UINT8:
-        case cudf::type_id::INT16:
-        case cudf::type_id::UINT16:
-        case cudf::type_id::INT32:
-        case cudf::type_id::UINT32:
-        case cudf::type_id::INT64:
-        case cudf::type_id::UINT64:
-          result = cudf::strings::to_integers(*column, n_data_type);
-          break;
-        default: JNI_THROW_NEW(env, "java/lang/IllegalArgumentException", "Invalid data type", 0);
-      }
-    } else if (cudf::is_timestamp(n_data_type) && cudf::is_numeric(column->type())) {
-      // This is a temporary workaround to allow Java to cast from integral types into a timestamp
-      // without forcing an intermediate duration column to be manifested.  Ultimately this style of
-      // "reinterpret" casting will be supported via https://github.com/rapidsai/cudf/pull/5358
-      if (n_data_type.id() == cudf::type_id::TIMESTAMP_DAYS) {
-        if (column->type().id() != cudf::type_id::INT32) {
-          JNI_THROW_NEW(env, "java/lang/IllegalArgumentException", "Numeric cast to TIMESTAMP_DAYS requires INT32", 0);
-        }
-      } else {
-        if (column->type().id() != cudf::type_id::INT64) {
-          JNI_THROW_NEW(env, "java/lang/IllegalArgumentException", "Numeric cast to non-day timestamp requires INT64", 0);
-        }
-      }
-      cudf::data_type duration_type = cudf::jni::timestamp_to_duration(n_data_type);
-      cudf::column_view duration_view = cudf::column_view(duration_type,
-                                                          column->size(),
-                                                          column->head(),
-                                                          column->null_mask(),
-                                                          column->null_count());
-      result = cudf::cast(duration_view, n_data_type);
-    } else if (cudf::is_timestamp(column->type()) && cudf::is_numeric(n_data_type)) {
-      // This is a temporary workaround to allow Java to cast from timestamp types to integral types
-      // without forcing an intermediate duration column to be manifested.  Ultimately this style of
-      // "reinterpret" casting will be supported via https://github.com/rapidsai/cudf/pull/5358
-      cudf::data_type duration_type = cudf::jni::timestamp_to_duration(column->type());
-      cudf::column_view duration_view = cudf::column_view(duration_type,
-                                                          column->size(),
-                                                          column->head(),
-                                                          column->null_mask(),
-                                                          column->null_count());
-      result = cudf::cast(duration_view, n_data_type);
-    } else {
-      result = cudf::cast(*column, n_data_type);
-    }
-    return reinterpret_cast<jlong>(result.release());
-  }
-  CATCH_STD(env, 0);
-}
-
-JNIEXPORT jlong JNICALL Java_ai_rapids_cudf_ColumnVector_byteListCast(JNIEnv *env, jobject j_object,
-                                                                jlong handle, jboolean endianness_config) {
-  JNI_NULL_CHECK(env, handle, "native handle is null", 0);
-  try {
-    cudf::jni::auto_set_device(env);
-    cudf::column_view *column = reinterpret_cast<cudf::column_view *>(handle);
-    cudf::flip_endianness config(static_cast<cudf::flip_endianness>(endianness_config));
-    std::unique_ptr<cudf::column> result = byte_cast(*column, config);
-    return reinterpret_cast<jlong>(result.release());
-  }
-  CATCH_STD(env, 0);
-}
-
-JNIEXPORT jlong JNICALL Java_ai_rapids_cudf_ColumnVector_isTimestamp(
-    JNIEnv *env, jclass, jlong handle, jstring formatObj) {
-  JNI_NULL_CHECK(env, handle, "column is null", 0);
-  JNI_NULL_CHECK(env, formatObj, "format is null", 0);
-
-  try {
-    cudf::jni::auto_set_device(env);
-    cudf::jni::native_jstring format(env, formatObj);
-    cudf::column_view *column = reinterpret_cast<cudf::column_view *>(handle);
-    cudf::strings_column_view strings_column(*column);
-
-    std::unique_ptr<cudf::column> result = cudf::strings::is_timestamp(
-        strings_column, format.get());
-    return reinterpret_cast<jlong>(result.release());
-  }
-  CATCH_STD(env, 0);
-}
-
-JNIEXPORT jlong JNICALL Java_ai_rapids_cudf_ColumnVector_stringTimestampToTimestamp(
-    JNIEnv *env, jobject j_object, jlong handle, jint time_unit, jstring formatObj) {
-  JNI_NULL_CHECK(env, handle, "column is null", 0);
-  JNI_NULL_CHECK(env, formatObj, "format is null", 0);
-
-  try {
-    cudf::jni::auto_set_device(env);
-    cudf::jni::native_jstring format(env, formatObj);
-    cudf::column_view *column = reinterpret_cast<cudf::column_view *>(handle);
-    cudf::strings_column_view strings_column(*column);
-
-    std::unique_ptr<cudf::column> result = cudf::strings::to_timestamps(
-        strings_column, cudf::data_type(static_cast<cudf::type_id>(time_unit)), format.get());
-    return reinterpret_cast<jlong>(result.release());
-  }
-  CATCH_STD(env, 0);
-}
-
-JNIEXPORT jlong JNICALL Java_ai_rapids_cudf_ColumnVector_timestampToStringTimestamp(
-    JNIEnv *env, jobject j_object, jlong handle, jstring j_format) {
-  JNI_NULL_CHECK(env, handle, "column is null", 0);
-  JNI_NULL_CHECK(env, j_format, "format is null", 0);
-
-  try {
-    cudf::jni::auto_set_device(env);
-    cudf::jni::native_jstring format(env, j_format);
-    cudf::column_view *column = reinterpret_cast<cudf::column_view *>(handle);
-
-    std::unique_ptr<cudf::column> result = cudf::strings::from_timestamps(*column, format.get());
-    return reinterpret_cast<jlong>(result.release());
-  }
-  CATCH_STD(env, 0);
-}
-
-JNIEXPORT jboolean JNICALL Java_ai_rapids_cudf_ColumnVector_containsScalar(JNIEnv *env,
-                                                                           jobject j_object,
-                                                                           jlong j_view_handle,
-                                                                           jlong j_scalar_handle) {
-  JNI_NULL_CHECK(env, j_view_handle, "haystack vector is null", false);
-  JNI_NULL_CHECK(env, j_scalar_handle, "scalar needle is null", false);
-  try {
-    cudf::jni::auto_set_device(env);
-    cudf::column_view *column_view = reinterpret_cast<cudf::column_view *>(j_view_handle);
-    cudf::scalar *scalar = reinterpret_cast<cudf::scalar *>(j_scalar_handle);
-
-    return cudf::contains(*column_view, *scalar);
-  }
-  CATCH_STD(env, 0);
-}
-
-JNIEXPORT jlong JNICALL Java_ai_rapids_cudf_ColumnVector_containsVector(JNIEnv *env,
-                                                                        jobject j_object,
-                                                                        jlong j_haystack_handle,
-                                                                        jlong j_needle_handle) {
-  JNI_NULL_CHECK(env, j_haystack_handle, "haystack vector is null", false);
-  JNI_NULL_CHECK(env, j_needle_handle, "needle vector is null", false);
-  try {
-    cudf::jni::auto_set_device(env);
-    cudf::column_view *haystack = reinterpret_cast<cudf::column_view *>(j_haystack_handle);
-    cudf::column_view *needle = reinterpret_cast<cudf::column_view *>(j_needle_handle);
-
-    std::unique_ptr<cudf::column> result = std::move(cudf::contains(*haystack, *needle));
-    return reinterpret_cast<jlong>(result.release());
-  }
-  CATCH_STD(env, 0);
-}
-
-JNIEXPORT jlong JNICALL Java_ai_rapids_cudf_ColumnVector_transform(JNIEnv *env, jobject j_object,
-                                                                   jlong handle, jstring j_udf,
-                                                                   jboolean j_is_ptx) {
-  try {
-    cudf::jni::auto_set_device(env);
-    cudf::column_view *column = reinterpret_cast<cudf::column_view *>(handle);
-    cudf::jni::native_jstring n_j_udf(env, j_udf);
-    std::string n_udf(n_j_udf.get());
-    std::unique_ptr<cudf::column> result =
-        cudf::transform(*column, n_udf, cudf::data_type(cudf::type_id::INT32), j_is_ptx);
-    return reinterpret_cast<jlong>(result.release());
-  }
-  CATCH_STD(env, 0);
-}
-
-JNIEXPORT jlong JNICALL Java_ai_rapids_cudf_ColumnVector_stringStartWith(JNIEnv *env,
-                                                                         jobject j_object,
-                                                                         jlong j_view_handle,
-                                                                         jlong comp_string) {
-  JNI_NULL_CHECK(env, j_view_handle, "column is null", false);
-  JNI_NULL_CHECK(env, comp_string, "comparison string scalar is null", false);
-
-  try {
-    cudf::jni::auto_set_device(env);
-    cudf::column_view *column_view = reinterpret_cast<cudf::column_view *>(j_view_handle);
-    cudf::strings_column_view strings_column(*column_view);
-    cudf::string_scalar *comp_scalar = reinterpret_cast<cudf::string_scalar *>(comp_string);
-
-    std::unique_ptr<cudf::column> result = cudf::strings::starts_with(strings_column, *comp_scalar);
-    return reinterpret_cast<jlong>(result.release());
-  }
-  CATCH_STD(env, 0);
-}
-
-JNIEXPORT jlong JNICALL Java_ai_rapids_cudf_ColumnVector_stringEndWith(JNIEnv *env,
-                                                                       jobject j_object,
-                                                                       jlong j_view_handle,
-                                                                       jlong comp_string) {
-  JNI_NULL_CHECK(env, j_view_handle, "column is null", false);
-  JNI_NULL_CHECK(env, comp_string, "comparison string scalar is null", false);
-
-  try {
-    cudf::jni::auto_set_device(env);
-    cudf::column_view *column_view = reinterpret_cast<cudf::column_view *>(j_view_handle);
-    cudf::strings_column_view strings_column(*column_view);
-    cudf::string_scalar *comp_scalar = reinterpret_cast<cudf::string_scalar *>(comp_string);
-
-    std::unique_ptr<cudf::column> result = cudf::strings::ends_with(strings_column, *comp_scalar);
-    return reinterpret_cast<jlong>(result.release());
-  }
-  CATCH_STD(env, 0);
-}
-
-JNIEXPORT jlong JNICALL Java_ai_rapids_cudf_ColumnVector_stringContains(JNIEnv *env,
-                                                                        jobject j_object,
-                                                                        jlong j_view_handle,
-                                                                        jlong comp_string) {
-  JNI_NULL_CHECK(env, j_view_handle, "column is null", false);
-  JNI_NULL_CHECK(env, comp_string, "comparison string scalar is null", false);
-
-  try {
-    cudf::jni::auto_set_device(env);
-    cudf::column_view *column_view = reinterpret_cast<cudf::column_view *>(j_view_handle);
-    cudf::strings_column_view strings_column(*column_view);
-    cudf::string_scalar *comp_scalar = reinterpret_cast<cudf::string_scalar *>(comp_string);
-
-    std::unique_ptr<cudf::column> result = cudf::strings::contains(strings_column, *comp_scalar);
-    return reinterpret_cast<jlong>(result.release());
-  }
-  CATCH_STD(env, 0);
-}
-
-JNIEXPORT jlong JNICALL Java_ai_rapids_cudf_ColumnVector_matchesRe(JNIEnv *env, jobject j_object,
-                                                                   jlong j_view_handle,
-                                                                   jstring patternObj) {
-  JNI_NULL_CHECK(env, j_view_handle, "column is null", false);
-  JNI_NULL_CHECK(env, patternObj, "pattern is null", false);
-
-  try {
-    cudf::jni::auto_set_device(env);
-    cudf::column_view *column_view = reinterpret_cast<cudf::column_view *>(j_view_handle);
-    cudf::strings_column_view strings_column(*column_view);
-    cudf::jni::native_jstring pattern(env, patternObj);
-
-    std::unique_ptr<cudf::column> result = cudf::strings::matches_re(strings_column, pattern.get());
-    return reinterpret_cast<jlong>(result.release());
-  }
-  CATCH_STD(env, 0);
-}
-
-JNIEXPORT jlong JNICALL Java_ai_rapids_cudf_ColumnVector_containsRe(JNIEnv *env, jobject j_object,
-                                                                    jlong j_view_handle,
-                                                                    jstring patternObj) {
-  JNI_NULL_CHECK(env, j_view_handle, "column is null", false);
-  JNI_NULL_CHECK(env, patternObj, "pattern is null", false);
-
-  try {
-    cudf::jni::auto_set_device(env);
-    cudf::column_view *column_view = reinterpret_cast<cudf::column_view *>(j_view_handle);
-    cudf::strings_column_view strings_column(*column_view);
-    cudf::jni::native_jstring pattern(env, patternObj);
-
-    std::unique_ptr<cudf::column> result =
-        cudf::strings::contains_re(strings_column, pattern.get());
-    return reinterpret_cast<jlong>(result.release());
-  }
-  CATCH_STD(env, 0);
-}
-
-JNIEXPORT jlong JNICALL Java_ai_rapids_cudf_ColumnVector_stringConcatenation(
-    JNIEnv *env, jobject j_object, jlongArray column_handles, jlong separator, jlong narep) {
-  JNI_NULL_CHECK(env, column_handles, "array of column handles is null", 0);
-  JNI_NULL_CHECK(env, separator, "separator string scalar object is null", 0);
-  JNI_NULL_CHECK(env, narep, "narep string scalar object is null", 0);
-  try {
-    cudf::jni::auto_set_device(env);
-    cudf::string_scalar *separator_scalar = reinterpret_cast<cudf::string_scalar *>(separator);
-    cudf::string_scalar *narep_scalar = reinterpret_cast<cudf::string_scalar *>(narep);
-    cudf::jni::native_jpointerArray<cudf::column_view> n_cudf_columns(env, column_handles);
-    std::vector<cudf::column_view> column_views;
-    std::transform(n_cudf_columns.data(), n_cudf_columns.data() + n_cudf_columns.size(),
-                   std::back_inserter(column_views),
-                   [](auto const &p_column) { return *p_column; });
-    cudf::table_view *string_columns = new cudf::table_view(column_views);
-
-    std::unique_ptr<cudf::column> result =
-        cudf::strings::concatenate(*string_columns, *separator_scalar, *narep_scalar);
-    return reinterpret_cast<jlong>(result.release());
-  }
-  CATCH_STD(env, 0);
-}
-
-JNIEXPORT jlong JNICALL Java_ai_rapids_cudf_ColumnVector_binaryOpVV(JNIEnv *env, jclass,
-                                                                    jlong lhs_view, jlong rhs_view,
-                                                                    jint int_op, jint out_dtype,
-                                                                    jint scale) {
-  JNI_NULL_CHECK(env, lhs_view, "lhs is null", 0);
-  JNI_NULL_CHECK(env, rhs_view, "rhs is null", 0);
-  try {
-    cudf::jni::auto_set_device(env);
-    auto lhs = reinterpret_cast<cudf::column_view *>(lhs_view);
-    auto rhs = reinterpret_cast<cudf::column_view *>(rhs_view);
-
-    cudf::data_type n_data_type = cudf::jni::make_data_type(out_dtype, scale);
-    cudf::binary_operator op = static_cast<cudf::binary_operator>(int_op);
-    std::unique_ptr<cudf::column> result = cudf::binary_operation(
-        *lhs, *rhs, op, n_data_type);
-    return reinterpret_cast<jlong>(result.release());
-  }
-  CATCH_STD(env, 0);
-}
-
-JNIEXPORT jlong JNICALL Java_ai_rapids_cudf_ColumnVector_binaryOpVS(JNIEnv *env, jclass,
-                                                                    jlong lhs_view, jlong rhs_ptr,
-                                                                    jint int_op, jint out_dtype,
-                                                                    jint scale) {
-  JNI_NULL_CHECK(env, lhs_view, "lhs is null", 0);
-  JNI_NULL_CHECK(env, rhs_ptr, "rhs is null", 0);
-  try {
-    cudf::jni::auto_set_device(env);
-    auto lhs = reinterpret_cast<cudf::column_view *>(lhs_view);
-    cudf::scalar *rhs = reinterpret_cast<cudf::scalar *>(rhs_ptr);
-    cudf::data_type n_data_type = cudf::jni::make_data_type(out_dtype, scale);
-
-    cudf::binary_operator op = static_cast<cudf::binary_operator>(int_op);
-    std::unique_ptr<cudf::column> result = cudf::binary_operation(
-        *lhs, *rhs, op, n_data_type);
-    return reinterpret_cast<jlong>(result.release());
-  }
-  CATCH_STD(env, 0);
-}
-
-JNIEXPORT jlong JNICALL Java_ai_rapids_cudf_ColumnVector_substring(JNIEnv *env, jclass,
-                                                                   jlong column_view, jint start,
-                                                                   jint end) {
-  JNI_NULL_CHECK(env, column_view, "column is null", 0);
-  try {
-    cudf::jni::auto_set_device(env);
-    cudf::column_view *cv = reinterpret_cast<cudf::column_view *>(column_view);
-    cudf::strings_column_view scv(*cv);
-
-    std::unique_ptr<cudf::column> result =
-        (end == -1 ? cudf::strings::slice_strings(scv, start) :
-                     cudf::strings::slice_strings(scv, start, end));
-    return reinterpret_cast<jlong>(result.release());
-  }
-  CATCH_STD(env, 0);
-}
-
-JNIEXPORT jlong JNICALL Java_ai_rapids_cudf_ColumnVector_substringColumn(JNIEnv *env, jclass,
-                                                                         jlong column_view,
-                                                                         jlong start_column,
-                                                                         jlong end_column) {
-  JNI_NULL_CHECK(env, column_view, "column is null", 0);
-  JNI_NULL_CHECK(env, start_column, "column is null", 0);
-  JNI_NULL_CHECK(env, end_column, "column is null", 0);
-  try {
-    cudf::jni::auto_set_device(env);
-    cudf::column_view *cv = reinterpret_cast<cudf::column_view *>(column_view);
-    cudf::strings_column_view scv(*cv);
-    cudf::column_view *sc = reinterpret_cast<cudf::column_view *>(start_column);
-    cudf::column_view *ec = reinterpret_cast<cudf::column_view *>(end_column);
-
-    std::unique_ptr<cudf::column> result = cudf::strings::slice_strings(scv, *sc, *ec);
-    return reinterpret_cast<jlong>(result.release());
-  }
-  CATCH_STD(env, 0);
-}
-
-JNIEXPORT jlong JNICALL Java_ai_rapids_cudf_ColumnVector_substringLocate(JNIEnv *env, jclass,
-                                                                         jlong column_view,
-                                                                         jlong substring,
-                                                                         jint start, jint end) {
-  JNI_NULL_CHECK(env, column_view, "column is null", 0);
-  JNI_NULL_CHECK(env, substring, "target string scalar is null", 0);
-  try {
-    cudf::jni::auto_set_device(env);
-    cudf::column_view *cv = reinterpret_cast<cudf::column_view *>(column_view);
-    cudf::strings_column_view scv(*cv);
-    cudf::string_scalar *ss_scalar = reinterpret_cast<cudf::string_scalar *>(substring);
-
-    std::unique_ptr<cudf::column> result = cudf::strings::find(scv, *ss_scalar, start, end);
-    return reinterpret_cast<jlong>(result.release());
-  }
-  CATCH_STD(env, 0);
-}
-
-JNIEXPORT jlong JNICALL Java_ai_rapids_cudf_ColumnVector_stringReplace(JNIEnv *env, jclass,
-                                                                       jlong column_view,
-                                                                       jlong target,
-                                                                       jlong replace) {
-  JNI_NULL_CHECK(env, column_view, "column is null", 0);
-  JNI_NULL_CHECK(env, target, "target string scalar is null", 0);
-  JNI_NULL_CHECK(env, replace, "replace string scalar is null", 0);
-  try {
-    cudf::jni::auto_set_device(env);
-    cudf::column_view *cv = reinterpret_cast<cudf::column_view *>(column_view);
-    cudf::strings_column_view scv(*cv);
-    cudf::string_scalar *ss_target = reinterpret_cast<cudf::string_scalar *>(target);
-    cudf::string_scalar *ss_replace = reinterpret_cast<cudf::string_scalar *>(replace);
-
-    std::unique_ptr<cudf::column> result = cudf::strings::replace(scv, *ss_target, *ss_replace);
-    return reinterpret_cast<jlong>(result.release());
-  }
-  CATCH_STD(env, 0);
-}
-
-JNIEXPORT jlong JNICALL Java_ai_rapids_cudf_ColumnVector_mapLookup(JNIEnv *env, jclass,
-                                                                       jlong map_column_view,
-                                                                       jlong lookup_key) {
-  JNI_NULL_CHECK(env, map_column_view, "column is null", 0);
-  JNI_NULL_CHECK(env, lookup_key, "target string scalar is null", 0);
-  try {
-    cudf::jni::auto_set_device(env);
-    cudf::column_view *cv = reinterpret_cast<cudf::column_view *>(map_column_view);
-    cudf::string_scalar *ss_key = reinterpret_cast<cudf::string_scalar *>(lookup_key);
-
-    std::unique_ptr<cudf::column> result = cudf::jni::map_lookup(*cv, *ss_key);
-    return reinterpret_cast<jlong>(result.release());
-  }
-  CATCH_STD(env, 0);
-}
-
-JNIEXPORT jlong JNICALL Java_ai_rapids_cudf_ColumnVector_stringReplaceWithBackrefs(
-    JNIEnv *env,
-    jclass,
-    jlong column_view,
-    jstring patternObj,
-    jstring replaceObj) {
-
-  JNI_NULL_CHECK(env, column_view, "column is null", 0);
-  JNI_NULL_CHECK(env, patternObj, "pattern string is null", 0);
-  JNI_NULL_CHECK(env, replaceObj, "replace string is null", 0);
-  try {
-    cudf::jni::auto_set_device(env);
-    cudf::column_view *cv = reinterpret_cast<cudf::column_view *>(column_view);
-    cudf::strings_column_view scv(*cv);
-    cudf::jni::native_jstring ss_pattern(env, patternObj);
-    cudf::jni::native_jstring ss_replace(env, replaceObj);
-
-    std::unique_ptr<cudf::column> result = cudf::strings::replace_with_backrefs(
-        scv, ss_pattern.get(), ss_replace.get());
-    return reinterpret_cast<jlong>(result.release());
-  }
-  CATCH_STD(env, 0);
-}
-
-JNIEXPORT jlong JNICALL Java_ai_rapids_cudf_ColumnVector_zfill(
-    JNIEnv *env,
-    jclass,
-    jlong column_view,
-    jint j_width) {
-=======
 #include <cudf/lists/detail/concatenate.hpp>
 #include <cudf/lists/lists_column_view.hpp>
 #include <cudf/structs/structs_column_view.hpp>
->>>>>>> a7fec22c
 
 #include "cudf_jni_apis.hpp"
 #include "dtype_utils.hpp"
