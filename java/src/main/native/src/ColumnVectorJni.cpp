--- conflicted
+++ resolved
@@ -130,62 +130,18 @@
   CATCH_STD(env, 0);
 }
 
-<<<<<<< HEAD
 JNIEXPORT jlong JNICALL Java_ai_rapids_cudf_ColumnVector_stringConcatenation(
-    JNIEnv *env, jclass, jlongArray column_handles, jlong separator, jlong narep) {
-=======
-JNIEXPORT jlong JNICALL Java_ai_rapids_cudf_ColumnVector_stringConcatenation(JNIEnv *env, jclass,
-                                                                             jlongArray column_handles,
-                                                                             jlong separator,
-                                                                             jlong narep,
-                                                                             jboolean separate_nulls) {
->>>>>>> b48d4f88
+    JNIEnv *env, jclass, jlongArray column_handles, jlong separator, jlong narep,
+    jboolean separate_nulls) {
   JNI_NULL_CHECK(env, column_handles, "array of column handles is null", 0);
   JNI_NULL_CHECK(env, separator, "separator string scalar object is null", 0);
   JNI_NULL_CHECK(env, narep, "narep string scalar object is null", 0);
   try {
     cudf::jni::auto_set_device(env);
-<<<<<<< HEAD
     const auto &separator_scalar = *reinterpret_cast<cudf::string_scalar *>(separator);
     const auto &narep_scalar = *reinterpret_cast<cudf::string_scalar *>(narep);
-=======
-    const auto& separator_scalar = *reinterpret_cast<cudf::string_scalar*>(separator);
-    const auto& narep_scalar     = *reinterpret_cast<cudf::string_scalar*>(narep);
-    auto null_policy = separate_nulls ? cudf::strings::separator_on_nulls::YES
-                                      : cudf::strings::separator_on_nulls::NO;
-
-    cudf::jni::native_jpointerArray<cudf::column_view> n_cudf_columns(env, column_handles);
-    std::vector<cudf::column_view> column_views;
-    std::transform(n_cudf_columns.data(),
-                   n_cudf_columns.data() + n_cudf_columns.size(),
-                   std::back_inserter(column_views),
-                   [](auto const &p_column) { return *p_column; });
-
-    std::unique_ptr<cudf::column> result =
-      cudf::strings::concatenate(cudf::table_view(column_views), separator_scalar,
-                                 narep_scalar, null_policy);
-    return reinterpret_cast<jlong>(result.release());
-  }
-  CATCH_STD(env, 0);
-}
-
-JNIEXPORT jlong JNICALL Java_ai_rapids_cudf_ColumnVector_stringConcatenationSepCol(JNIEnv *env, jclass,
-                                                                                   jlongArray column_handles,
-                                                                                   jlong sep_handle,
-                                                                                   jlong separator_narep,
-                                                                                   jlong col_narep,
-                                                                                   jboolean separate_nulls) {
-  JNI_NULL_CHECK(env, column_handles, "array of column handles is null", 0);
-  JNI_NULL_CHECK(env, sep_handle, "separator column handle is null", 0);
-  JNI_NULL_CHECK(env, separator_narep, "separator narep string scalar object is null", 0);
-  JNI_NULL_CHECK(env, col_narep, "column narep string scalar object is null", 0);
-  try {
-    cudf::jni::auto_set_device(env);
-    const auto& separator_narep_scalar = *reinterpret_cast<cudf::string_scalar*>(separator_narep);
-    const auto& col_narep_scalar = *reinterpret_cast<cudf::string_scalar*>(col_narep);
-    auto null_policy = separate_nulls ? cudf::strings::separator_on_nulls::YES
-                                      : cudf::strings::separator_on_nulls::NO;
->>>>>>> b48d4f88
+    auto null_policy = separate_nulls ? cudf::strings::separator_on_nulls::YES :
+                                        cudf::strings::separator_on_nulls::NO;
 
     cudf::jni::native_jpointerArray<cudf::column_view> n_cudf_columns(env, column_handles);
     std::vector<cudf::column_view> column_views;
@@ -193,15 +149,38 @@
                    std::back_inserter(column_views),
                    [](auto const &p_column) { return *p_column; });
 
+    std::unique_ptr<cudf::column> result = cudf::strings::concatenate(
+        cudf::table_view(column_views), separator_scalar, narep_scalar, null_policy);
+    return reinterpret_cast<jlong>(result.release());
+  }
+  CATCH_STD(env, 0);
+}
+
+JNIEXPORT jlong JNICALL Java_ai_rapids_cudf_ColumnVector_stringConcatenationSepCol(
+    JNIEnv *env, jclass, jlongArray column_handles, jlong sep_handle, jlong separator_narep,
+    jlong col_narep, jboolean separate_nulls) {
+  JNI_NULL_CHECK(env, column_handles, "array of column handles is null", 0);
+  JNI_NULL_CHECK(env, sep_handle, "separator column handle is null", 0);
+  JNI_NULL_CHECK(env, separator_narep, "separator narep string scalar object is null", 0);
+  JNI_NULL_CHECK(env, col_narep, "column narep string scalar object is null", 0);
+  try {
+    cudf::jni::auto_set_device(env);
+    const auto &separator_narep_scalar = *reinterpret_cast<cudf::string_scalar *>(separator_narep);
+    const auto &col_narep_scalar = *reinterpret_cast<cudf::string_scalar *>(col_narep);
+    auto null_policy = separate_nulls ? cudf::strings::separator_on_nulls::YES :
+                                        cudf::strings::separator_on_nulls::NO;
+
+    cudf::jni::native_jpointerArray<cudf::column_view> n_cudf_columns(env, column_handles);
+    std::vector<cudf::column_view> column_views;
+    std::transform(n_cudf_columns.data(), n_cudf_columns.data() + n_cudf_columns.size(),
+                   std::back_inserter(column_views),
+                   [](auto const &p_column) { return *p_column; });
+
     cudf::column_view *column = reinterpret_cast<cudf::column_view *>(sep_handle);
     cudf::strings_column_view strings_column(*column);
     std::unique_ptr<cudf::column> result =
-<<<<<<< HEAD
-        cudf::strings::concatenate(cudf::table_view(column_views), separator_scalar, narep_scalar);
-=======
-      cudf::strings::concatenate(cudf::table_view(column_views), strings_column,
-                                 separator_narep_scalar, col_narep_scalar, null_policy);
->>>>>>> b48d4f88
+        cudf::strings::concatenate(cudf::table_view(column_views), strings_column,
+                                   separator_narep_scalar, col_narep_scalar, null_policy);
     return reinterpret_cast<jlong>(result.release());
   }
   CATCH_STD(env, 0);
