/*
 * Copyright (c) 2021-2022, NVIDIA CORPORATION.
 *
 * Licensed under the Apache License, Version 2.0 (the "License");
 * you may not use this file except in compliance with the License.
 * You may obtain a copy of the License at
 *
 *     http://www.apache.org/licenses/LICENSE-2.0
 *
 * Unless required by applicable law or agreed to in writing, software
 * distributed under the License is distributed on an "AS IS" BASIS,
 * WITHOUT WARRANTIES OR CONDITIONS OF ANY KIND, either express or implied.
 * See the License for the specific language governing permissions and
 * limitations under the License.
 */

#include <cudf/column/column.hpp>
#include <cudf/lists/lists_column_view.hpp>
#include <cudf/utilities/default_stream.hpp>
#include <rmm/cuda_stream_view.hpp>

namespace cudf::jni {

/**
 * @brief Creates a deep copy of the exemplar column, with its validity set to the equivalent
 * of the boolean `validity` column's value.
 *
 * The bool_column must have the same number of rows as the exemplar column.
 * The result column will have the same number of rows as the exemplar.
 * For all indices `i` where the boolean column is `true`, the result column will have a valid value
 * at index i. For all other values (i.e. `false` or `null`), the result column will have nulls.
 *
 * @param exemplar The column to be deep copied.
 * @param bool_column bool column whose value is to be used as the validity.
 * @return Deep copy of the exemplar, with the replaced validity.
 */
std::unique_ptr<cudf::column>
new_column_with_boolean_column_as_validity(cudf::column_view const &exemplar,
                                           cudf::column_view const &bool_column);

/**
 * @brief Generates list offsets with lengths of each list.
 *
 * For example,
 * Given a list column: [[1,2,3], [4,5], [6], [], [7,8]]
 * The list lengths of it: [3, 2, 1, 0, 2]
 * The list offsets of it: [0, 3, 5, 6, 6, 8]
 *
 * @param list_length The column represents list lengths.
 * @return The column represents list offsets.
 */
std::unique_ptr<cudf::column>
generate_list_offsets(cudf::column_view const &list_length,
                      rmm::cuda_stream_view stream = cudf::default_stream_value);

/**
<<<<<<< HEAD
 * @brief lists_distinct_by_key
 * @return
=======
 * @brief Generates lists column by copying elements that are distinct by key from each input list
 * row to the corresponding output row.
 *
 * The input lists column must be given such that each list element is a struct of <key, value>
 * pair. With such input, a list containing distinct by key elements are defined such that the keys
 * of all elements in the list are distinct (i.e., any two keys are always compared unequal).
 *
 * There will not be any validity check for the input. The caller is responsible to make sure that
 * the input lists column has the right structure.
 *
 * @return A new list columns in which the elements in each list are distinct by key.
>>>>>>> b2dd1bf8
 */
std::unique_ptr<cudf::column> lists_distinct_by_key(cudf::lists_column_view const &input,
                                                    rmm::cuda_stream_view stream);

} // namespace cudf::jni<|MERGE_RESOLUTION|>--- conflicted
+++ resolved
@@ -54,10 +54,6 @@
                       rmm::cuda_stream_view stream = cudf::default_stream_value);
 
 /**
-<<<<<<< HEAD
- * @brief lists_distinct_by_key
- * @return
-=======
  * @brief Generates lists column by copying elements that are distinct by key from each input list
  * row to the corresponding output row.
  *
@@ -69,7 +65,6 @@
  * the input lists column has the right structure.
  *
  * @return A new list columns in which the elements in each list are distinct by key.
->>>>>>> b2dd1bf8
  */
 std::unique_ptr<cudf::column> lists_distinct_by_key(cudf::lists_column_view const &input,
                                                     rmm::cuda_stream_view stream);
