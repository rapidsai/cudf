--- conflicted
+++ resolved
@@ -109,11 +109,7 @@
 
   bool supports_device_write() const override { return true; }
 
-<<<<<<< HEAD
-  void device_write(void const *gpu_data, size_t size, rmm::cuda_stream_view stream) {
-=======
-  void device_write(void const *gpu_data, size_t size, cudaStream_t stream) override {
->>>>>>> b391cb77
+  void device_write(void const *gpu_data, size_t size, rmm::cuda_stream_view stream) override {
     JNIEnv *env = cudf::jni::get_jni_env(jvm);
     size_t left_to_copy = size;
     const char *copy_from = static_cast<const char *>(gpu_data);
@@ -130,11 +126,7 @@
       char *copy_to = current_buffer_data + current_buffer_written;
 
       CUDA_TRY(cudaMemcpyAsync(copy_to, copy_from, amount_to_copy, cudaMemcpyDeviceToHost,
-<<<<<<< HEAD
                                stream.value()));
-=======
-                               stream));
->>>>>>> b391cb77
 
       copy_from = copy_from + amount_to_copy;
       current_buffer_written += amount_to_copy;
