--- conflicted
+++ resolved
@@ -1704,13 +1704,9 @@
         .normalize_whitespace(static_cast<bool>(normalize_whitespace))
         .strict_validation(strict_validation)
         .mixed_types_as_string(mixed_types_as_string)
-<<<<<<< HEAD
-        .keep_quotes(keep_quotes)
         .prune_columns(false);
-=======
         .delimiter(static_cast<char>(line_delimiter))
         .keep_quotes(keep_quotes);
->>>>>>> 6badd6b1
     if (strict_validation) {
       opts.numeric_leading_zeros(allow_leading_zeros)
         .nonnumeric_numbers(allow_nonnumeric_numbers)
@@ -1824,11 +1820,8 @@
                                                  jboolean allow_leading_zeros,
                                                  jboolean allow_nonnumeric_numbers,
                                                  jboolean allow_unquoted_control,
-<<<<<<< HEAD
                                                  jboolean prune_columns,
-=======
                                                  jbyte line_delimiter,
->>>>>>> 6badd6b1
                                                  jlong ds_handle)
 {
   JNI_NULL_CHECK(env, ds_handle, "no data source handle given", 0);
@@ -1926,11 +1919,8 @@
                                                            jboolean allow_leading_zeros,
                                                            jboolean allow_nonnumeric_numbers,
                                                            jboolean allow_unquoted_control,
-<<<<<<< HEAD
-                                                           jboolean prune_columns)
-=======
+                                                           jboolean prune_columns,
                                                            jbyte line_delimiter)
->>>>>>> 6badd6b1
 {
   bool read_buffer = true;
   if (buffer == 0) {
