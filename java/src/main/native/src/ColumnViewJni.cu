--- conflicted
+++ resolved
@@ -42,40 +42,6 @@
 
 namespace cudf::jni {
 
-<<<<<<< HEAD
-std::unique_ptr<cudf::column> new_column_with_boolean_column_as_validity(
-  cudf::column_view const& exemplar, cudf::column_view const& validity_column)
-{
-  CUDF_EXPECTS(validity_column.type().id() == type_id::BOOL8,
-               "Validity column must be of type bool");
-  CUDF_EXPECTS(validity_column.size() == exemplar.size(),
-               "Exemplar and validity columns must have the same size");
-
-  auto validity_device_view = cudf::column_device_view::create(validity_column);
-  auto validity_begin       = cudf::detail::make_optional_iterator<bool>(
-    *validity_device_view, cudf::nullate::DYNAMIC{validity_column.has_nulls()});
-  auto validity_end            = validity_begin + validity_device_view->size();
-  auto [null_mask, null_count] = cudf::detail::valid_if(
-    validity_begin,
-    validity_end,
-    [] __device__(auto optional_bool) { return optional_bool.value_or(false); },
-    cudf::get_default_stream(),
-    cudf::get_current_device_resource_ref());
-  auto const exemplar_without_null_mask =
-    cudf::column_view{exemplar.type(),
-                      exemplar.size(),
-                      exemplar.head<void>(),
-                      nullptr,
-                      0,
-                      exemplar.offset(),
-                      std::vector<cudf::column_view>{exemplar.child_begin(), exemplar.child_end()}};
-  auto deep_copy = std::make_unique<cudf::column>(exemplar_without_null_mask);
-  deep_copy->set_null_mask(std::move(null_mask), null_count);
-  return deep_copy;
-}
-
-=======
->>>>>>> fa1486e1
 std::unique_ptr<cudf::column> generate_list_offsets(cudf::column_view const& list_length,
                                                     rmm::cuda_stream_view stream)
 {
