/*
 * Copyright (c) 2021-2022, NVIDIA CORPORATION.
 *
 * Licensed under the Apache License, Version 2.0 (the "License");
 * you may not use this file except in compliance with the License.
 * You may obtain a copy of the License at
 *
 *     http://www.apache.org/licenses/LICENSE-2.0
 *
 * Unless required by applicable law or agreed to in writing, software
 * distributed under the License is distributed on an "AS IS" BASIS,
 * WITHOUT WARRANTIES OR CONDITIONS OF ANY KIND, either express or implied.
 * See the License for the specific language governing permissions and
 * limitations under the License.
 */

#include <vector>

#include <cudf/column/column_device_view.cuh>
#include <cudf/column/column_factories.hpp>
#include <cudf/copying.hpp>
#include <cudf/detail/iterator.cuh>
<<<<<<< HEAD
#include <cudf/detail/null_mask.hpp>
#include <cudf/detail/valid_if.cuh>
#include <cudf/lists/list_device_view.cuh>
#include <cudf/lists/lists_column_device_view.cuh>
=======
#include <cudf/detail/labeling/label_segments.cuh>
#include <cudf/detail/null_mask.hpp>
#include <cudf/detail/stream_compaction.hpp>
#include <cudf/detail/valid_if.cuh>
#include <cudf/table/table.hpp>
#include <cudf/table/table_view.hpp>
#include <cudf/utilities/span.hpp>
>>>>>>> b5a2efb0
#include <rmm/device_uvector.hpp>
#include <rmm/exec_policy.hpp>
#include <thrust/functional.h>
#include <thrust/logical.h>
#include <thrust/scan.h>
#include <thrust/tabulate.h>

#include "ColumnViewJni.hpp"

namespace cudf::jni {

std::unique_ptr<cudf::column>
new_column_with_boolean_column_as_validity(cudf::column_view const &exemplar,
                                           cudf::column_view const &validity_column) {
  CUDF_EXPECTS(validity_column.type().id() == type_id::BOOL8,
               "Validity column must be of type bool");
  CUDF_EXPECTS(validity_column.size() == exemplar.size(),
               "Exemplar and validity columns must have the same size");

  auto validity_device_view = cudf::column_device_view::create(validity_column);
  auto validity_begin = cudf::detail::make_optional_iterator<bool>(
      *validity_device_view, cudf::nullate::DYNAMIC{validity_column.has_nulls()});
  auto validity_end = validity_begin + validity_device_view->size();
  auto [null_mask, null_count] =
      cudf::detail::valid_if(validity_begin, validity_end, [] __device__(auto optional_bool) {
        return optional_bool.value_or(false);
      });
  auto const exemplar_without_null_mask = cudf::column_view{
      exemplar.type(),
      exemplar.size(),
      exemplar.head<void>(),
      nullptr,
      0,
      exemplar.offset(),
      std::vector<cudf::column_view>{exemplar.child_begin(), exemplar.child_end()}};
  auto deep_copy = std::make_unique<cudf::column>(exemplar_without_null_mask);
  deep_copy->set_null_mask(std::move(null_mask), null_count);
  return deep_copy;
}

std::unique_ptr<cudf::column> generate_list_offsets(cudf::column_view const &list_length,
                                                    rmm::cuda_stream_view stream) {
  CUDF_EXPECTS(list_length.type().id() == cudf::type_id::INT32,
               "Input column does not have type INT32.");

  auto const begin_iter = list_length.template begin<cudf::size_type>();
  auto const end_iter = list_length.template end<cudf::size_type>();

  auto offsets_column = make_numeric_column(data_type{type_id::INT32}, list_length.size() + 1,
                                            mask_state::UNALLOCATED, stream);
  auto offsets_view = offsets_column->mutable_view();
  auto d_offsets = offsets_view.template begin<int32_t>();

  thrust::inclusive_scan(rmm::exec_policy(stream), begin_iter, end_iter, d_offsets + 1);
  CUDF_CUDA_TRY(cudaMemsetAsync(d_offsets, 0, sizeof(int32_t), stream));

  return offsets_column;
}

<<<<<<< HEAD
namespace {

/**
 * @brief Check if the input list has any null elements.
 *
 * @param list The input list.
 * @return The boolean result indicating if the input list has null elements.
 */
__device__ bool list_has_nulls(list_device_view list) {
  return thrust::any_of(thrust::seq, thrust::make_counting_iterator(0),
                        thrust::make_counting_iterator(list.size()),
                        [&list](auto const idx) { return list.is_null(idx); });
}

} // namespace

void post_process_list_overlap(cudf::column_view const &lhs, cudf::column_view const &rhs,
                               std::unique_ptr<cudf::column> const &overlap_result,
                               rmm::cuda_stream_view stream) {
  // If both of the input columns do not have nulls, we don't need to do anything here.
  if (!lists_column_view{lhs}.child().has_nulls() && !lists_column_view{rhs}.child().has_nulls()) {
    return;
  }

  auto const overlap_cv = overlap_result->view();
  auto const lhs_cdv_ptr = column_device_view::create(lhs, stream);
  auto const rhs_cdv_ptr = column_device_view::create(rhs, stream);
  auto const overlap_cdv_ptr = column_device_view::create(overlap_cv, stream);

  // Create a new bitmask to satisfy Spark's arrays_overlap's special behavior.
  auto validity = rmm::device_uvector<bool>(overlap_cv.size(), stream);
  thrust::tabulate(rmm::exec_policy(stream), validity.begin(), validity.end(),
                   [lhs = cudf::detail::lists_column_device_view{*lhs_cdv_ptr},
                    rhs = cudf::detail::lists_column_device_view{*rhs_cdv_ptr},
                    overlap_result = *overlap_cdv_ptr] __device__(auto const idx) {
                     if (overlap_result.is_null(idx) ||
                         overlap_result.template element<bool>(idx)) {
                       return true;
                     }

                     // `lhs_list` and `rhs_list` should not be null, otherwise
                     // `overlap_result[idx]` is null and that has been handled above.
                     auto const lhs_list = list_device_view{lhs, idx};
                     auto const rhs_list = list_device_view{rhs, idx};

                     // Only proceed if both lists are non-empty.
                     if (lhs_list.size() == 0 || rhs_list.size() == 0) {
                       return true;
                     }

                     // Only proceed if at least one list has nulls.
                     if (!list_has_nulls(lhs_list) && !list_has_nulls(rhs_list)) {
                       return true;
                     }

                     // Here, the input lists satisfy all the conditions below so we output a null:
                     //  - Both of the the input lists have no non-null common element, and
                     //  - They are both non-empty, and
                     //  - Either of them contains null elements.
                     return false;
                   });

  // Create a new nullmask from the validity data.
  auto [new_null_mask, new_null_count] =
      cudf::detail::valid_if(validity.begin(), validity.end(), thrust::identity{});

  if (new_null_count > 0) {
    // If the `overlap_result` column is nullable, perform `bitmask_and` of its nullmask and the new
    // nullmask.
    if (overlap_cv.nullable()) {
      auto [null_mask, null_count] = cudf::detail::bitmask_and(
          std::vector<bitmask_type const *>{
              overlap_cv.null_mask(), static_cast<bitmask_type const *>(new_null_mask.data())},
          std::vector<cudf::size_type>{0, 0}, overlap_cv.size(), stream);
      overlap_result->set_null_mask(std::move(null_mask), null_count);
    } else {
      // Just set the output nullmask as the new nullmask.
      overlap_result->set_null_mask(std::move(new_null_mask), new_null_count);
    }
  }
=======
std::unique_ptr<cudf::column> lists_distinct_by_key(cudf::lists_column_view const &input,
                                                    rmm::cuda_stream_view stream) {
  if (input.is_empty()) {
    return empty_like(input.parent());
  }

  auto const child = input.get_sliced_child(stream);

  // Genereate labels for the input list elements.
  auto labels = rmm::device_uvector<cudf::size_type>(child.size(), stream);
  cudf::detail::label_segments(input.offsets_begin(), input.offsets_end(), labels.begin(),
                               labels.end(), stream);

  // Use `cudf::duplicate_keep_option::KEEP_LAST` so this will produce the desired behavior when
  // being called in `create_map` in spark-rapids.
  // Other options comparing nulls and NaNs are set as all-equal.
  auto out_columns = cudf::detail::stable_distinct(
                         table_view{{column_view{cudf::device_span<cudf::size_type const>{labels}},
                                     child.child(0), child.child(1)}}, // input table
                         std::vector<size_type>{0, 1},                 // key columns
                         cudf::duplicate_keep_option::KEEP_LAST, cudf::null_equality::EQUAL,
                         cudf::nan_equality::ALL_EQUAL, stream)
                         ->release();
  auto const out_labels = out_columns.front()->view();

  // Assemble a structs column of <out_keys, out_vals>.
  auto out_structs_members = std::vector<std::unique_ptr<cudf::column>>();
  out_structs_members.emplace_back(std::move(out_columns[1]));
  out_structs_members.emplace_back(std::move(out_columns[2]));
  auto out_structs =
      cudf::make_structs_column(out_labels.size(), std::move(out_structs_members), 0, {});

  // Assemble a lists column of structs<out_keys, out_vals>.
  auto out_offsets = make_numeric_column(data_type{type_to_id<offset_type>()}, input.size() + 1,
                                         mask_state::UNALLOCATED, stream);
  auto const offsets_begin = out_offsets->mutable_view().template begin<offset_type>();
  auto const labels_begin = out_labels.template begin<offset_type>();
  cudf::detail::labels_to_offsets(labels_begin, labels_begin + out_labels.size(), offsets_begin,
                                  offsets_begin + out_offsets->size(), stream);

  return cudf::make_lists_column(input.size(), std::move(out_offsets), std::move(out_structs),
                                 input.null_count(),
                                 cudf::detail::copy_bitmask(input.parent(), stream), stream);
>>>>>>> b5a2efb0
}

} // namespace cudf::jni<|MERGE_RESOLUTION|>--- conflicted
+++ resolved
@@ -20,20 +20,15 @@
 #include <cudf/column/column_factories.hpp>
 #include <cudf/copying.hpp>
 #include <cudf/detail/iterator.cuh>
-<<<<<<< HEAD
-#include <cudf/detail/null_mask.hpp>
-#include <cudf/detail/valid_if.cuh>
-#include <cudf/lists/list_device_view.cuh>
-#include <cudf/lists/lists_column_device_view.cuh>
-=======
 #include <cudf/detail/labeling/label_segments.cuh>
 #include <cudf/detail/null_mask.hpp>
 #include <cudf/detail/stream_compaction.hpp>
 #include <cudf/detail/valid_if.cuh>
+#include <cudf/lists/list_device_view.cuh>
+#include <cudf/lists/lists_column_device_view.cuh>
 #include <cudf/table/table.hpp>
 #include <cudf/table/table_view.hpp>
 #include <cudf/utilities/span.hpp>
->>>>>>> b5a2efb0
 #include <rmm/device_uvector.hpp>
 #include <rmm/exec_policy.hpp>
 #include <thrust/functional.h>
@@ -93,7 +88,6 @@
   return offsets_column;
 }
 
-<<<<<<< HEAD
 namespace {
 
 /**
@@ -149,7 +143,8 @@
                        return true;
                      }
 
-                     // Here, the input lists satisfy all the conditions below so we output a null:
+                     // Here, the input lists satisfy all the conditions below so we output a
+                     // null:
                      //  - Both of the the input lists have no non-null common element, and
                      //  - They are both non-empty, and
                      //  - Either of them contains null elements.
@@ -161,8 +156,8 @@
       cudf::detail::valid_if(validity.begin(), validity.end(), thrust::identity{});
 
   if (new_null_count > 0) {
-    // If the `overlap_result` column is nullable, perform `bitmask_and` of its nullmask and the new
-    // nullmask.
+    // If the `overlap_result` column is nullable, perform `bitmask_and` of its nullmask and the
+    // new nullmask.
     if (overlap_cv.nullable()) {
       auto [null_mask, null_count] = cudf::detail::bitmask_and(
           std::vector<bitmask_type const *>{
@@ -174,51 +169,51 @@
       overlap_result->set_null_mask(std::move(new_null_mask), new_null_count);
     }
   }
-=======
-std::unique_ptr<cudf::column> lists_distinct_by_key(cudf::lists_column_view const &input,
-                                                    rmm::cuda_stream_view stream) {
-  if (input.is_empty()) {
-    return empty_like(input.parent());
+
+  std::unique_ptr<cudf::column> lists_distinct_by_key(cudf::lists_column_view const &input,
+                                                      rmm::cuda_stream_view stream) {
+    if (input.is_empty()) {
+      return empty_like(input.parent());
+    }
+
+    auto const child = input.get_sliced_child(stream);
+
+    // Genereate labels for the input list elements.
+    auto labels = rmm::device_uvector<cudf::size_type>(child.size(), stream);
+    cudf::detail::label_segments(input.offsets_begin(), input.offsets_end(), labels.begin(),
+                                 labels.end(), stream);
+
+    // Use `cudf::duplicate_keep_option::KEEP_LAST` so this will produce the desired behavior when
+    // being called in `create_map` in spark-rapids.
+    // Other options comparing nulls and NaNs are set as all-equal.
+    auto out_columns =
+        cudf::detail::stable_distinct(
+            table_view{{column_view{cudf::device_span<cudf::size_type const>{labels}},
+                        child.child(0), child.child(1)}}, // input table
+            std::vector<size_type>{0, 1},                 // key columns
+            cudf::duplicate_keep_option::KEEP_LAST, cudf::null_equality::EQUAL,
+            cudf::nan_equality::ALL_EQUAL, stream)
+            ->release();
+    auto const out_labels = out_columns.front()->view();
+
+    // Assemble a structs column of <out_keys, out_vals>.
+    auto out_structs_members = std::vector<std::unique_ptr<cudf::column>>();
+    out_structs_members.emplace_back(std::move(out_columns[1]));
+    out_structs_members.emplace_back(std::move(out_columns[2]));
+    auto out_structs =
+        cudf::make_structs_column(out_labels.size(), std::move(out_structs_members), 0, {});
+
+    // Assemble a lists column of structs<out_keys, out_vals>.
+    auto out_offsets = make_numeric_column(data_type{type_to_id<offset_type>()}, input.size() + 1,
+                                           mask_state::UNALLOCATED, stream);
+    auto const offsets_begin = out_offsets->mutable_view().template begin<offset_type>();
+    auto const labels_begin = out_labels.template begin<offset_type>();
+    cudf::detail::labels_to_offsets(labels_begin, labels_begin + out_labels.size(), offsets_begin,
+                                    offsets_begin + out_offsets->size(), stream);
+
+    return cudf::make_lists_column(input.size(), std::move(out_offsets), std::move(out_structs),
+                                   input.null_count(),
+                                   cudf::detail::copy_bitmask(input.parent(), stream), stream);
   }
 
-  auto const child = input.get_sliced_child(stream);
-
-  // Genereate labels for the input list elements.
-  auto labels = rmm::device_uvector<cudf::size_type>(child.size(), stream);
-  cudf::detail::label_segments(input.offsets_begin(), input.offsets_end(), labels.begin(),
-                               labels.end(), stream);
-
-  // Use `cudf::duplicate_keep_option::KEEP_LAST` so this will produce the desired behavior when
-  // being called in `create_map` in spark-rapids.
-  // Other options comparing nulls and NaNs are set as all-equal.
-  auto out_columns = cudf::detail::stable_distinct(
-                         table_view{{column_view{cudf::device_span<cudf::size_type const>{labels}},
-                                     child.child(0), child.child(1)}}, // input table
-                         std::vector<size_type>{0, 1},                 // key columns
-                         cudf::duplicate_keep_option::KEEP_LAST, cudf::null_equality::EQUAL,
-                         cudf::nan_equality::ALL_EQUAL, stream)
-                         ->release();
-  auto const out_labels = out_columns.front()->view();
-
-  // Assemble a structs column of <out_keys, out_vals>.
-  auto out_structs_members = std::vector<std::unique_ptr<cudf::column>>();
-  out_structs_members.emplace_back(std::move(out_columns[1]));
-  out_structs_members.emplace_back(std::move(out_columns[2]));
-  auto out_structs =
-      cudf::make_structs_column(out_labels.size(), std::move(out_structs_members), 0, {});
-
-  // Assemble a lists column of structs<out_keys, out_vals>.
-  auto out_offsets = make_numeric_column(data_type{type_to_id<offset_type>()}, input.size() + 1,
-                                         mask_state::UNALLOCATED, stream);
-  auto const offsets_begin = out_offsets->mutable_view().template begin<offset_type>();
-  auto const labels_begin = out_labels.template begin<offset_type>();
-  cudf::detail::labels_to_offsets(labels_begin, labels_begin + out_labels.size(), offsets_begin,
-                                  offsets_begin + out_offsets->size(), stream);
-
-  return cudf::make_lists_column(input.size(), std::move(out_offsets), std::move(out_structs),
-                                 input.null_count(),
-                                 cudf::detail::copy_bitmask(input.parent(), stream), stream);
->>>>>>> b5a2efb0
-}
-
 } // namespace cudf::jni