/*
 * Copyright (c) 2021-2022, NVIDIA CORPORATION.
 *
 * Licensed under the Apache License, Version 2.0 (the "License");
 * you may not use this file except in compliance with the License.
 * You may obtain a copy of the License at
 *
 *     http://www.apache.org/licenses/LICENSE-2.0
 *
 * Unless required by applicable law or agreed to in writing, software
 * distributed under the License is distributed on an "AS IS" BASIS,
 * WITHOUT WARRANTIES OR CONDITIONS OF ANY KIND, either express or implied.
 * See the License for the specific language governing permissions and
 * limitations under the License.
 */

#include <cudf/column/column_device_view.cuh>
#include <cudf/column/column_factories.hpp>
<<<<<<< HEAD
#include <cudf/detail/copy.hpp>
=======
#include <cudf/copying.hpp>
>>>>>>> b2dd1bf8
#include <cudf/detail/iterator.cuh>
#include <cudf/detail/labeling/label_segments.cuh>
#include <cudf/detail/null_mask.hpp>
#include <cudf/detail/stream_compaction.hpp>
#include <cudf/detail/valid_if.cuh>
#include <cudf/table/table.hpp>
#include <cudf/table/table_view.hpp>
<<<<<<< HEAD
=======
#include <cudf/utilities/span.hpp>
#include <rmm/device_uvector.hpp>
>>>>>>> b2dd1bf8
#include <rmm/exec_policy.hpp>
#include <thrust/scan.h>

#include "ColumnViewJni.hpp"

namespace cudf::jni {

std::unique_ptr<cudf::column>
new_column_with_boolean_column_as_validity(cudf::column_view const &exemplar,
                                           cudf::column_view const &validity_column) {
  CUDF_EXPECTS(validity_column.type().id() == type_id::BOOL8,
               "Validity column must be of type bool");
  CUDF_EXPECTS(validity_column.size() == exemplar.size(),
               "Exemplar and validity columns must have the same size");

  auto validity_device_view = cudf::column_device_view::create(validity_column);
  auto validity_begin = cudf::detail::make_optional_iterator<bool>(
      *validity_device_view, cudf::nullate::DYNAMIC{validity_column.has_nulls()});
  auto validity_end = validity_begin + validity_device_view->size();
  auto [null_mask, null_count] =
      cudf::detail::valid_if(validity_begin, validity_end, [] __device__(auto optional_bool) {
        return optional_bool.value_or(false);
      });
  auto const exemplar_without_null_mask = cudf::column_view{
      exemplar.type(),
      exemplar.size(),
      exemplar.head<void>(),
      nullptr,
      0,
      exemplar.offset(),
      std::vector<cudf::column_view>{exemplar.child_begin(), exemplar.child_end()}};
  auto deep_copy = std::make_unique<cudf::column>(exemplar_without_null_mask);
  deep_copy->set_null_mask(std::move(null_mask), null_count);
  return deep_copy;
}

std::unique_ptr<cudf::column> generate_list_offsets(cudf::column_view const &list_length,
                                                    rmm::cuda_stream_view stream) {
  CUDF_EXPECTS(list_length.type().id() == cudf::type_id::INT32,
               "Input column does not have type INT32.");

  auto const begin_iter = list_length.template begin<cudf::size_type>();
  auto const end_iter = list_length.template end<cudf::size_type>();

  auto offsets_column = make_numeric_column(data_type{type_id::INT32}, list_length.size() + 1,
                                            mask_state::UNALLOCATED, stream);
  auto offsets_view = offsets_column->mutable_view();
  auto d_offsets = offsets_view.template begin<int32_t>();

  thrust::inclusive_scan(rmm::exec_policy(stream), begin_iter, end_iter, d_offsets + 1);
  CUDF_CUDA_TRY(cudaMemsetAsync(d_offsets, 0, sizeof(int32_t), stream));

  return offsets_column;
}

<<<<<<< HEAD
// TODO: Remove these function and use from cudf
namespace {

std::unique_ptr<column> generate_labels(lists_column_view const &input, size_type n_elements,
                                        rmm::cuda_stream_view stream) {
  auto labels = make_numeric_column(data_type(type_to_id<size_type>()), n_elements,
                                    cudf::mask_state::UNALLOCATED, stream);
  auto const labels_begin = labels->mutable_view().template begin<size_type>();
  cudf::detail::label_segments(input.offsets_begin(), input.offsets_end(), labels_begin,
                               labels_begin + n_elements, stream);
  return labels;
}

std::unique_ptr<column> reconstruct_offsets(column_view const &labels, size_type n_lists,
                                            rmm::cuda_stream_view stream)

{
  auto out_offsets = make_numeric_column(data_type{type_to_id<offset_type>()}, n_lists + 1,
                                         mask_state::UNALLOCATED, stream);

  auto const labels_begin = labels.template begin<size_type>();
  auto const offsets_begin = out_offsets->mutable_view().template begin<offset_type>();
  cudf::detail::labels_to_offsets(labels_begin, labels_begin + labels.size(), offsets_begin,
                                  offsets_begin + out_offsets->size(), stream);
  return out_offsets;
}

} // namespace

std::unique_ptr<cudf::column> lists_distinct_by_key(cudf::lists_column_view const &input,
                                                    rmm::cuda_stream_view stream) {
  auto const child = input.get_sliced_child(stream);
  auto const labels = generate_labels(input, child.size(), stream);

  // Use `cudf::duplicate_keep_option::KEEP_LAST` so this will produce the desired behavior when
  // being called in `create_map` in spark-rapids.
  auto distinct_columns =
      cudf::detail::stable_distinct(
          table_view{{labels->view(), child.child(0), child.child(1)}}, // input table
          std::vector<size_type>{0, 1},                                 // key columns
          cudf::duplicate_keep_option::KEEP_LAST, cudf::null_equality::EQUAL,
          cudf::nan_equality::ALL_EQUAL, stream)
          ->release();

  // Assemble a lists column of struct<out_keys, out_vals> for the final output.
  auto out_structs_members = std::vector<std::unique_ptr<cudf::column>>();
  out_structs_members.emplace_back(std::move(distinct_columns[1]));
  out_structs_members.emplace_back(std::move(distinct_columns[2]));
  auto out_structs =
      cudf::make_structs_column(distinct_columns[0]->size(), std::move(out_structs_members), 0, {});

  auto out_offsets = reconstruct_offsets(distinct_columns.front()->view(), input.size(), stream);
=======
std::unique_ptr<cudf::column> lists_distinct_by_key(cudf::lists_column_view const &input,
                                                    rmm::cuda_stream_view stream) {
  if (input.is_empty()) {
    return empty_like(input.parent());
  }

  auto const child = input.get_sliced_child(stream);

  // Genereate labels for the input list elements.
  auto labels = rmm::device_uvector<cudf::size_type>(child.size(), stream);
  cudf::detail::label_segments(input.offsets_begin(), input.offsets_end(), labels.begin(),
                               labels.end(), stream);

  // Use `cudf::duplicate_keep_option::KEEP_LAST` so this will produce the desired behavior when
  // being called in `create_map` in spark-rapids.
  // Other options comparing nulls and NaNs are set as all-equal.
  auto out_columns = cudf::detail::stable_distinct(
                         table_view{{column_view{cudf::device_span<cudf::size_type const>{labels}},
                                     child.child(0), child.child(1)}}, // input table
                         std::vector<size_type>{0, 1},                 // key columns
                         cudf::duplicate_keep_option::KEEP_LAST, cudf::null_equality::EQUAL,
                         cudf::nan_equality::ALL_EQUAL, stream)
                         ->release();
  auto const out_labels = out_columns.front()->view();

  // Assemble a structs column of <out_keys, out_vals>.
  auto out_structs_members = std::vector<std::unique_ptr<cudf::column>>();
  out_structs_members.emplace_back(std::move(out_columns[1]));
  out_structs_members.emplace_back(std::move(out_columns[2]));
  auto out_structs =
      cudf::make_structs_column(out_labels.size(), std::move(out_structs_members), 0, {});

  // Assemble a lists column of structs<out_keys, out_vals>.
  auto out_offsets = make_numeric_column(data_type{type_to_id<offset_type>()}, input.size() + 1,
                                         mask_state::UNALLOCATED, stream);
  auto const offsets_begin = out_offsets->mutable_view().template begin<offset_type>();
  auto const labels_begin = out_labels.template begin<offset_type>();
  cudf::detail::labels_to_offsets(labels_begin, labels_begin + out_labels.size(), offsets_begin,
                                  offsets_begin + out_offsets->size(), stream);

>>>>>>> b2dd1bf8
  return cudf::make_lists_column(input.size(), std::move(out_offsets), std::move(out_structs),
                                 input.null_count(),
                                 cudf::detail::copy_bitmask(input.parent(), stream), stream);
}

} // namespace cudf::jni<|MERGE_RESOLUTION|>--- conflicted
+++ resolved
@@ -16,11 +16,7 @@
 
 #include <cudf/column/column_device_view.cuh>
 #include <cudf/column/column_factories.hpp>
-<<<<<<< HEAD
-#include <cudf/detail/copy.hpp>
-=======
 #include <cudf/copying.hpp>
->>>>>>> b2dd1bf8
 #include <cudf/detail/iterator.cuh>
 #include <cudf/detail/labeling/label_segments.cuh>
 #include <cudf/detail/null_mask.hpp>
@@ -28,11 +24,8 @@
 #include <cudf/detail/valid_if.cuh>
 #include <cudf/table/table.hpp>
 #include <cudf/table/table_view.hpp>
-<<<<<<< HEAD
-=======
 #include <cudf/utilities/span.hpp>
 #include <rmm/device_uvector.hpp>
->>>>>>> b2dd1bf8
 #include <rmm/exec_policy.hpp>
 #include <thrust/scan.h>
 
@@ -88,60 +81,6 @@
   return offsets_column;
 }
 
-<<<<<<< HEAD
-// TODO: Remove these function and use from cudf
-namespace {
-
-std::unique_ptr<column> generate_labels(lists_column_view const &input, size_type n_elements,
-                                        rmm::cuda_stream_view stream) {
-  auto labels = make_numeric_column(data_type(type_to_id<size_type>()), n_elements,
-                                    cudf::mask_state::UNALLOCATED, stream);
-  auto const labels_begin = labels->mutable_view().template begin<size_type>();
-  cudf::detail::label_segments(input.offsets_begin(), input.offsets_end(), labels_begin,
-                               labels_begin + n_elements, stream);
-  return labels;
-}
-
-std::unique_ptr<column> reconstruct_offsets(column_view const &labels, size_type n_lists,
-                                            rmm::cuda_stream_view stream)
-
-{
-  auto out_offsets = make_numeric_column(data_type{type_to_id<offset_type>()}, n_lists + 1,
-                                         mask_state::UNALLOCATED, stream);
-
-  auto const labels_begin = labels.template begin<size_type>();
-  auto const offsets_begin = out_offsets->mutable_view().template begin<offset_type>();
-  cudf::detail::labels_to_offsets(labels_begin, labels_begin + labels.size(), offsets_begin,
-                                  offsets_begin + out_offsets->size(), stream);
-  return out_offsets;
-}
-
-} // namespace
-
-std::unique_ptr<cudf::column> lists_distinct_by_key(cudf::lists_column_view const &input,
-                                                    rmm::cuda_stream_view stream) {
-  auto const child = input.get_sliced_child(stream);
-  auto const labels = generate_labels(input, child.size(), stream);
-
-  // Use `cudf::duplicate_keep_option::KEEP_LAST` so this will produce the desired behavior when
-  // being called in `create_map` in spark-rapids.
-  auto distinct_columns =
-      cudf::detail::stable_distinct(
-          table_view{{labels->view(), child.child(0), child.child(1)}}, // input table
-          std::vector<size_type>{0, 1},                                 // key columns
-          cudf::duplicate_keep_option::KEEP_LAST, cudf::null_equality::EQUAL,
-          cudf::nan_equality::ALL_EQUAL, stream)
-          ->release();
-
-  // Assemble a lists column of struct<out_keys, out_vals> for the final output.
-  auto out_structs_members = std::vector<std::unique_ptr<cudf::column>>();
-  out_structs_members.emplace_back(std::move(distinct_columns[1]));
-  out_structs_members.emplace_back(std::move(distinct_columns[2]));
-  auto out_structs =
-      cudf::make_structs_column(distinct_columns[0]->size(), std::move(out_structs_members), 0, {});
-
-  auto out_offsets = reconstruct_offsets(distinct_columns.front()->view(), input.size(), stream);
-=======
 std::unique_ptr<cudf::column> lists_distinct_by_key(cudf::lists_column_view const &input,
                                                     rmm::cuda_stream_view stream) {
   if (input.is_empty()) {
@@ -182,7 +121,6 @@
   cudf::detail::labels_to_offsets(labels_begin, labels_begin + out_labels.size(), offsets_begin,
                                   offsets_begin + out_offsets->size(), stream);
 
->>>>>>> b2dd1bf8
   return cudf::make_lists_column(input.size(), std::move(out_offsets), std::move(out_structs),
                                  input.null_count(),
                                  cudf::detail::copy_bitmask(input.parent(), stream), stream);
