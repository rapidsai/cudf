# =============================================================================
# Copyright (c) 2019-2024, NVIDIA CORPORATION.
#
# Licensed under the Apache License, Version 2.0 (the "License"); you may not use this file except
# in compliance with the License. You may obtain a copy of the License at
#
# http://www.apache.org/licenses/LICENSE-2.0
#
# Unless required by applicable law or agreed to in writing, software distributed under the License
# is distributed on an "AS IS" BASIS, WITHOUT WARRANTIES OR CONDITIONS OF ANY KIND, either express
# or implied. See the License for the specific language governing permissions and limitations under
# the License.
# =============================================================================
cmake_minimum_required(VERSION 3.26.4 FATAL_ERROR)

include(../../../../rapids_config.cmake)
include(rapids-cmake)
include(rapids-cuda)
include(rapids-find)
include(rapids-cpm)
rapids_cpm_init()

# Use GPU_ARCHS if it is defined
if(DEFINED GPU_ARCHS)
  set(CMAKE_CUDA_ARCHITECTURES "${GPU_ARCHS}")
endif()
rapids_cuda_init_architectures(CUDF_JNI)

project(
  CUDF_JNI
<<<<<<< HEAD
  VERSION 24.02.02
=======
  VERSION "${RAPIDS_VERSION}"
>>>>>>> 4e44d5d3
  LANGUAGES C CXX CUDA
)

# ##################################################################################################
# * build options ---------------------------------------------------------------------------------

option(USE_NVTX "Build with NVTX support" ON)
option(BUILD_SHARED_LIBS "Build cuDF JNI shared libraries" ON)
option(BUILD_TESTS "Configure CMake to build tests" ON)
option(CUDF_USE_PER_THREAD_DEFAULT_STREAM "Build with per-thread default stream" OFF)
option(CUDA_STATIC_RUNTIME "Statically link the CUDA runtime" OFF)
option(USE_GDS "Build with GPUDirect Storage (GDS)/cuFile support" OFF)
option(CUDF_JNI_LIBCUDF_STATIC "Link with libcudf.a" OFF)
option(CUDF_JNI_ENABLE_PROFILING "Build with profiling support" ON)

message(VERBOSE "CUDF_JNI: Build with NVTX support: ${USE_NVTX}")
message(VERBOSE "CUDF_JNI: Build cuDF JNI shared libraries: ${BUILD_SHARED_LIBS}")
message(VERBOSE "CUDF_JNI: Configure CMake to build tests: ${BUILD_TESTS}")
message(VERBOSE
        "CUDF_JNI: Build with per-thread default stream: ${CUDF_USE_PER_THREAD_DEFAULT_STREAM}"
)
message(VERBOSE "CUDF_JNI: Statically link the CUDA runtime: ${CUDA_STATIC_RUNTIME}")
message(VERBOSE "CUDF_JNI: Build with GPUDirect Storage support: ${USE_GDS}")
message(VERBOSE "CUDF_JNI: Link with libcudf statically: ${CUDF_JNI_LIBCUDF_STATIC}")

set(CUDF_SOURCE_DIR "${PROJECT_SOURCE_DIR}/../../../../cpp")
if(NOT DEFINED CUDF_CPP_BUILD_DIR OR CUDF_CPP_BUILD_DIR STREQUAL "")
  if(DEFINED ENV{CUDF_CPP_BUILD_DIR})
    set(CUDF_CPP_BUILD_DIR "$ENV{CUDF_CPP_BUILD_DIR}")
  else()
    set(CUDF_CPP_BUILD_DIR "${CUDF_SOURCE_DIR}/build")
  endif()
endif()

set(CMAKE_MODULE_PATH "${CMAKE_CURRENT_SOURCE_DIR}/cmake/Modules/"
                      "${CUDF_SOURCE_DIR}/cmake/Modules/" ${CMAKE_MODULE_PATH}
)

# ##################################################################################################
# * compiler options ------------------------------------------------------------------------------

set(CUDF_CXX_FLAGS "")
set(CUDF_CUDA_FLAGS "")
set(CUDF_CXX_DEFINITIONS "")
set(CUDF_CUDA_DEFINITIONS "")

rapids_find_package(CUDAToolkit REQUIRED)
include(ConfigureCUDA) # set other CUDA compilation flags

if(CUDF_USE_PER_THREAD_DEFAULT_STREAM)
  message(STATUS "Using per-thread default stream")
  add_compile_definitions(CUDA_API_PER_THREAD_DEFAULT_STREAM CUDF_USE_PER_THREAD_DEFAULT_STREAM)
endif()

# ##################################################################################################
# * build type ------------------------------------------------------------------------------------
#   Set a default build type if none was specified
rapids_cmake_build_type("Release")

# ##################################################################################################
# * CUDF ------------------------------------------------------------------------------------------

set(cudf_ROOT "${CUDF_CPP_BUILD_DIR}")
rapids_find_package(cudf REQUIRED)

# ##################################################################################################
# * nvtx3-------------------------------------------------------------------------------------------
include(${CUDF_SOURCE_DIR}/cmake/thirdparty/get_nvtx.cmake)

# ##################################################################################################
# * nvcomp------------------------------------------------------------------------------------------

if(NOT DEFINED nvcomp_DIR)
  set(nvcomp_DIR "${CUDF_CPP_BUILD_DIR}/_deps/nvcomp-build")
endif()
rapids_find_package(nvcomp REQUIRED)

# ##################################################################################################
# * find JNI -------------------------------------------------------------------------------------
find_package(JNI REQUIRED)
if(JNI_FOUND)
  message(STATUS "JDK with JNI in ${JNI_INCLUDE_DIRS}")
else()
  message(FATAL_ERROR "JDK with JNI not found, please check your settings.")
endif()

# ##################################################################################################
# * GDS/cufile ------------------------------------------------------------------------------------

if(USE_GDS)
  message(STATUS "Building with GPUDirect Storage (GDS)/cuFile support")
  find_package(cuFile REQUIRED)
endif()

# ##################################################################################################
# * library targets -------------------------------------------------------------------------------

add_library(
  cudfjni
  src/Aggregation128UtilsJni.cpp
  src/AggregationJni.cpp
  src/ChunkedPackJni.cpp
  src/ChunkedReaderJni.cpp
  src/CudfJni.cpp
  src/CudaJni.cpp
  src/ColumnVectorJni.cpp
  src/ColumnViewJni.cpp
  src/ColumnViewJni.cu
  src/CompiledExpression.cpp
  src/ContiguousTableJni.cpp
  src/DataSourceHelperJni.cpp
  src/HashJoinJni.cpp
  src/HostMemoryBufferNativeUtilsJni.cpp
  src/NvcompJni.cpp
  src/NvtxRangeJni.cpp
  src/NvtxUniqueRangeJni.cpp
  src/PackedColumnMetadataJni.cpp
  src/RmmJni.cpp
  src/ScalarJni.cpp
  src/TableJni.cpp
  src/aggregation128_utils.cu
  src/maps_column_view.cu
  src/check_nvcomp_output_sizes.cu
)

# Disable NVTX if necessary
if(NOT USE_NVTX)
  target_compile_definitions(cudfjni PUBLIC NVTX_DISABLE)
endif()

if(CUDF_JNI_ENABLE_PROFILING)
  target_compile_definitions(cudfjni PRIVATE CUDF_JNI_ENABLE_PROFILING)
endif()

if(CUDF_JNI_LIBCUDF_STATIC AND BUILD_SHARED_LIBS)
  # When linking against libcudf.a, the JNI library will include the old libcudf.so. For
  # backwards-compatibility for software that expects to find libcudf.so in the JVM environment
  # after cudf has loaded, the JNI code and libcudf.a will be combined into libcudf.so. A stub
  # library will be created for libcudfjni.so that will simply require libcudf.so for backwards
  # compatibility with software that expects to find libcudfjni.so at runtime.
  set_target_properties(cudfjni PROPERTIES OUTPUT_NAME "cudf")
  add_library(cudfjnistub SHARED src/emptyfile.cpp)
  set_target_properties(cudfjnistub PROPERTIES OUTPUT_NAME "cudfjni")
  target_link_libraries(cudfjnistub -Wl,--no-as-needed cudfjni -Wl,--as-needed)
endif()

# ##################################################################################################
# * include paths ---------------------------------------------------------------------------------

target_include_directories(
  cudfjni PUBLIC "${CMAKE_BINARY_DIR}/include" "${CMAKE_SOURCE_DIR}/include"
                 "${CMAKE_SOURCE_DIR}/src" "${JNI_INCLUDE_DIRS}"
)

# ##################################################################################################
# * compile options
# ---------------------------------------------------------------------------------

# Override RPATH for cudfjni
set_target_properties(
  cudfjni
  PROPERTIES BUILD_RPATH "\$ORIGIN"
             INSTALL_RPATH "\$ORIGIN"
             # set target compile options
             CXX_STANDARD 17
             CXX_STANDARD_REQUIRED ON
             CUDA_STANDARD 17
             CUDA_STANDARD_REQUIRED ON
             POSITION_INDEPENDENT_CODE ON
             INTERFACE_POSITION_INDEPENDENT_CODE ON
)

target_compile_options(
  cudfjni PRIVATE "$<$<COMPILE_LANGUAGE:CXX>:${CUDF_CXX_FLAGS}>"
                  "$<$<COMPILE_LANGUAGE:CUDA>:${CUDF_CUDA_FLAGS}>"
)

target_compile_definitions(
  cudfjni PUBLIC "$<$<COMPILE_LANGUAGE:CXX>:${CUDF_CXX_DEFINITIONS}>"
                 "$<$<COMPILE_LANGUAGE:CUDA>:${CUDF_CUDA_DEFINITIONS}>"
)

if(USE_GDS)
  add_library(cufilejni src/CuFileJni.cpp)
  set_target_properties(
    cufilejni
    PROPERTIES BUILD_RPATH "\$ORIGIN"
               INSTALL_RPATH "\$ORIGIN"
               # set target compile options
               CXX_STANDARD 17
               CXX_STANDARD_REQUIRED ON
               POSITION_INDEPENDENT_CODE ON
               INTERFACE_POSITION_INDEPENDENT_CODE ON
  )
  target_include_directories(cufilejni PRIVATE "${cuFile_INCLUDE_DIRS}")
  target_link_libraries(cufilejni PRIVATE cudfjni "${cuFile_LIBRARIES}")
endif()

# ##################################################################################################
# * link libraries --------------------------------------------------------------------------------

set(CUDF_LINK PUBLIC cudf::cudf)
if(CUDF_JNI_LIBCUDF_STATIC)
  # Whole-link libcudf.a into the shared library but not its dependencies
  set(CUDF_LINK PRIVATE -Wl,--whole-archive cudf::cudf -Wl,--no-whole-archive PUBLIC cudf::cudf)
endif()

# When nvcomp is installed we need to use nvcomp::nvcomp but from the cudf build directory it will
# just be nvcomp.
target_link_libraries(
  cudfjni ${CUDF_LINK} PRIVATE nvtx3-cpp $<TARGET_NAME_IF_EXISTS:nvcomp>
                               $<TARGET_NAME_IF_EXISTS:nvcomp::nvcomp>
)

# ##################################################################################################
# * cudart options --------------------------------------------------------------------------------
#   cudart can be statically linked or dynamically linked. The python ecosystem wants dynamic
#   linking

if(CUDA_STATIC_RUNTIME)
  # Tell CMake what CUDA language runtime to use
  set_target_properties(cudfjni PROPERTIES CUDA_RUNTIME_LIBRARY Static)
else()
  # Tell CMake what CUDA language runtime to use
  set_target_properties(cudfjni PROPERTIES CUDA_RUNTIME_LIBRARY Shared)
endif()

# ##################################################################################################
# * install shared libraries ----------------------------------------------------------------------
if(TARGET nvcomp::nvcomp)
  add_custom_command(
    TARGET cudfjni
    PRE_LINK
    COMMAND
      ${CMAKE_COMMAND} -E copy $<TARGET_FILE:nvcomp::nvcomp> $<TARGET_FILE:nvcomp::nvcomp_gdeflate>
      $<TARGET_FILE:nvcomp::nvcomp_bitcomp> "${PROJECT_BINARY_DIR}"
    COMMENT "Copying nvcomp libraries to ${PROJECT_BINARY_DIR}"
  )
endif()<|MERGE_RESOLUTION|>--- conflicted
+++ resolved
@@ -28,11 +28,7 @@
 
 project(
   CUDF_JNI
-<<<<<<< HEAD
-  VERSION 24.02.02
-=======
   VERSION "${RAPIDS_VERSION}"
->>>>>>> 4e44d5d3
   LANGUAGES C CXX CUDA
 )
 
