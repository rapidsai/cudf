--- conflicted
+++ resolved
@@ -367,7 +367,7 @@
   // DATA MOVEMENT
   /////////////////////////////////////////////////////////////////////////////
 
-  private final static BaseHostColumnVector copyToHostNestedHelper(
+  private final static HostColumnVectorCore copyToHostNestedHelper(
       ColumnViewAccess<BaseDeviceMemoryBuffer> deviceCvPointer) {
     if (deviceCvPointer == null) {
       return null;
@@ -375,7 +375,7 @@
     HostMemoryBuffer hostOffsets = null;
     HostMemoryBuffer hostValid = null;
     HostMemoryBuffer hostData = null;
-    List<BaseHostColumnVector> children = new ArrayList<>();
+    List<HostColumnVectorCore> children = new ArrayList<>();
     BaseDeviceMemoryBuffer currData = null;
     BaseDeviceMemoryBuffer currOffsets = null;
     BaseDeviceMemoryBuffer currValidity = null;
@@ -407,8 +407,8 @@
       }
       currNullCount = deviceCvPointer.getNullCount();
       Optional<Long> nullCount = Optional.of(currNullCount);
-      BaseHostColumnVector ret =
-          new BaseHostColumnVector(currType, currRows, nullCount, hostData,
+      HostColumnVectorCore ret =
+          new HostColumnVectorCore(currType, currRows, nullCount, hostData,
           hostValid, hostOffsets, children);
       needsCleanup = false;
       return ret;
@@ -503,17 +503,11 @@
             hOffset = HostMemoryBuffer.allocate(offsets.getLength());
             hOffset.copyFromDeviceBuffer(offsets);
           }
-<<<<<<< HEAD
-          List<BaseHostColumnVector> children = new ArrayList<>();
-          try(ColumnViewAccess childDevPtr = getChildColumnViewAccess(0)) {
-            children.add(copyToHostNestedHelper(childDevPtr));
-=======
-          List<HostColumnVector.NestedHostColumnVector> children = new ArrayList<>();
+          List<HostColumnVectorCore> children = new ArrayList<>();
           for (int i = 0; i < getNumChildren(); i++) {
             try (ColumnViewAccess childDevPtr = getChildColumnViewAccess(i)) {
               children.add(copyToHostNestedHelper(childDevPtr));
             }
->>>>>>> 1fa80725
           }
           HostColumnVector ret = new HostColumnVector(type, rows, nullCount,
               hData, hValid, hOffset, children);
@@ -3338,15 +3332,9 @@
     }
   }
 
-<<<<<<< HEAD
-  public static ColumnVector createNestedColumnVector(DType type, int rows, HostMemoryBuffer valid, HostMemoryBuffer offsets,
-                                                      Optional<Long> nullCount, BaseHostColumnVector child) {
-    return NestedColumnVector.createColumnVector(type, rows, valid, offsets, nullCount, child);
-=======
   public static ColumnVector createNestedColumnVector(DType type, int rows, HostMemoryBuffer data, HostMemoryBuffer valid, HostMemoryBuffer offsets,
-                                                      Optional<Long> nullCount, List<HostColumnVector.NestedHostColumnVector> child) {
+                                                      Optional<Long> nullCount, List<HostColumnVectorCore> child) {
     return NestedColumnVector.createColumnVector(type, rows, data, valid, offsets, nullCount, child);
->>>>>>> 1fa80725
   }
 
   private static class NestedColumnVector {
@@ -3379,21 +3367,15 @@
      * @param valid validity buffer
      * @param offsets offsets buffer
      * @param nullCount nullCount for the LIST column
-     * @param child the host side nested column vector
+     * @param child the host side nested column vector list
      * @return new ColumnVector of type LIST at the moment
      */
     static ColumnVector createColumnVector(DType type, int rows, HostMemoryBuffer data,
-        HostMemoryBuffer valid, HostMemoryBuffer offsets,
-<<<<<<< HEAD
-        Optional<Long> nullCount, BaseHostColumnVector child) {
-      NestedColumnVector devChild = createNewNestedColumnVector(child);
-=======
-        Optional<Long> nullCount, List<HostColumnVector.NestedHostColumnVector> child) {
+        HostMemoryBuffer valid, HostMemoryBuffer offsets, Optional<Long> nullCount, List<HostColumnVectorCore> child) {
       List<NestedColumnVector> devChildren = new ArrayList<>();
-      for (HostColumnVector.NestedHostColumnVector c : child) {
+      for (HostColumnVectorCore c : child) {
         devChildren.add(createNewNestedColumnVector(c));
       }
->>>>>>> 1fa80725
       int mainColRows = rows;
       DType mainColType = type;
       HostMemoryBuffer mainColValid = valid;
@@ -3422,7 +3404,7 @@
     }
 
     private static NestedColumnVector createNewNestedColumnVector(
-        BaseHostColumnVector nestedChildren) {
+        HostColumnVectorCore nestedChildren) {
       if (nestedChildren == null) {
         return null;
       }
@@ -3434,7 +3416,7 @@
       HostMemoryBuffer colOffsets = nestedChildren.getOffsets();
 
       List<NestedColumnVector> children = new ArrayList<>();
-      for (HostColumnVector.NestedHostColumnVector nhcv : nestedChildren.getNestedChildren()) {
+      for (HostColumnVectorCore nhcv : nestedChildren.getNestedChildren()) {
         children.add(createNewNestedColumnVector(nhcv));
       }
       return createNestedColumnVector(colType, colRows, nullCount, colData, colValid, colOffsets,
