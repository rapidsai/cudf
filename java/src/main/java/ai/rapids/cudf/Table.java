--- conflicted
+++ resolved
@@ -507,15 +507,11 @@
                                                  long columnHandle,
                                                  boolean checkCount);
 
-<<<<<<< HEAD
+  private static native long[] explode(long tableHandle, int index);
+
   private static native long createCudfTableView(long[] nativeColumnViewHandles);
 
   private static native long[] columnViewsFromPacked(ByteBuffer metadata, long dataAddress);
-=======
-  private static native long[] explode(long tableHandle, int index);
-
-  private native long createCudfTableView(long[] nativeColumnViewHandles);
->>>>>>> 54cddb10
 
   /////////////////////////////////////////////////////////////////////////////
   // TABLE CREATION APIs
