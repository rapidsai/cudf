--- conflicted
+++ resolved
@@ -66,20 +66,6 @@
         Kind(int nativeId) {this.nativeId = nativeId;}
     }
 
-<<<<<<< HEAD
-=======
-    /*
-     * This is analogous to the native 'null_policy'.
-     */
-    public enum NullPolicy {
-        EXCLUDE(false),
-        INCLUDE(true);
-
-        NullPolicy(boolean includeNulls) { this.includeNulls = includeNulls; }
-
-        final boolean includeNulls;
-    }
-
     /*
      * This is analogous to the native 'null_equality'.
      */
@@ -104,7 +90,6 @@
         final boolean nansEqual;
     }
 
->>>>>>> d4cc46e3
     /**
      * An Aggregation that only needs a kind and nothing else.
      */
@@ -308,20 +293,12 @@
         }
     }
 
-<<<<<<< HEAD
     public static final class CollectListAggregation extends Aggregation
         implements RollingAggregation<CollectListAggregation> {
         private final NullPolicy nullPolicy;
 
         private CollectListAggregation(NullPolicy nullPolicy) {
-            super(Kind.COLLECT);
-=======
-    private static final class CollectListAggregation extends Aggregation {
-        private final NullPolicy nullPolicy;
-
-        public CollectListAggregation(NullPolicy nullPolicy) {
             super(Kind.COLLECT_LIST);
->>>>>>> d4cc46e3
             this.nullPolicy = nullPolicy;
         }
 
@@ -767,14 +744,9 @@
      * Collect the values into a list. Nulls will be skipped.
      * @deprecated please use collectList as instead.
      */
-<<<<<<< HEAD
+    @Deprecated
     public static CollectListAggregation collect() {
         return collect(NullPolicy.EXCLUDE);
-=======
-    @Deprecated
-    public static Aggregation collect() {
-        return collectList();
->>>>>>> d4cc46e3
     }
 
     /**
@@ -783,26 +755,15 @@
      *
      * @param nullPolicy Indicates whether to include/exclude nulls during collection.
      */
-<<<<<<< HEAD
+    @Deprecated
     public static CollectListAggregation collect(NullPolicy nullPolicy) {
-        return new CollectListAggregation(nullPolicy);
-    }
-
-    public static class LeadAggregation extends LeadLagAggregation
-        implements RollingAggregation<LeadAggregation> {
-        private LeadAggregation(int offset, ColumnVector defaultOutput) {
-            super(Kind.LEAD, offset, defaultOutput);
-        }
-=======
-    @Deprecated
-    public static Aggregation collect(NullPolicy nullPolicy) {
         return collectList(nullPolicy);
     }
 
     /**
      * Collect the values into a list. Nulls will be skipped.
      */
-    public static Aggregation collectList() {
+    public static CollectListAggregation collectList() {
         return collectList(NullPolicy.EXCLUDE);
     }
 
@@ -811,7 +772,7 @@
      *
      * @param nullPolicy Indicates whether to include/exclude nulls during collection.
      */
-    public static Aggregation collectList(NullPolicy nullPolicy) {
+    public static CollectListAggregation collectList(NullPolicy nullPolicy) {
         return new CollectListAggregation(nullPolicy);
     }
 
@@ -819,7 +780,7 @@
      * Collect the values into a set. All null values will be excluded, and all nan values are regarded as
      * unique instances.
      */
-    public static Aggregation collectSet() {
+    public static CollectSetAggregation collectSet() {
         return new CollectSetAggregation(NullPolicy.EXCLUDE, NullEquality.UNEQUAL, NaNEquality.UNEQUAL);
     }
 
@@ -830,9 +791,15 @@
      * @param nullEquality Flag to specify whether null entries within each list should be considered equal.
      * @param nanEquality  Flag to specify whether NaN values in floating point column should be considered equal.
      */
-    public static Aggregation collectSet(NullPolicy nullPolicy, NullEquality nullEquality, NaNEquality nanEquality) {
+    public static CollectSetAggregation collectSet(NullPolicy nullPolicy, NullEquality nullEquality, NaNEquality nanEquality) {
         return new CollectSetAggregation(nullPolicy, nullEquality, nanEquality);
->>>>>>> d4cc46e3
+    }
+
+    public static class LeadAggregation extends LeadLagAggregation
+        implements RollingAggregation<LeadAggregation> {
+        private LeadAggregation(int offset, ColumnVector defaultOutput) {
+            super(Kind.LEAD, offset, defaultOutput);
+        }
     }
 
     /**
