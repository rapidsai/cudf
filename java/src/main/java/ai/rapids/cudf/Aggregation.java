--- conflicted
+++ resolved
@@ -62,13 +62,10 @@
         LAG(23),
         PTX(24),
         CUDA(25),
-<<<<<<< HEAD
-        RANK(26),
-        DENSE_RANK(27);
-=======
         M2(26),
-        MERGE_M2(27);
->>>>>>> 7d14334f
+        MERGE_M2(27),
+        RANK(28),
+        DENSE_RANK(29);;
 
         final int nativeId;
 
