/*
 *
 *  Copyright (c) 2020, NVIDIA CORPORATION.
 *
 *  Licensed under the Apache License, Version 2.0 (the "License");
 *  you may not use this file except in compliance with the License.
 *  You may obtain a copy of the License at
 *
 *      http://www.apache.org/licenses/LICENSE-2.0
 *
 *  Unless required by applicable law or agreed to in writing, software
 *  distributed under the License is distributed on an "AS IS" BASIS,
 *  WITHOUT WARRANTIES OR CONDITIONS OF ANY KIND, either express or implied.
 *  See the License for the specific language governing permissions and
 *  limitations under the License.
 *
 */

package ai.rapids.cudf;

import java.util.Arrays;

/**
 * Represents an aggregation operation.  Please note that not all aggregations work, or even make
 * since in all types of aggregation operations.
 */
public abstract class Aggregation {
    /*
     * Should be kept in sync with AggregationJni.cpp.
     * Visible for testing.
     */
    enum Kind {
        SUM(0),
        PRODUCT(1),
        MIN(2),
        MAX(3),
        COUNT(4),
        ANY(5),
        ALL(6),
        SUM_OF_SQUARES(7),
        MEAN(8),
        VARIANCE(9), // This can take a delta degrees of freedom
        STD(10), // This can take a delta degrees of freedom
        MEDIAN(11),
        QUANTILE(12),
        ARGMAX(13),
        ARGMIN(14),
        NUNIQUE(15),
        NTH_ELEMENT(16),
        ROW_NUMBER(17),
        COLLECT(18),
        LEAD(19),
        LAG(20),
        PTX(21),
        CUDA(22);

        final int nativeId;

        Kind(int nativeId) {this.nativeId = nativeId;}
    }

    /**
     * An Aggregation that only needs a kind and nothing else.
     */
    private static final class NoParamAggregation extends Aggregation {
        public NoParamAggregation(Kind kind) {
            super(kind);
        }

        @Override
        long createNativeInstance() {
            return Aggregation.createNoParamAgg(kind.nativeId);
        }

        @Override
        public int hashCode() {
            return kind.hashCode();
        }

        @Override
        public boolean equals(Object other) {
            if (this == other) {
                return true;
            } else if (other instanceof NoParamAggregation) {
                NoParamAggregation o = (NoParamAggregation) other;
                return o.kind.equals(this.kind);
            }
            return false;
        }
    }

    private static final class NthAggregation extends Aggregation {
        private final int offset;
        private final boolean includeNulls;

        public NthAggregation(int offset, boolean includeNulls) {
            super(Kind.NTH_ELEMENT);
            this.offset = offset;
            this.includeNulls = includeNulls;
        }

        @Override
        long createNativeInstance() {
            return Aggregation.createNthAgg(offset, includeNulls);
        }

        @Override
        public int hashCode() {
            return 31 * offset + Boolean.hashCode(includeNulls);
        }

        @Override
        public boolean equals(Object other) {
            if (this == other) {
                return true;
            } else if (other instanceof NthAggregation) {
                NthAggregation o = (NthAggregation) other;
                return o.offset == this.offset && o.includeNulls == this.includeNulls;
            }
            return false;
        }
    }

    private static final class DdofAggregation extends Aggregation {
        private final int ddof;

        public DdofAggregation(Kind kind, int ddof) {
            super(kind);
            this.ddof = ddof;
        }

        @Override
        long createNativeInstance() {
            return Aggregation.createDdofAgg(kind.nativeId, ddof);
        }

        @Override
        public int hashCode() {
            return 31 * kind.hashCode() + ddof;
        }

        @Override
        public boolean equals(Object other) {
            if (this == other) {
                return true;
            } else if (other instanceof DdofAggregation) {
                DdofAggregation o = (DdofAggregation) other;
                return o.ddof == this.ddof;
            }
            return false;
        }
    }

    private static final class CountLikeAggregation extends Aggregation {
        private final boolean includeNulls;

        public CountLikeAggregation(Kind kind, boolean includeNulls) {
            super(kind);
            this.includeNulls = includeNulls;
        }

        @Override
        long createNativeInstance() {
            return Aggregation.createCountLikeAgg(kind.nativeId, includeNulls);
        }

        @Override
        public int hashCode() {
            return 31 * kind.hashCode() + Boolean.hashCode(includeNulls);
        }

        @Override
        public boolean equals(Object other) {
            if (this == other) {
                return true;
            } else if (other instanceof CountLikeAggregation) {
                CountLikeAggregation o = (CountLikeAggregation) other;
                return o.includeNulls == this.includeNulls;
            }
            return false;
        }
    }

    private static class QuantileAggregation extends Aggregation {
        private final QuantileMethod method;
        private final double[] quantiles;

        public QuantileAggregation(QuantileMethod method, double[] quantiles) {
            super(Kind.QUANTILE);
            this.method = method;
            this.quantiles = quantiles;
        }

        @Override
        long createNativeInstance() {
            return Aggregation.createQuantAgg(method.nativeId, quantiles);
        }

        @Override
        public int hashCode() {
            return 31 * (31 * kind.hashCode() + method.hashCode()) + Arrays.hashCode(quantiles);
        }

        @Override
        public boolean equals(Object other) {
            if (this == other) {
                return true;
            } else if (other instanceof QuantileAggregation) {
                QuantileAggregation o = (QuantileAggregation) other;
                return this.method == o.method && Arrays.equals(this.quantiles, o.quantiles);
            }
            return false;
        }
    }

    private static class LeadLagAggregation extends Aggregation {
        private final int offset;
        private final ColumnVector defaultOutput;

        LeadLagAggregation(Kind kind, int offset, ColumnVector defaultOutput) {
            super(kind);
            this.offset = offset;
            this.defaultOutput = defaultOutput;
        }

        @Override
        long createNativeInstance() {
            // Default output comes from a different path
            return Aggregation.createLeadLagAgg(kind.nativeId, offset);
        }

        @Override
        public int hashCode() {
            int ret = 31 * kind.hashCode() + offset;
            if (defaultOutput != null) {
                ret = 31 * ret + defaultOutput.hashCode();
            }
            return ret;
        }

        @Override
        public boolean equals(Object other) {
            if (this == other) {
                return true;
            } else if (other instanceof LeadLagAggregation) {
                LeadLagAggregation o = (LeadLagAggregation) other;
                boolean ret = o.kind == this.kind && this.offset == o.offset;
                if (defaultOutput != null) {
                    ret = ret && defaultOutput.equals(o.defaultOutput);
                } else if (o.defaultOutput != null) {
                    ret = ret && o.defaultOutput.equals(defaultOutput);
                } // else they are both null which is the same and a noop.
                return ret;
            }
            return false;
        }

        @Override
        long getDefaultOutput() {
            return defaultOutput == null ? 0 : defaultOutput.getNativeView();
        }
    }

    protected final Kind kind;

    protected Aggregation(Kind kind) {
        this.kind = kind;
    }

    /**
     * Add a column to the Aggregation so it can be used on a specific column of data.
     * @param columnIndex the index of the column to operate on.
     */
    public AggregationOnColumn onColumn(int columnIndex) {
        return new AggregationOnColumn(this, columnIndex);
    }

    /**
<<<<<<< HEAD
     * Get a ColumnVector that provides default values to be used for some window aggregations
     * when there is not enough data to do the computation.  This really only happens for
     * a very few number of window aggregations. Also note that the column returns should not be
     * closed as the ownership and life cycle of the column is controlled outside of this.
     * @return the native view of the column vector or 0
     */
    long getDefaultOutput() {
        return 0;
    }

    /**
     * <code>cudf::aggregation</code>, which is the equivalent of this class, is always used as
     * a <code>std::unique_ptr&gt;cudf::aggregation&lt;</code>.  This means that ownership of the
     * object is transferred when used.  We also don't want to force users to close an Aggregation.
     * Both of these things together lead to a design where Aggregation objects are created in pure
     * java, but when it is time to use them this method is called to return a pointer to a
     * <code>std::unique_ptr</code> to the c++ aggregation instance. All values returned by this
     * can be used at most once, and should be closed by calling the static close method.
     * Yes this creates a lot more JNI calls, but it keeps the user API clean.
=======
     * returns a <code>cudf::aggregation *</code> cast to a long. We don't want to force users to
     * close an Aggregation. Because of this Aggregation objects are created in pure java, but when
     * it is time to use them this method is called to return a pointer to the c++ aggregation
     * instance. All values returned by this can be used multiple times, and should be closed by
     * calling the static close method. Yes, this creates a lot more JNI calls, but it keeps the
     * user API clean.
>>>>>>> bffebcd0
     */
    abstract long createNativeInstance();

    @Override
    public abstract int hashCode();

    @Override
    public abstract boolean equals(Object other);

    static void close(long[] ptrs) {
        for (long ptr: ptrs) {
            if (ptr != 0) {
                close(ptr);
            }
        }
    }

    static native void close(long ptr);

    /**
     * Sum reduction.
     */
    public static Aggregation sum() {
        return new NoParamAggregation(Kind.SUM);
    }

    /**
     * Product reduction.
     */
    public static Aggregation product() {
        return new NoParamAggregation(Kind.PRODUCT);
    }

    /**
     * Min reduction.
     */
    public static Aggregation min() {
        return new NoParamAggregation(Kind.MIN);
    }

    /**
     * Max reduction.
     */
    public static Aggregation max() {
        return new NoParamAggregation(Kind.MAX);
    }

    /**
     * Count number of valid, a.k.a. non-null, elements.
     */
    public static Aggregation count() {
        return count(false);
    }

    /**
     * Count number of elements.
     * @param includeNulls true if nulls should be counted. false if only non-null values should be
     *                     counted.
     */
    public static Aggregation count(boolean includeNulls) {
        return new CountLikeAggregation(Kind.COUNT, includeNulls);
    }

    /**
     * Any reduction. Produces a true or 1, depending on the output type,
     * if any of the elements in the range are true or non-zero, otherwise produces a false or 0.
     * Null values are skipped.
     */
    public static Aggregation any() {
        return new NoParamAggregation(Kind.ANY);
    }

    /**
     * All reduction. Produces true or 1, depending on the output type, if all of the elements in
     * the range are true or non-zero, otherwise produces a false or 0.
     * Null values are skipped.
     */
    public static Aggregation all() {
        return new NoParamAggregation(Kind.ALL);
    }

    /**
     * Sum of squares reduction.
     */
    public static Aggregation sumOfSquares() {
        return new NoParamAggregation(Kind.SUM_OF_SQUARES);
    }

    /**
     * Arithmetic mean reduction.
     */
    public static Aggregation mean() {
        return new NoParamAggregation(Kind.MEAN);
    }

    /**
     * Variance aggregation with 1 as the delta degrees of freedom.
     */
    public static Aggregation variance() {
        return variance(1);
    }

    /**
     * Variance aggregation.
     * @param ddof delta degrees of freedom. The divisor used in calculation of variance is
     *             <code>N - ddof</code>, where N is the population size.
     */
    public static Aggregation variance(int ddof) {
        return new DdofAggregation(Kind.VARIANCE, ddof);
    }


    /**
     * Standard deviation aggregation with 1 as the delta degrees of freedom.
     */
    public static Aggregation standardDeviation() {
        return standardDeviation(1);
    }

    /**
     * Standard deviation aggregation.
     * @param ddof delta degrees of freedom. The divisor used in calculation of std is
     *             <code>N - ddof</code>, where N is the population size.
     */
    public static Aggregation standardDeviation(int ddof) {
        return new DdofAggregation(Kind.STD, ddof);
    }

    /**
     * Median reduction.
     */
    public static Aggregation median() {
        return new NoParamAggregation(Kind.MEDIAN);
    }

    /**
     * Aggregate to compute the specified quantiles. Uses linear interpolation by default.
     */
    public static Aggregation quantile(double ... quantiles) {
        return quantile(QuantileMethod.LINEAR, quantiles);
    }

    /**
     * Aggregate to compute various quantiles.
     */
    public static Aggregation quantile(QuantileMethod method, double ... quantiles) {
        return new QuantileAggregation(method, quantiles);
    }

    /**
     * Index of max element. Please note that when using this aggregation with a group by if the
     * data is not already sorted by the grouping keys it may be automatically sorted
     * prior to doing the aggregation. This would result in an index into the sorted data being
     * returned.
     */
    public static Aggregation argMax() {
        return new NoParamAggregation(Kind.ARGMAX);
    }

    /**
     * Index of min element. Please note that when using this aggregation with a group by if the
     * data is not already sorted by the grouping keys it may be automatically sorted
     * prior to doing the aggregation. This would result in an index into the sorted data being
     * returned.
     */
    public static Aggregation argMin() {
        return new NoParamAggregation(Kind.ARGMIN);
    }

    /**
     * Number of unique, non-null, elements.
     */
    public static Aggregation nunique() {
        return nunique(false);
    }

    /**
     * Number of unique elements.
     * @param includeNulls true if nulls should be counted else false. If nulls are counted they
     *                     compare as equal so multiple null values in a range would all only
     *                     increase the count by 1.
     */
    public static Aggregation nunique(boolean includeNulls) {
        return new CountLikeAggregation(Kind.NUNIQUE, includeNulls);
    }

    /**
     * Get the nth, non-null, element in a group.
     * @param offset the offset to look at. Negative numbers go from the end of the group. Any
     *               value outside of the group range results in a null.
     */
    public static Aggregation nth(int offset) {
        return nth(offset, true);
    }

    /**
     * Get the nth element in a group.
     * @param offset the offset to look at. Negative numbers go from the end of the group. Any
     *               value outside of the group range results in a null.
     * @param includeNulls true if nulls should be included in the aggregation or false if they
     *                     should be skipped.
     */
    public static Aggregation nth(int offset, boolean includeNulls) {
        return new NthAggregation(offset, includeNulls);
    }

    /**
     * Get the row number, only makes since for a window operations.
     */
    public static Aggregation rowNumber() {
        return new NoParamAggregation(Kind.ROW_NUMBER);
    }

    /**
     * Collect the values into a list.
     */
    public static Aggregation collect() {
        return new NoParamAggregation(Kind.COLLECT);
    }

    /**
     * In a rolling window return the value offset entries ahead or null if it is outside of the
     * window.
     */
    public static Aggregation lead(int offset) {
        return lead(offset, null);
    }

    /**
     * In a rolling window return the value offset entries ahead or the corresponding value from
     * defaultOutput if it is outside of the window. Note that this does not take any ownership of
     * defaultOutput and the caller mush ensure that defaultOutput remains valid during the life
     * time of this aggregation operation.
     */
    public static Aggregation lead(int offset, ColumnVector defaultOutput) {
        return new LeadLagAggregation(Kind.LEAD, offset, defaultOutput);
    }

    /**
     * In a rolling window return the value offset entries behind or null if it is outside of the
     * window.
     */
    public static Aggregation lag(int offset) {
        return lag(offset, null);
    }

    /**
     * In a rolling window return the value offset entries behind or the corresponding value from
     * defaultOutput if it is outside of the window. Note that this does not take any ownership of
     * defaultOutput and the caller mush ensure that defaultOutput remains valid during the life
     * time of this aggregation operation.
     */
    public static Aggregation lag(int offset, ColumnVector defaultOutput) {
        return new LeadLagAggregation(Kind.LAG, offset, defaultOutput);
    }

    /**
     * Create one of the aggregations that only needs a kind, no other parameters. This does not
     * work for all types and for code safety reasons each kind is added separately.
     */
    private static native long createNoParamAgg(int kind);

    /**
     * Create an nth aggregation.
     */
    private static native long createNthAgg(int offset, boolean includeNulls);

    /**
     * Create an aggregation that uses a ddof
     */
    private static native long createDdofAgg(int kind, int ddof);

    /**
     * Create an aggregation that is like count including nulls or not.
     */
    private static native long createCountLikeAgg(int kind, boolean includeNulls);

    /**
     * Create quantile aggregation.
     */
    private static native long createQuantAgg(int method, double[] quantiles);

    /**
     * Create a lead or lag aggregation.
     */
    private static native long createLeadLagAgg(int kind, int offset);
}<|MERGE_RESOLUTION|>--- conflicted
+++ resolved
@@ -276,7 +276,6 @@
     }
 
     /**
-<<<<<<< HEAD
      * Get a ColumnVector that provides default values to be used for some window aggregations
      * when there is not enough data to do the computation.  This really only happens for
      * a very few number of window aggregations. Also note that the column returns should not be
@@ -288,22 +287,12 @@
     }
 
     /**
-     * <code>cudf::aggregation</code>, which is the equivalent of this class, is always used as
-     * a <code>std::unique_ptr&gt;cudf::aggregation&lt;</code>.  This means that ownership of the
-     * object is transferred when used.  We also don't want to force users to close an Aggregation.
-     * Both of these things together lead to a design where Aggregation objects are created in pure
-     * java, but when it is time to use them this method is called to return a pointer to a
-     * <code>std::unique_ptr</code> to the c++ aggregation instance. All values returned by this
-     * can be used at most once, and should be closed by calling the static close method.
-     * Yes this creates a lot more JNI calls, but it keeps the user API clean.
-=======
      * returns a <code>cudf::aggregation *</code> cast to a long. We don't want to force users to
      * close an Aggregation. Because of this Aggregation objects are created in pure java, but when
      * it is time to use them this method is called to return a pointer to the c++ aggregation
      * instance. All values returned by this can be used multiple times, and should be closed by
      * calling the static close method. Yes, this creates a lot more JNI calls, but it keeps the
      * user API clean.
->>>>>>> bffebcd0
      */
     abstract long createNativeInstance();
 
