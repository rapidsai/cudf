/*
 *
 *  Copyright (c) 2020-2021, NVIDIA CORPORATION.
 *
 *  Licensed under the Apache License, Version 2.0 (the "License");
 *  you may not use this file except in compliance with the License.
 *  You may obtain a copy of the License at
 *
 *      http://www.apache.org/licenses/LICENSE-2.0
 *
 *  Unless required by applicable law or agreed to in writing, software
 *  distributed under the License is distributed on an "AS IS" BASIS,
 *  WITHOUT WARRANTIES OR CONDITIONS OF ANY KIND, either express or implied.
 *  See the License for the specific language governing permissions and
 *  limitations under the License.
 *
 */

package ai.rapids.cudf;

import java.util.ArrayList;
import java.util.List;
import java.util.Optional;

import static ai.rapids.cudf.HostColumnVector.OFFSET_SIZE;

/**
 * This class represents the column_view of a column analogous to its cudf cpp counterpart.
 * It holds view information like the native handle and other metadata for a column_view. It also
 * exposes APIs that would allow operations on a view.
 */
public class ColumnView implements AutoCloseable, BinaryOperable {

  public static final long UNKNOWN_NULL_COUNT = -1;

  protected long viewHandle;
  protected final DType type;
  protected final long rows;
  protected final long nullCount;

  /**
   * Constructs a Column View given a native view address
   * @param address the view handle
   */
  protected ColumnView(long address) {
    this.viewHandle = address;
    this.type = DType.fromNative(ColumnView.getNativeTypeId(viewHandle), ColumnView.getNativeTypeScale(viewHandle));
    this.rows = ColumnView.getNativeRowCount(viewHandle);
    this.nullCount = ColumnView.getNativeNullCount(viewHandle);
  }


  /** Creates a ColumnVector from a column view handle
   * @return a new ColumnVector
   */
  public ColumnVector copyToColumnVector() {
    return new ColumnVector(ColumnView.copyColumnViewToCV(getNativeView()));
  }

  /**
   * USE WITH CAUTION: This method exposes the address of the native cudf::column_view.  This allows
   * writing custom kernels or other cuda operations on the data.  DO NOT close this column
   * vector until you are completely done using the native column_view.  DO NOT modify the column in
   * any way.  This should be treated as a read only data structure. This API is unstable as
   * the underlying C/C++ API is still not stabilized.  If the underlying data structure
   * is renamed this API may be replaced.  The underlying data structure can change from release
   * to release (it is not stable yet) so be sure that your native code is complied against the
   * exact same version of libcudf as this is released for.
   */
  public final long getNativeView() {
    return viewHandle;
  }

  public final DType getType() {
    return type;
  }

  /**
   * Returns the child column view at a given index.
   * Please note that it is the responsibility of the caller to close this view.
   * @param childIndex the index of the child
   * @return a column view
   */
  public final ColumnView getChildColumnView(int childIndex) {
    int numChildren = getNumChildren();
    assert childIndex < numChildren : "children index should be less than " + numChildren;
    if (!getType().isNestedType()) {
      return null;
    }
    long childColumnView = ColumnView.getChildCvPointer(viewHandle, childIndex);
    return new ColumnView(childColumnView);
  }

  /**
   * Gets the data buffer for the current column view (viewHandle).
   * If the type is LIST, STRUCT it returns null.
   * @return    If the type is LIST, STRUCT or data buffer is empty it returns null,
   *            else return the data device buffer
   */
  public final BaseDeviceMemoryBuffer getData() {
    return getDataBuffer(viewHandle);
  }

  public final BaseDeviceMemoryBuffer getOffsets() {
    return getOffsetsBuffer(viewHandle);
  }

  public final BaseDeviceMemoryBuffer getValid() {
    return getValidityBuffer(viewHandle);
  }

  /**
   * Returns the number of nulls in the data. Note that this might end up
   * being a very expensive operation because if the null count is not
   * known it will be calculated.
   */
  public long getNullCount() {
    return nullCount;
  }

  /**
   * Returns the number of rows in this vector.
   */
  public final long getRowCount() {
    return rows;
  }

  public final int getNumChildren() {
    if (!getType().isNestedType()) {
      return 0;
    }
    return ColumnView.getNativeNumChildren(viewHandle);
  }


  /**
   * Returns the amount of device memory used.
   */
  public long getDeviceMemorySize() {
    return getDeviceMemorySize(getNativeView());
  }

  @Override
  public void close() {
    ColumnView.deleteColumnView(viewHandle);
    viewHandle = 0;
  }

  /**
   * Used for string strip function.
   * Indicates characters to be stripped from the beginning, end, or both of each string.
   */
  private enum StripType {
    LEFT(0),   // strip characters from the beginning of the string
    RIGHT(1),  // strip characters from the end of the string
    BOTH(2);   // strip characters from the beginning and end of the string
    final int nativeId;

    StripType(int nativeId) { this.nativeId = nativeId; }
  }

  /**
   * Returns a new ColumnVector with NaNs converted to nulls, preserving the existing null values.
   */
  public final ColumnVector nansToNulls() {
    assert type.equals(DType.FLOAT32) || type.equals(DType.FLOAT64);
    return new ColumnVector(nansToNulls(this.getNativeView()));
  }

  /////////////////////////////////////////////////////////////////////////////
  // DEVICE METADATA
  /////////////////////////////////////////////////////////////////////////////

  /**
   * Retrieve the number of characters in each string. Null strings will have value of null.
   *
   * @return ColumnVector holding length of string at index 'i' in the original vector
   */
  public final ColumnVector getCharLengths() {
    assert DType.STRING.equals(type) : "char length only available for String type";
    return new ColumnVector(charLengths(getNativeView()));
  }

  /**
   * Retrieve the number of bytes for each string. Null strings will have value of null.
   *
   * @return ColumnVector, where each element at i = byte count of string at index 'i' in the original vector
   */
  public final ColumnVector getByteCount() {
    assert type.equals(DType.STRING) : "type has to be a String";
    return new ColumnVector(byteCount(getNativeView()));
  }

  /**
   * Returns a Boolean vector with the same number of rows as this instance, that has
   * TRUE for any entry that is not null, and FALSE for any null entry (as per the validity mask)
   *
   * @return - Boolean vector
   */
  public final ColumnVector isNotNull() {
    return new ColumnVector(isNotNullNative(getNativeView()));
  }

  /**
   * Returns a Boolean vector with the same number of rows as this instance, that has
   * FALSE for any entry that is not null, and TRUE for any null entry (as per the validity mask)
   *
   * @return - Boolean vector
   */
  public final ColumnVector isNull() {
    return new ColumnVector(isNullNative(getNativeView()));
  }

  /**
   * Returns a Boolean vector with the same number of rows as this instance, that has
   * TRUE for any entry that is an integer, and FALSE if its not an integer. A null will be returned
   * for null entries
   *
   * NOTE: Integer doesn't mean a 32-bit integer. It means a number that is not a fraction.
   * i.e. If this method returns true for a value it could still result in an overflow or underflow
   * if you convert it to a Java integral type
   *
   * @return - Boolean vector
   */
  public final ColumnVector isInteger() {
    assert type.equals(DType.STRING);
    return new ColumnVector(isInteger(getNativeView()));
  }

  /**
   * Returns a Boolean vector with the same number of rows as this instance, that has
   * TRUE for any entry that is a float, and FALSE if its not a float. A null will be returned
   * for null entries
   *
   * NOTE: Float doesn't mean a 32-bit float. It means a number that is a fraction or can be written
   * as a fraction. i.e. This method will return true for integers as well as floats. Also note if
   * this method returns true for a value it could still result in an overflow or underflow if you
   * convert it to a Java float or double
   *
   * @return - Boolean vector
   */
  public final ColumnVector isFloat() {
    assert type.equals(DType.STRING);
    return new ColumnVector(isFloat(getNativeView()));
  }

  /**
   * Returns a Boolean vector with the same number of rows as this instance, that has
   * TRUE for any entry that is NaN, and FALSE if null or a valid floating point value
   * @return - Boolean vector
   */
  public final ColumnVector isNan() {
    return new ColumnVector(isNanNative(getNativeView()));
  }

  /**
   * Returns a Boolean vector with the same number of rows as this instance, that has
   * TRUE for any entry that is null or a valid floating point value, FALSE otherwise
   * @return - Boolean vector
   */
  public final ColumnVector isNotNan() {
    return new ColumnVector(isNotNanNative(getNativeView()));
  }

  /////////////////////////////////////////////////////////////////////////////
  // Replacement
  /////////////////////////////////////////////////////////////////////////////

  /**
   * Returns a vector with all values "oldValues[i]" replaced with "newValues[i]".
   * Warning:
   *    Currently this function doesn't work for Strings or StringCategories.
   *    NaNs can't be replaced in the original vector but regular values can be replaced with NaNs
   *    Nulls can't be replaced in the original vector but regular values can be replaced with Nulls
   *    Mixing of types isn't allowed, the resulting vector will be the same type as the original.
   *      e.g. You can't replace an integer vector with values from a long vector
   *
   * Usage:
   *    this = {1, 4, 5, 1, 5}
   *    oldValues = {1, 5, 7}
   *    newValues = {2, 6, 9}
   *
   *    result = this.findAndReplaceAll(oldValues, newValues);
   *    result = {2, 4, 6, 2, 6}  (1 and 5 replaced with 2 and 6 but 7 wasn't found so no change)
   *
   * @param oldValues - A vector containing values that should be replaced
   * @param newValues - A vector containing new values
   * @return - A new vector containing the old values replaced with new values
   */
  public final ColumnVector findAndReplaceAll(ColumnView oldValues, ColumnView newValues) {
    return new ColumnVector(findAndReplaceAll(oldValues.getNativeView(), newValues.getNativeView(), this.getNativeView()));
  }

  /**
   * Returns a ColumnVector with any null values replaced with a scalar.
   * The types of the input ColumnVector and Scalar must match, else an error is thrown.
   *
   * @param scalar - Scalar value to use as replacement
   * @return - ColumnVector with nulls replaced by scalar
   */
  public final ColumnVector replaceNulls(Scalar scalar) {
    return new ColumnVector(replaceNulls(getNativeView(), scalar.getScalarHandle()));
  }

  /**
   * For a BOOL8 vector, computes a vector whose rows are selected from two other vectors
   * based on the boolean value of this vector in the corresponding row.
   * If the boolean value in a row is true, the corresponding row is selected from trueValues
   * otherwise the corresponding row from falseValues is selected.
   * Note that trueValues and falseValues vectors must be the same length as this vector,
   * and trueValues and falseValues must have the same data type.
   * @param trueValues the values to select if a row in this column is true
   * @param falseValues the values to select if a row in this column is not true
   * @return the computed vector
   */
  public final ColumnVector ifElse(ColumnView trueValues, ColumnView falseValues) {
    if (!type.equals(DType.BOOL8)) {
      throw new IllegalArgumentException("Cannot select with a predicate vector of type " + type);
    }
    long result = ifElseVV(getNativeView(), trueValues.getNativeView(), falseValues.getNativeView());
    return new ColumnVector(result);
  }

  /**
   * For a BOOL8 vector, computes a vector whose rows are selected from two other inputs
   * based on the boolean value of this vector in the corresponding row.
   * If the boolean value in a row is true, the corresponding row is selected from trueValues
   * otherwise the value from falseValue is selected.
   * Note that trueValues must be the same length as this vector,
   * and trueValues and falseValue must have the same data type.
   * Note that the trueValues vector and falseValue scalar must have the same data type.
   * @param trueValues the values to select if a row in this column is true
   * @param falseValue the value to select if a row in this column is not true
   * @return the computed vector
   */
  public final ColumnVector ifElse(ColumnView trueValues, Scalar falseValue) {
    if (!type.equals(DType.BOOL8)) {
      throw new IllegalArgumentException("Cannot select with a predicate vector of type " + type);
    }
    long result = ifElseVS(getNativeView(), trueValues.getNativeView(), falseValue.getScalarHandle());
    return new ColumnVector(result);
  }

  /**
   * For a BOOL8 vector, computes a vector whose rows are selected from two other inputs
   * based on the boolean value of this vector in the corresponding row.
   * If the boolean value in a row is true, the value from trueValue is selected
   * otherwise the corresponding row from falseValues is selected.
   * Note that falseValues must be the same length as this vector,
   * and trueValue and falseValues must have the same data type.
   * Note that the trueValue scalar and falseValues vector must have the same data type.
   * @param trueValue the value to select if a row in this column is true
   * @param falseValues the values to select if a row in this column is not true
   * @return the computed vector
   */
  public final ColumnVector ifElse(Scalar trueValue, ColumnView falseValues) {
    if (!type.equals(DType.BOOL8)) {
      throw new IllegalArgumentException("Cannot select with a predicate vector of type " + type);
    }
    long result = ifElseSV(getNativeView(), trueValue.getScalarHandle(), falseValues.getNativeView());
    return new ColumnVector(result);
  }

  /**
   * For a BOOL8 vector, computes a vector whose rows are selected from two other inputs
   * based on the boolean value of this vector in the corresponding row.
   * If the boolean value in a row is true, the value from trueValue is selected
   * otherwise the value from falseValue is selected.
   * Note that the trueValue and falseValue scalars must have the same data type.
   * @param trueValue the value to select if a row in this column is true
   * @param falseValue the value to select if a row in this column is not true
   * @return the computed vector
   */
  public final ColumnVector ifElse(Scalar trueValue, Scalar falseValue) {
    if (!type.equals(DType.BOOL8)) {
      throw new IllegalArgumentException("Cannot select with a predicate vector of type " + type);
    }
    long result = ifElseSS(getNativeView(), trueValue.getScalarHandle(), falseValue.getScalarHandle());
    return new ColumnVector(result);
  }

  /////////////////////////////////////////////////////////////////////////////
  // Slice/Split and Concatenate
  /////////////////////////////////////////////////////////////////////////////

  /**
   * Slices a column (including null values) into a set of columns
   * according to a set of indices. The caller owns the ColumnVectors and is responsible
   * closing them
   *
   * The "slice" function divides part of the input column into multiple intervals
   * of rows using the indices values and it stores the intervals into the output
   * columns. Regarding the interval of indices, a pair of values are taken from
   * the indices array in a consecutive manner. The pair of indices are left-closed
   * and right-open.
   *
   * The pairs of indices in the array are required to comply with the following
   * conditions:
   * a, b belongs to Range[0, input column size]
   * a <= b, where the position of a is less or equal to the position of b.
   *
   * Exceptional cases for the indices array are:
   * When the values in the pair are equal, the function returns an empty column.
   * When the values in the pair are 'strictly decreasing', the outcome is
   * undefined.
   * When any of the values in the pair don't belong to the range[0, input column
   * size), the outcome is undefined.
   * When the indices array is empty, an empty vector of columns is returned.
   *
   * The caller owns the output ColumnVectors and is responsible for closing them.
   *
   * @param indices
   * @return A new ColumnVector array with slices from the original ColumnVector
   */
  public final ColumnVector[] slice(int... indices) {
    long[] nativeHandles = slice(this.getNativeView(), indices);
    ColumnVector[] columnVectors = new ColumnVector[nativeHandles.length];
    for (int i = 0; i < nativeHandles.length; i++) {
      columnVectors[i] = new ColumnVector(nativeHandles[i]);
    }
    return columnVectors;
  }

  /**
   * Return a subVector from start inclusive to the end of the vector.
   * @param start the index to start at.
   */
  public final ColumnVector subVector(int start) {
    return subVector(start, (int)rows);
  }

  /**
   * Return a subVector.
   * @param start the index to start at (inclusive).
   * @param end the index to end at (exclusive).
   */
  public final ColumnVector subVector(int start, int end) {
    ColumnVector [] tmp = slice(start, end);
    assert tmp.length == 1;
    return tmp[0];
  }

  /**
   * Splits a column (including null values) into a set of columns
   * according to a set of indices. The caller owns the ColumnVectors and is responsible
   * closing them.
   *
   * The "split" function divides the input column into multiple intervals
   * of rows using the splits indices values and it stores the intervals into the
   * output columns. Regarding the interval of indices, a pair of values are taken
   * from the indices array in a consecutive manner. The pair of indices are
   * left-closed and right-open.
   *
   * The indices array ('splits') is require to be a monotonic non-decreasing set.
   * The indices in the array are required to comply with the following conditions:
   * a, b belongs to Range[0, input column size]
   * a <= b, where the position of a is less or equal to the position of b.
   *
   * The split function will take a pair of indices from the indices array
   * ('splits') in a consecutive manner. For the first pair, the function will
   * take the value 0 and the first element of the indices array. For the last pair,
   * the function will take the last element of the indices array and the size of
   * the input column.
   *
   * Exceptional cases for the indices array are:
   * When the values in the pair are equal, the function return an empty column.
   * When the values in the pair are 'strictly decreasing', the outcome is
   * undefined.
   * When any of the values in the pair don't belong to the range[0, input column
   * size), the outcome is undefined.
   * When the indices array is empty, an empty vector of columns is returned.
   *
   * The input columns may have different sizes. The number of
   * columns must be equal to the number of indices in the array plus one.
   *
   * Example:
   * input:   {10, 12, 14, 16, 18, 20, 22, 24, 26, 28}
   * splits: {2, 5, 9}
   * output:  {{10, 12}, {14, 16, 18}, {20, 22, 24, 26}, {28}}
   *
   * Note that this is very similar to the output from a PartitionedTable.
   *
   * @param indices the indexes to split with
   * @return A new ColumnVector array with slices from the original ColumnVector
   */
  public final ColumnVector[] split(int... indices) {
    long[] nativeHandles = split(this.getNativeView(), indices);
    ColumnVector[] columnVectors = new ColumnVector[nativeHandles.length];
    for (int i = 0; i < nativeHandles.length; i++) {
      columnVectors[i] = new ColumnVector(nativeHandles[i]);
    }
    return columnVectors;
  }

  /**
   * Create a new vector of "normalized" values, where:
   *  1. All representations of NaN (and -NaN) are replaced with the normalized NaN value
   *  2. All elements equivalent to 0.0 (including +0.0 and -0.0) are replaced with +0.0.
   *  3. All elements that are not equivalent to NaN or 0.0 remain unchanged.
   *
   * The documentation for {@link Double#longBitsToDouble(long)}
   * describes how equivalent values of NaN/-NaN might have different bitwise representations.
   *
   * This method may be used to compare different bitwise values of 0.0 or NaN as logically
   * equivalent. For instance, if these values appear in a groupby key column, without normalization
   * 0.0 and -0.0 would be erroneously treated as distinct groups, as will each representation of NaN.
   *
   * @return A new ColumnVector with all elements equivalent to NaN/0.0 replaced with a normalized equivalent.
   */
  public final ColumnVector normalizeNANsAndZeros() {
    return new ColumnVector(normalizeNANsAndZeros(getNativeView()));
  }

  /**
   * Create a deep copy of the column while replacing the null mask. The resultant null mask is the
   * bitwise merge of null masks in the columns given as arguments.
   *
   * @param mergeOp binary operator, currently only BITWISE_AND is supported.
   * @param columns array of columns whose null masks are merged, must have identical number of rows.
   * @return the new ColumnVector with merged null mask.
   */
  public final ColumnVector mergeAndSetValidity(BinaryOp mergeOp, ColumnView... columns) {
    assert mergeOp == BinaryOp.BITWISE_AND : "Only BITWISE_AND supported right now";
    long[] columnViews = new long[columns.length];
    long size = getRowCount();

    for(int i = 0; i < columns.length; i++) {
      assert columns[i] != null : "Column vectors passed may not be null";
      assert columns[i].getRowCount() == size : "Row count mismatch, all columns must be the same size";
      columnViews[i] = columns[i].getNativeView();
    }

    return new ColumnVector(bitwiseMergeAndSetValidity(getNativeView(), columnViews, mergeOp.nativeId));
  }

  /////////////////////////////////////////////////////////////////////////////
  // DATE/TIME
  /////////////////////////////////////////////////////////////////////////////

  /**
   * Get year from a timestamp.
   * <p>
   * Postconditions - A new vector is allocated with the result. The caller owns the vector and
   * is responsible for its lifecycle.
   * @return - A new INT16 vector allocated on the GPU.
   */
  public final ColumnVector year() {
    assert type.isTimestampType();
    return new ColumnVector(year(getNativeView()));
  }

  /**
   * Get month from a timestamp.
   * <p>
   * Postconditions - A new vector is allocated with the result. The caller owns the vector and
   * is responsible for its lifecycle.
   * @return - A new INT16 vector allocated on the GPU.
   */
  public final ColumnVector month() {
    assert type.isTimestampType();
    return new ColumnVector(month(getNativeView()));
  }

  /**
   * Get day from a timestamp.
   * <p>
   * Postconditions - A new vector is allocated with the result. The caller owns the vector and
   * is responsible for its lifecycle.
   * @return - A new INT16 vector allocated on the GPU.
   */
  public final ColumnVector day() {
    assert type.isTimestampType();
    return new ColumnVector(day(getNativeView()));
  }

  /**
   * Get hour from a timestamp with time resolution.
   * <p>
   * Postconditions - A new vector is allocated with the result. The caller owns the vector and
   * is responsible for its lifecycle.
   * @return - A new INT16 vector allocated on the GPU.
   */
  public final ColumnVector hour() {
    assert type.hasTimeResolution();
    return new ColumnVector(hour(getNativeView()));
  }

  /**
   * Get minute from a timestamp with time resolution.
   * <p>
   * Postconditions - A new vector is allocated with the result. The caller owns the vector and
   * is responsible for its lifecycle.
   * @return - A new INT16 vector allocated on the GPU.
   */
  public final ColumnVector minute() {
    assert type.hasTimeResolution();
    return new ColumnVector(minute(getNativeView()));
  }

  /**
   * Get second from a timestamp with time resolution.
   * <p>
   * Postconditions - A new vector is allocated with the result. The caller owns the vector and
   * is responsible for its lifecycle.
   * @return A new INT16 vector allocated on the GPU.
   */
  public final ColumnVector second() {
    assert type.hasTimeResolution();
    return new ColumnVector(second(getNativeView()));
  }

  /**
   * Get the day of the week from a timestamp.
   * <p>
   * Postconditions - A new vector is allocated with the result. The caller owns the vector and
   * is responsible for its lifecycle.
   * @return A new INT16 vector allocated on the GPU. Monday=1, ..., Sunday=7
   */
  public final ColumnVector weekDay() {
    assert type.isTimestampType();
    return new ColumnVector(weekDay(getNativeView()));
  }

  /**
   * Get the date that is the last day of the month for this timestamp.
   * <p>
   * Postconditions - A new vector is allocated with the result. The caller owns the vector and
   * is responsible for its lifecycle.
   * @return A new TIMESTAMP_DAYS vector allocated on the GPU.
   */
  public final ColumnVector lastDayOfMonth() {
    assert type.isTimestampType();
    return new ColumnVector(lastDayOfMonth(getNativeView()));
  }

  /**
   * Get the day of the year from a timestamp.
   * <p>
   * Postconditions - A new vector is allocated with the result. The caller owns the vector and
   * is responsible for its lifecycle.
   * @return A new INT16 vector allocated on the GPU. The value is between [1, {365-366}]
   */
  public final ColumnVector dayOfYear() {
    assert type.isTimestampType();
    return new ColumnVector(dayOfYear(getNativeView()));
  }

  /**
   * Rounds all the values in a column to the specified number of decimal places.
   *
   * @param decimalPlaces Number of decimal places to round to. If negative, this
   *                      specifies the number of positions to the left of the decimal point.
   * @param mode          Rounding method(either HALF_UP or HALF_EVEN)
   * @return a new ColumnVector with rounded values.
   */
  public ColumnVector round(int decimalPlaces, RoundMode mode) {
    return new ColumnVector(round(this.getNativeView(), decimalPlaces, mode.nativeId));
  }

  /**
   * Rounds all the values in a column with decimal places = 0. Default number of decimal places
   * to round to is 0.
   *
   * @param round Rounding method(either HALF_UP or HALF_EVEN)
   * @return a new ColumnVector with rounded values.
   */
  public ColumnVector round(RoundMode round) {
    return round(0, round);
  }

  /**
   * Rounds all the values in a column to the specified number of decimal places with HALF_UP
   * (default) as Rounding method.
   *
   * @param decimalPlaces Number of decimal places to round to. If negative, this
   *                      specifies the number of positions to the left of the decimal point.
   * @return a new ColumnVector with rounded values.
   */
  public ColumnVector round(int decimalPlaces) {
    return round(decimalPlaces, RoundMode.HALF_UP);
  }

  /**
   * Rounds all the values in a column with these default values:
   * decimalPlaces = 0
   * Rounding method = RoundMode.HALF_UP
   *
   * @return a new ColumnVector with rounded values.
   */
  public ColumnVector round() {
    return round(0, RoundMode.HALF_UP);
  }

  /////////////////////////////////////////////////////////////////////////////
  // ARITHMETIC
  /////////////////////////////////////////////////////////////////////////////

  /**
   * Transform a vector using a custom function.  Be careful this is not
   * simple to do.  You need to be positive you know what type of data you are
   * processing and how the data is laid out.  This also only works on fixed
   * length types.
   * @param udf This function will be applied to every element in the vector
   * @param isPtx is the code of the function ptx? true or C/C++ false.
   */
  public final ColumnVector transform(String udf, boolean isPtx) {
    return new ColumnVector(transform(getNativeView(), udf, isPtx));
  }

  /**
   * Multiple different unary operations. The output is the same type as input.
   * @param op      the operation to perform
   * @return the result
   */
  public final ColumnVector unaryOp(UnaryOp op) {
    return new ColumnVector(unaryOperation(getNativeView(), op.nativeId));
  }

  /**
   * Calculate the sin, output is the same type as input.
   */
  public final ColumnVector sin() {
    return unaryOp(UnaryOp.SIN);
  }

  /**
   * Calculate the cos, output is the same type as input.
   */
  public final ColumnVector cos() {
    return unaryOp(UnaryOp.COS);
  }

  /**
   * Calculate the tan, output is the same type as input.
   */
  public final ColumnVector tan() {
    return unaryOp(UnaryOp.TAN);
  }

  /**
   * Calculate the arcsin, output is the same type as input.
   */
  public final ColumnVector arcsin() {
    return unaryOp(UnaryOp.ARCSIN);
  }

  /**
   * Calculate the arccos, output is the same type as input.
   */
  public final ColumnVector arccos() {
    return unaryOp(UnaryOp.ARCCOS);
  }

  /**
   * Calculate the arctan, output is the same type as input.
   */
  public final ColumnVector arctan() {
    return unaryOp(UnaryOp.ARCTAN);
  }

  /**
   * Calculate the hyperbolic sin, output is the same type as input.
   */
  public final ColumnVector sinh() {
    return unaryOp(UnaryOp.SINH);
  }

  /**
   * Calculate the hyperbolic cos, output is the same type as input.
   */
  public final ColumnVector cosh() {
    return unaryOp(UnaryOp.COSH);
  }

  /**
   * Calculate the hyperbolic tan, output is the same type as input.
   */
  public final ColumnVector tanh() {
    return unaryOp(UnaryOp.TANH);
  }

  /**
   * Calculate the hyperbolic arcsin, output is the same type as input.
   */
  public final ColumnVector arcsinh() {
    return unaryOp(UnaryOp.ARCSINH);
  }

  /**
   * Calculate the hyperbolic arccos, output is the same type as input.
   */
  public final ColumnVector arccosh() {
    return unaryOp(UnaryOp.ARCCOSH);
  }

  /**
   * Calculate the hyperbolic arctan, output is the same type as input.
   */
  public final ColumnVector arctanh() {
    return unaryOp(UnaryOp.ARCTANH);
  }

  /**
   * Calculate the exp, output is the same type as input.
   */
  public final ColumnVector exp() {
    return unaryOp(UnaryOp.EXP);
  }

  /**
   * Calculate the log, output is the same type as input.
   */
  public final ColumnVector log() {
    return unaryOp(UnaryOp.LOG);
  }

  /**
   * Calculate the log with base 2, output is the same type as input.
   */
  public final ColumnVector log2() {
    try (Scalar base = Scalar.fromInt(2)) {
      return binaryOp(BinaryOp.LOG_BASE, base, getType());
    }
  }

  /**
   * Calculate the log with base 10, output is the same type as input.
   */
  public final ColumnVector log10() {
    try (Scalar base = Scalar.fromInt(10)) {
      return binaryOp(BinaryOp.LOG_BASE, base, getType());
    }
  }

  /**
   * Calculate the sqrt, output is the same type as input.
   */
  public final ColumnVector sqrt() {
    return unaryOp(UnaryOp.SQRT);
  }

  /**
   * Calculate the cube root, output is the same type as input.
   */
  public final ColumnVector cbrt() {
    return unaryOp(UnaryOp.CBRT);
  }

  /**
   * Calculate the ceil, output is the same type as input.
   */
  public final ColumnVector ceil() {
    return unaryOp(UnaryOp.CEIL);
  }

  /**
   * Calculate the floor, output is the same type as input.
   */
  public final ColumnVector floor() {
    return unaryOp(UnaryOp.FLOOR);
  }

  /**
   * Calculate the abs, output is the same type as input.
   */
  public final ColumnVector abs() {
    return unaryOp(UnaryOp.ABS);
  }

  /**
   * Rounds a floating-point argument to the closest integer value, but returns it as a float.
   */
  public final ColumnVector rint() {
    return unaryOp(UnaryOp.RINT);
  }

  /**
   * invert the bits, output is the same type as input.
   */
  public final ColumnVector bitInvert() {
    return unaryOp(UnaryOp.BIT_INVERT);
  }

  /**
   * Multiple different binary operations.
   * @param op      the operation to perform
   * @param rhs     the rhs of the operation
   * @param outType the type of output you want.
   * @return the result
   */
  @Override
  public final ColumnVector binaryOp(BinaryOp op, BinaryOperable rhs, DType outType) {
    if (rhs instanceof ColumnView) {
      assert rows == ((ColumnView) rhs).getRowCount();
      return new ColumnVector(binaryOp(this, (ColumnView) rhs, op, outType));
    } else {
      return new ColumnVector(binaryOp(this, (Scalar) rhs, op, outType));
    }
  }

  static long binaryOp(ColumnView lhs, ColumnView rhs, BinaryOp op, DType outputType) {
    return binaryOpVV(lhs.getNativeView(), rhs.getNativeView(),
        op.nativeId, outputType.typeId.getNativeId(), outputType.getScale());
  }

  static long binaryOp(ColumnView lhs, Scalar rhs, BinaryOp op, DType outputType) {
    return binaryOpVS(lhs.getNativeView(), rhs.getScalarHandle(),
        op.nativeId, outputType.typeId.getNativeId(), outputType.getScale());
  }

  /////////////////////////////////////////////////////////////////////////////
  // AGGREGATION
  /////////////////////////////////////////////////////////////////////////////

  /**
   * Computes the sum of all values in the column, returning a scalar
   * of the same type as this column.
   */
  public Scalar sum() {
    return sum(type);
  }

  /**
   * Computes the sum of all values in the column, returning a scalar
   * of the specified type.
   */
  public Scalar sum(DType outType) {
    return reduce(Aggregation.sum(), outType);
  }

  /**
   * Returns the minimum of all values in the column, returning a scalar
   * of the same type as this column.
   */
  public Scalar min() {
    return reduce(Aggregation.min(), type);
  }

  /**
   * Returns the minimum of all values in the column, returning a scalar
   * of the specified type.
   * @deprecated the min reduction no longer internally allows for setting the output type, as a
   * work around this API will cast the input type to the output type for you, but this may not
   * work in all cases.
   */
  @Deprecated
  public Scalar min(DType outType) {
    if (!outType.equals(type)) {
      try (ColumnVector tmp = this.castTo(outType)) {
        return tmp.min(outType);
      }
    }
    return reduce(Aggregation.min(), outType);
  }

  /**
   * Returns the maximum of all values in the column, returning a scalar
   * of the same type as this column.
   */
  public Scalar max() {
    return reduce(Aggregation.max(), type);
  }

  /**
   * Returns the maximum of all values in the column, returning a scalar
   * of the specified type.
   * @deprecated the max reduction no longer internally allows for setting the output type, as a
   * work around this API will cast the input type to the output type for you, but this may not
   * work in all cases.
   */
  @Deprecated
  public Scalar max(DType outType) {
    if (!outType.equals(type)) {
      try (ColumnVector tmp = this.castTo(outType)) {
        return tmp.max(outType);
      }
    }
    return reduce(Aggregation.max(), outType);
  }

  /**
   * Returns the product of all values in the column, returning a scalar
   * of the same type as this column.
   */
  public Scalar product() {
    return product(type);
  }

  /**
   * Returns the product of all values in the column, returning a scalar
   * of the specified type.
   */
  public Scalar product(DType outType) {
    return reduce(Aggregation.product(), outType);
  }

  /**
   * Returns the sum of squares of all values in the column, returning a
   * scalar of the same type as this column.
   */
  public Scalar sumOfSquares() {
    return sumOfSquares(type);
  }

  /**
   * Returns the sum of squares of all values in the column, returning a
   * scalar of the specified type.
   */
  public Scalar sumOfSquares(DType outType) {
    return reduce(Aggregation.sumOfSquares(), outType);
  }

  /**
   * Returns the arithmetic mean of all values in the column, returning a
   * FLOAT64 scalar unless the column type is FLOAT32 then a FLOAT32 scalar is returned.
   * Null values are skipped.
   */
  public Scalar mean() {
    DType outType = DType.FLOAT64;
    if (type.equals(DType.FLOAT32)) {
      outType = type;
    }
    return mean(outType);
  }

  /**
   * Returns the arithmetic mean of all values in the column, returning a
   * scalar of the specified type.
   * Null values are skipped.
   * @param outType the output type to return.  Note that only floating point
   *                types are currently supported.
   */
  public Scalar mean(DType outType) {
    return reduce(Aggregation.mean(), outType);
  }

  /**
   * Returns the variance of all values in the column, returning a
   * FLOAT64 scalar unless the column type is FLOAT32 then a FLOAT32 scalar is returned.
   * Null values are skipped.
   */
  public Scalar variance() {
    DType outType = DType.FLOAT64;
    if (type.equals(DType.FLOAT32)) {
      outType = type;
    }
    return variance(outType);
  }

  /**
   * Returns the variance of all values in the column, returning a
   * scalar of the specified type.
   * Null values are skipped.
   * @param outType the output type to return.  Note that only floating point
   *                types are currently supported.
   */
  public Scalar variance(DType outType) {
    return reduce(Aggregation.variance(), outType);
  }

  /**
   * Returns the sample standard deviation of all values in the column,
   * returning a FLOAT64 scalar unless the column type is FLOAT32 then
   * a FLOAT32 scalar is returned. Nulls are not counted as an element
   * of the column when calculating the standard deviation.
   */
  public Scalar standardDeviation() {
    DType outType = DType.FLOAT64;
    if (type.equals(DType.FLOAT32)) {
      outType = type;
    }
    return standardDeviation(outType);
  }

  /**
   * Returns the sample standard deviation of all values in the column,
   * returning a scalar of the specified type. Null's are not counted as
   * an element of the column when calculating the standard deviation.
   * @param outType the output type to return.  Note that only floating point
   *                types are currently supported.
   */
  public Scalar standardDeviation(DType outType) {
    return reduce(Aggregation.standardDeviation(), outType);
  }

  /**
   * Returns a boolean scalar that is true if any of the elements in
   * the column are true or non-zero otherwise false.
   * Null values are skipped.
   */
  public Scalar any() {
    return any(DType.BOOL8);
  }

  /**
   * Returns a scalar is true or 1, depending on the specified type,
   * if any of the elements in the column are true or non-zero
   * otherwise false or 0.
   * Null values are skipped.
   */
  public Scalar any(DType outType) {
    return reduce(Aggregation.any(), outType);
  }

  /**
   * Returns a boolean scalar that is true if all of the elements in
   * the column are true or non-zero otherwise false.
   * Null values are skipped.
   * @deprecated the only output type supported is BOOL8.
   */
  @Deprecated
  public Scalar all() {
    return all(DType.BOOL8);
  }

  /**
   * Returns a scalar is true or 1, depending on the specified type,
   * if all of the elements in the column are true or non-zero
   * otherwise false or 0.
   * Null values are skipped.
   */
  public Scalar all(DType outType) {
    return reduce(Aggregation.all(), outType);
  }

  /**
   * Computes the reduction of the values in all rows of a column.
   * Overflows in reductions are not detected. Specifying a higher precision
   * output type may prevent overflow. Only the MIN and MAX ops are
   * The null values are skipped for the operation.
   * @param aggregation The reduction aggregation to perform
   * @return The scalar result of the reduction operation. If the column is
   * empty or the reduction operation fails then the
   * {@link Scalar#isValid()} method of the result will return false.
   */
  public Scalar reduce(Aggregation aggregation) {
    return reduce(aggregation, type);
  }

  /**
   * Computes the reduction of the values in all rows of a column.
   * Overflows in reductions are not detected. Specifying a higher precision
   * output type may prevent overflow. Only the MIN and MAX ops are
   * supported for reduction of non-arithmetic types (TIMESTAMP...)
   * The null values are skipped for the operation.
   * @param aggregation The reduction aggregation to perform
   * @param outType The type of scalar value to return. Not all output types are supported
   *                by all aggregation operations.
   * @return The scalar result of the reduction operation. If the column is
   * empty or the reduction operation fails then the
   * {@link Scalar#isValid()} method of the result will return false.
   */
  public Scalar reduce(Aggregation aggregation, DType outType) {
    long nativeId = aggregation.createNativeInstance();
    try {
      return new Scalar(outType, reduce(getNativeView(), nativeId, outType.typeId.getNativeId(), outType.getScale()));
    } finally {
      Aggregation.close(nativeId);
    }
  }

  /**
   * Calculate various quantiles of this ColumnVector.  It is assumed that this is already sorted
   * in the desired order.
   * @param method   the method used to calculate the quantiles
   * @param quantiles the quantile values [0,1]
   * @return the quantiles as doubles, in the same order passed in. The type can be changed in future
   */
  public final ColumnVector quantile(QuantileMethod method, double[] quantiles) {
    return new ColumnVector(quantile(getNativeView(), method.nativeId, quantiles));
  }

  /**
   * This function aggregates values in a window around each element i of the input
   * column. Please refer to WindowsOptions for various options that can be passed.
   * Note: Only rows-based windows are supported.
   * @param op the operation to perform.
   * @param options various window function arguments.
   * @return Column containing aggregate function result.
   * @throws IllegalArgumentException if unsupported window specification * (i.e. other than {@link WindowOptions.FrameType#ROWS} is used.
   */
  public final ColumnVector rollingWindow(Aggregation op, WindowOptions options) {
    // Check that only row-based windows are used.
    if (!options.getFrameType().equals(WindowOptions.FrameType.ROWS)) {
      throw new IllegalArgumentException("Expected ROWS-based window specification. Unexpected window type: "
          + options.getFrameType());
    }

    long nativePtr = op.createNativeInstance();
    try {
      return new ColumnVector(
          rollingWindow(this.getNativeView(),
              op.getDefaultOutput(),
              options.getMinPeriods(),
              nativePtr,
              options.getPreceding(),
              options.getFollowing(),
              options.getPrecedingCol() == null ? 0 : options.getPrecedingCol().getNativeView(),
              options.getFollowingCol() == null ? 0 : options.getFollowingCol().getNativeView()));
    } finally {
      Aggregation.close(nativePtr);
    }
  }

  /////////////////////////////////////////////////////////////////////////////
  // LOGICAL
  /////////////////////////////////////////////////////////////////////////////

  /**
   * Returns a vector of the logical `not` of each value in the input
   * column (this)
   */
  public final ColumnVector not() {
    return unaryOp(UnaryOp.NOT);
  }

  /////////////////////////////////////////////////////////////////////////////
  // SEARCH
  /////////////////////////////////////////////////////////////////////////////

  /**
   * Find if the `needle` is present in this col
   *
   * example:
   *
   *  Single Column:
   *      idx      0   1   2   3   4
   *      col = { 10, 20, 20, 30, 50 }
   *  Scalar:
   *   value = { 20 }
   *   result = true
   *
   * @param needle
   * @return true if needle is present else false
   */
  public boolean contains(Scalar needle) {
    return containsScalar(getNativeView(), needle.getScalarHandle());
  }

  /**
   * Returns a new ColumnVector of {@link DType#BOOL8} elements containing true if the corresponding
   * entry in haystack is contained in needles and false if it is not. The caller will be responsible
   * for the lifecycle of the new vector.
   *
   * example:
   *
   *   haystack = { 10, 20, 30, 40, 50 }
   *   needles  = { 20, 40, 60, 80 }
   *
   *   result = { false, true, false, true, false }
   *
   * @param needles
   * @return A new ColumnVector of type {@link DType#BOOL8}
   */
  public final ColumnVector contains(ColumnView needles) {
    return new ColumnVector(containsVector(getNativeView(), needles.getNativeView()));
  }

  /**
   * Returns a column of strings where, for each string row in the input,
   * the first character after spaces is modified to upper-case,
   * while all the remaining characters in a word are modified to lower-case.
   *
   * Any null string entries return corresponding null output column entries
   */
  public final ColumnVector toTitle() {
    assert type.equals(DType.STRING);
    return new ColumnVector(title(getNativeView()));
  }
  /////////////////////////////////////////////////////////////////////////////
  // TYPE CAST
  /////////////////////////////////////////////////////////////////////////////

  /**
   * Generic method to cast ColumnVector
   * When casting from a Date, Timestamp, or Boolean to a numerical type the underlying numerical
   * representation of the data will be used for the cast.
   *
   * For Strings:
   * Casting strings from/to timestamp isn't supported atm.
   * Please look at {@link ColumnVector#asTimestamp(DType, String)}
   * and {@link ColumnVector#asStrings(String)} for casting string to timestamp when the format
   * is known
   *
   * Float values when converted to String could be different from the expected default behavior in
   * Java
   * e.g.
   * 12.3 => "12.30000019" instead of "12.3"
   * Double.POSITIVE_INFINITY => "Inf" instead of "INFINITY"
   * Double.NEGATIVE_INFINITY => "-Inf" instead of "-INFINITY"
   *
   * @param type type of the resulting ColumnVector
   * @return A new vector allocated on the GPU
   */
  public ColumnVector castTo(DType type) {
    return new ColumnVector(castTo(getNativeView(), type.typeId.getNativeId(), type.getScale()));
  }

  /**
   * Zero-copy cast between types with the same underlying representation.
   *
   * Similar to reinterpret_cast or bit_cast in C++. This will essentially take the underlying data
   * and update the metadata to reflect a new type. Not all types are supported the width of the
   * types must match.
   * @param type the type you want to go to.
   * @return a ColumnView that cannot outlive the Column that owns the actual data it points to.
   */
  public ColumnView logicalCastTo(DType type) {
    return new ColumnView(logicalCastTo(getNativeView(),
        type.typeId.getNativeId(), type.getScale()));
  }

  /**
   * Cast to Byte - ColumnVector
   * This method takes the value provided by the ColumnVector and casts to byte
   * When casting from a Date, Timestamp, or Boolean to a byte type the underlying numerical
   * representation of the data will be used for the cast.
   * @return A new vector allocated on the GPU
   */
  public final ColumnVector asBytes() {
    return castTo(DType.INT8);
  }

  /**
   * Cast to list of bytes
   * This method converts the rows provided by the ColumnVector and casts each row to a list of
   * bytes with endinanness reversed. Numeric and string types supported, but not timestamps.
   *
   * @return A new vector allocated on the GPU
   */
  public final ColumnVector asByteList() {
    return new ColumnVector(byteListCast(getNativeView(), true));
  }

  /**
   * Cast to list of bytes
   * This method converts the rows provided by the ColumnVector and casts each row to a list
   * of bytes. Numeric and string types supported, but not timestamps.
   *
   * @param config Flips the byte order (endianness) if true, retains byte order otherwise
   * @return A new vector allocated on the GPU
   */
  public final ColumnVector asByteList(boolean config) {
    return new ColumnVector(byteListCast(getNativeView(), config));
  }

  /**
   * Cast to unsigned Byte - ColumnVector
   * This method takes the value provided by the ColumnVector and casts to byte
   * When casting from a Date, Timestamp, or Boolean to a byte type the underlying numerical
   * representation of the data will be used for the cast.
   * <p>
   * Java does not have an unsigned byte type, so properly decoding these values
   * will require extra steps on the part of the application.  See
   * {@link Byte#toUnsignedInt(byte)}.
   * @return A new vector allocated on the GPU
   */
  public final ColumnVector asUnsignedBytes() {
    return castTo(DType.UINT8);
  }

  /**
   * Cast to Short - ColumnVector
   * This method takes the value provided by the ColumnVector and casts to short
   * When casting from a Date, Timestamp, or Boolean to a short type the underlying numerical
   * representation of the data will be used for the cast.
   * @return A new vector allocated on the GPU
   */
  public final ColumnVector asShorts() {
    return castTo(DType.INT16);
  }

  /**
   * Cast to unsigned Short - ColumnVector
   * This method takes the value provided by the ColumnVector and casts to short
   * When casting from a Date, Timestamp, or Boolean to a short type the underlying numerical
   * representation of the data will be used for the cast.
   * <p>
   * Java does not have an unsigned short type, so properly decoding these values
   * will require extra steps on the part of the application.  See
   * {@link Short#toUnsignedInt(short)}.
   * @return A new vector allocated on the GPU
   */
  public final ColumnVector asUnsignedShorts() {
    return castTo(DType.UINT16);
  }

  /**
   * Cast to Int - ColumnVector
   * This method takes the value provided by the ColumnVector and casts to int
   * When casting from a Date, Timestamp, or Boolean to a int type the underlying numerical
   * representation of the data will be used for the cast.
   * @return A new vector allocated on the GPU
   */
  public final ColumnVector asInts() {
    return castTo(DType.INT32);
  }

  /**
   * Cast to unsigned Int - ColumnVector
   * This method takes the value provided by the ColumnVector and casts to int
   * When casting from a Date, Timestamp, or Boolean to a int type the underlying numerical
   * representation of the data will be used for the cast.
   * <p>
   * Java does not have an unsigned int type, so properly decoding these values
   * will require extra steps on the part of the application.  See
   * {@link Integer#toUnsignedLong(int)}.
   * @return A new vector allocated on the GPU
   */
  public final ColumnVector asUnsignedInts() {
    return castTo(DType.UINT32);
  }

  /**
   * Cast to Long - ColumnVector
   * This method takes the value provided by the ColumnVector and casts to long
   * When casting from a Date, Timestamp, or Boolean to a long type the underlying numerical
   * representation of the data will be used for the cast.
   * @return A new vector allocated on the GPU
   */
  public final ColumnVector asLongs() {
    return castTo(DType.INT64);
  }

  /**
   * Cast to unsigned Long - ColumnVector
   * This method takes the value provided by the ColumnVector and casts to long
   * When casting from a Date, Timestamp, or Boolean to a long type the underlying numerical
   * representation of the data will be used for the cast.
   * <p>
   * Java does not have an unsigned long type, so properly decoding these values
   * will require extra steps on the part of the application.  See
   * {@link Long#toUnsignedString(long)}.
   * @return A new vector allocated on the GPU
   */
  public final ColumnVector asUnsignedLongs() {
    return castTo(DType.UINT64);
  }

  /**
   * Cast to Float - ColumnVector
   * This method takes the value provided by the ColumnVector and casts to float
   * When casting from a Date, Timestamp, or Boolean to a float type the underlying numerical
   * representatio of the data will be used for the cast.
   * @return A new vector allocated on the GPU
   */
  public final ColumnVector asFloats() {
    return castTo(DType.FLOAT32);
  }

  /**
   * Cast to Double - ColumnVector
   * This method takes the value provided by the ColumnVector and casts to double
   * When casting from a Date, Timestamp, or Boolean to a double type the underlying numerical
   * representation of the data will be used for the cast.
   * @return A new vector allocated on the GPU
   */
  public final ColumnVector asDoubles() {
    return castTo(DType.FLOAT64);
  }

  /**
   * Cast to TIMESTAMP_DAYS - ColumnVector
   * This method takes the value provided by the ColumnVector and casts to TIMESTAMP_DAYS
   * @return A new vector allocated on the GPU
   */
  public final ColumnVector asTimestampDays() {
    if (type.equals(DType.STRING)) {
      return asTimestamp(DType.TIMESTAMP_DAYS, "%Y-%m-%dT%H:%M:%SZ%f");
    }
    return castTo(DType.TIMESTAMP_DAYS);
  }

  /**
   * Cast to TIMESTAMP_DAYS - ColumnVector
   * This method takes the string value provided by the ColumnVector and casts to TIMESTAMP_DAYS
   * @param format timestamp string format specifier, ignored if the column type is not string
   * @return A new vector allocated on the GPU
   */
  public final ColumnVector asTimestampDays(String format) {
    assert type.equals(DType.STRING) : "A column of type string is required when using a format string";
    return asTimestamp(DType.TIMESTAMP_DAYS, format);
  }

  /**
   * Cast to TIMESTAMP_SECONDS - ColumnVector
   * This method takes the value provided by the ColumnVector and casts to TIMESTAMP_SECONDS
   * @return A new vector allocated on the GPU
   */
  public final ColumnVector asTimestampSeconds() {
    if (type.equals(DType.STRING)) {
      return asTimestamp(DType.TIMESTAMP_SECONDS, "%Y-%m-%dT%H:%M:%SZ%f");
    }
    return castTo(DType.TIMESTAMP_SECONDS);
  }

  /**
   * Cast to TIMESTAMP_SECONDS - ColumnVector
   * This method takes the string value provided by the ColumnVector and casts to TIMESTAMP_SECONDS
   * @param format timestamp string format specifier, ignored if the column type is not string
   * @return A new vector allocated on the GPU
   */
  public final ColumnVector asTimestampSeconds(String format) {
    assert type.equals(DType.STRING) : "A column of type string is required when using a format string";
    return asTimestamp(DType.TIMESTAMP_SECONDS, format);
  }

  /**
   * Cast to TIMESTAMP_MICROSECONDS - ColumnVector
   * This method takes the value provided by the ColumnVector and casts to TIMESTAMP_MICROSECONDS
   * @return A new vector allocated on the GPU
   */
  public final ColumnVector asTimestampMicroseconds() {
    if (type.equals(DType.STRING)) {
      return asTimestamp(DType.TIMESTAMP_MICROSECONDS, "%Y-%m-%dT%H:%M:%SZ%f");
    }
    return castTo(DType.TIMESTAMP_MICROSECONDS);
  }

  /**
   * Cast to TIMESTAMP_MICROSECONDS - ColumnVector
   * This method takes the string value provided by the ColumnVector and casts to TIMESTAMP_MICROSECONDS
   * @param format timestamp string format specifier, ignored if the column type is not string
   * @return A new vector allocated on the GPU
   */
  public final ColumnVector asTimestampMicroseconds(String format) {
    assert type.equals(DType.STRING) : "A column of type string is required when using a format string";
    return asTimestamp(DType.TIMESTAMP_MICROSECONDS, format);
  }

  /**
   * Cast to TIMESTAMP_MILLISECONDS - ColumnVector
   * This method takes the value provided by the ColumnVector and casts to TIMESTAMP_MILLISECONDS.
   * @return A new vector allocated on the GPU
   */
  public final ColumnVector asTimestampMilliseconds() {
    if (type.equals(DType.STRING)) {
      return asTimestamp(DType.TIMESTAMP_MILLISECONDS, "%Y-%m-%dT%H:%M:%SZ%f");
    }
    return castTo(DType.TIMESTAMP_MILLISECONDS);
  }

  /**
   * Cast to TIMESTAMP_MILLISECONDS - ColumnVector
   * This method takes the string value provided by the ColumnVector and casts to TIMESTAMP_MILLISECONDS.
   * @param format timestamp string format specifier, ignored if the column type is not string
   * @return A new vector allocated on the GPU
   */
  public final ColumnVector asTimestampMilliseconds(String format) {
    assert type.equals(DType.STRING) : "A column of type string is required when using a format string";
    return asTimestamp(DType.TIMESTAMP_MILLISECONDS, format);
  }

  /**
   * Cast to TIMESTAMP_NANOSECONDS - ColumnVector
   * This method takes the value provided by the ColumnVector and casts to TIMESTAMP_NANOSECONDS.
   * @return A new vector allocated on the GPU
   */
  public final ColumnVector asTimestampNanoseconds() {
    if (type.equals(DType.STRING)) {
      return asTimestamp(DType.TIMESTAMP_NANOSECONDS, "%Y-%m-%dT%H:%M:%SZ%9f");
    }
    return castTo(DType.TIMESTAMP_NANOSECONDS);
  }

  /**
   * Cast to TIMESTAMP_NANOSECONDS - ColumnVector
   * This method takes the string value provided by the ColumnVector and casts to TIMESTAMP_NANOSECONDS.
   * @param format timestamp string format specifier, ignored if the column type is not string
   * @return A new vector allocated on the GPU
   */
  public final ColumnVector asTimestampNanoseconds(String format) {
    assert type.equals(DType.STRING) : "A column of type string is required when using a format string";
    return asTimestamp(DType.TIMESTAMP_NANOSECONDS, format);
  }

  /**
   * Parse a string to a timestamp. Strings that fail to parse will default to 0, corresponding
   * to 1970-01-01 00:00:00.000.
   * @param timestampType timestamp DType that includes the time unit to parse the timestamp into.
   * @param format strptime format specifier string of the timestamp. Used to parse and convert
   *               the timestamp with. Supports %Y,%y,%m,%d,%H,%I,%p,%M,%S,%f,%z format specifiers.
   *               See https://github.com/rapidsai/custrings/blob/branch-0.10/docs/source/datetime.md
   *               for full parsing format specification and documentation.
   * @return A new ColumnVector containing the long representations of the timestamps in the
   *         original column vector.
   */
  public final ColumnVector asTimestamp(DType timestampType, String format) {
    assert type.equals(DType.STRING) : "A column of type string " +
        "is required for .to_timestamp() operation";
    assert format != null : "Format string may not be NULL";
    assert timestampType.isTimestampType() : "unsupported conversion to non-timestamp DType";
    // Only nativeID is passed in the below function as timestamp type does not have `scale`.
    return new ColumnVector(stringTimestampToTimestamp(getNativeView(),
        timestampType.typeId.getNativeId(), format));
  }

  /**
   * Cast to Strings.
   * Negative timestamp values are not currently supported and will yield undesired results. See
   * github issue https://github.com/rapidsai/cudf/issues/3116 for details
   * In case of timestamps it follows the following formats
   *    {@link DType#TIMESTAMP_DAYS} - "%Y-%m-%d"
   *    {@link DType#TIMESTAMP_SECONDS} - "%Y-%m-%d %H:%M:%S"
   *    {@link DType#TIMESTAMP_MICROSECONDS} - "%Y-%m-%d %H:%M:%S.%f"
   *    {@link DType#TIMESTAMP_MILLISECONDS} - "%Y-%m-%d %H:%M:%S.%f"
   *    {@link DType#TIMESTAMP_NANOSECONDS} - "%Y-%m-%d %H:%M:%S.%f"
   *
   * @return A new vector allocated on the GPU.
   */
  public final ColumnVector asStrings() {
    switch(type.typeId) {
      case TIMESTAMP_SECONDS:
        return asStrings("%Y-%m-%d %H:%M:%S");
      case TIMESTAMP_DAYS:
        return asStrings("%Y-%m-%d");
      case TIMESTAMP_MICROSECONDS:
      case TIMESTAMP_MILLISECONDS:
      case TIMESTAMP_NANOSECONDS:
        return asStrings("%Y-%m-%d %H:%M:%S.%f");
      default:
        return castTo(DType.STRING);
    }
  }

  /**
   * Method to parse and convert a timestamp column vector to string column vector. A unix
   * timestamp is a long value representing how many units since 1970-01-01 00:00:00:000 in either
   * positive or negative direction.

   * No checking is done for invalid formats or invalid timestamp units.
   * Negative timestamp values are not currently supported and will yield undesired results. See
   * github issue https://github.com/rapidsai/cudf/issues/3116 for details
   *
   * @param format - strftime format specifier string of the timestamp. Its used to parse and convert
   *               the timestamp with. Supports %m,%j,%d,%H,%M,%S,%y,%Y,%f format specifiers.
   *               %d 	Day of the month: 01-31
   *               %m 	Month of the year: 01-12
   *               %y 	Year without century: 00-99c
   *               %Y 	Year with century: 0001-9999
   *               %H 	24-hour of the day: 00-23
   *               %M 	Minute of the hour: 00-59
   *               %S 	Second of the minute: 00-59
   *               %f 	6-digit microsecond: 000000-999999
   *               See https://github.com/rapidsai/custrings/blob/branch-0.10/docs/source/datetime.md
   *
   * Reported bugs
   * https://github.com/rapidsai/cudf/issues/4160 after the bug is fixed this method should
   * also support
   *               %I 	12-hour of the day: 01-12
   *               %p 	Only 'AM', 'PM'
   *               %j   day of the year
   *
   * @return A new vector allocated on the GPU
   */
  public final ColumnVector asStrings(String format) {
    assert type.isTimestampType() : "unsupported conversion from non-timestamp DType";
    assert format != null || format.isEmpty(): "Format string may not be NULL or empty";

    return new ColumnVector(timestampToStringTimestamp(this.getNativeView(), format));
  }

  /**
   * Verifies that a string column can be parsed to timestamps using the provided format
   * pattern.
   *
   * The format pattern can include the following specifiers: "%Y,%y,%m,%d,%H,%I,%p,%M,%S,%f,%z"
   *
   * | Specifier | Description |
   * | :-------: | ----------- |
   * | \%d | Day of the month: 01-31 |
   * | \%m | Month of the year: 01-12 |
   * | \%y | Year without century: 00-99 |
   * | \%Y | Year with century: 0001-9999 |
   * | \%H | 24-hour of the day: 00-23 |
   * | \%I | 12-hour of the day: 01-12 |
   * | \%M | Minute of the hour: 00-59|
   * | \%S | Second of the minute: 00-59 |
   * | \%f | 6-digit microsecond: 000000-999999 |
   * | \%z | UTC offset with format ±HHMM Example +0500 |
   * | \%j | Day of the year: 001-366 |
   * | \%p | Only 'AM', 'PM' or 'am', 'pm' are recognized |
   *
   * Other specifiers are not currently supported.
   * The "%f" supports a precision value to read the numeric digits. Specify the
   * precision with a single integer value (1-9) as follows:
   * use "%3f" for milliseconds, "%6f" for microseconds and "%9f" for nanoseconds.
   *
   * Any null string entry will result in a corresponding null row in the output column.
   *
   * This will return a column of type boolean where a `true` row indicates the corresponding
   * input string can be parsed correctly with the given format.
   *
   * @param format String specifying the timestamp format in strings.
   * @return New boolean ColumnVector.
   */
  public final ColumnVector isTimestamp(String format) {
    return new ColumnVector(isTimestamp(getNativeView(), format));
  }

  /////////////////////////////////////////////////////////////////////////////
  // LISTS
  /////////////////////////////////////////////////////////////////////////////

  /**
   * For each list in this column pull out the entry at the given index. If the entry would
   * go off the end of the list a NULL is returned instead.
   * @param index 0 based offset into the list. Negative values go backwards from the end of the
   *              list.
   * @return a new column of the values at those indexes.
   */
  public final ColumnVector extractListElement(int index) {
    assert type.equals(DType.LIST) : "A column of type LIST is required for .extractListElement()";
    return new ColumnVector(extractListElement(getNativeView(), index));
  }

  /////////////////////////////////////////////////////////////////////////////
  // STRINGS
  /////////////////////////////////////////////////////////////////////////////

  /**
   * Convert a string to upper case.
   */
  public final ColumnVector upper() {
    assert type.equals(DType.STRING) : "A column of type string is required for .upper() operation";
    return new ColumnVector(upperStrings(getNativeView()));
  }

  /**
   * Convert a string to lower case.
   */
  public final ColumnVector lower() {
    assert type.equals(DType.STRING) : "A column of type string is required for .lower() operation";
    return new ColumnVector(lowerStrings(getNativeView()));
  }

  /**
   * Locates the starting index of the first instance of the given string in each row of a column.
   * 0 indexing, returns -1 if the substring is not found. Overloading stringLocate to support
   * default values for start (0) and end index.
   * @param substring scalar containing the string to locate within each row.
   */
  public final ColumnVector stringLocate(Scalar substring) {
    return stringLocate(substring, 0);
  }

  /**
   * Locates the starting index of the first instance of the given string in each row of a column.
   * 0 indexing, returns -1 if the substring is not found. Overloading stringLocate to support
   * default value for end index (-1, the end of each string).
   * @param substring scalar containing the string to locate within each row.
   * @param start character index to start the search from (inclusive).
   */
  public final ColumnVector stringLocate(Scalar substring, int start) {
    return stringLocate(substring, start, -1);
  }

  /**
   * Locates the starting index of the first instance of the given string in each row of a column.
   * 0 indexing, returns -1 if the substring is not found. Can be be configured to start or end
   * the search mid string.
   * @param substring scalar containing the string scalar to locate within each row.
   * @param start character index to start the search from (inclusive).
   * @param end character index to end the search on (exclusive).
   */
  public final ColumnVector stringLocate(Scalar substring, int start, int end) {
    assert type.equals(DType.STRING) : "column type must be a String";
    assert substring != null : "target string may not be null";
    assert substring.getType().equals(DType.STRING) : "substring scalar must be a string scalar";
    assert start >= 0 : "start index must be a positive value";
    assert end >= start || end == -1 : "end index must be -1 or >= the start index";

    return new ColumnVector(substringLocate(getNativeView(), substring.getScalarHandle(),
        start, end));
  }

  /**
   * Returns a list of columns by splitting each string using the specified delimiter.
   * The number of rows in the output columns will be the same as the input column.
   * Null entries are added for a row where split results have been exhausted.
   * Null string entries return corresponding null output columns.
   * @param delimiter UTF-8 encoded string identifying the split points in each string.
   *                  An empty string indicates split on whitespace.
   * @return New table of strings columns.
   */
  public final Table stringSplit(Scalar delimiter) {
    assert type.equals(DType.STRING) : "column type must be a String";
    assert delimiter != null : "delimiter may not be null";
    assert delimiter.getType().equals(DType.STRING) : "delimiter must be a string scalar";
    return new Table(stringSplit(this.getNativeView(), delimiter.getScalarHandle()));
  }

  /**
   * Returns a list of columns by splitting each string using whitespace as the delimiter.
   * The number of rows in the output columns will be the same as the input column.
   * Null entries are added for a row where split results have been exhausted.
   * Null string entries return corresponding null output columns.
   * @return New table of strings columns.
   */
  public final Table stringSplit() {
    try (Scalar emptyString = Scalar.fromString("")) {
      return stringSplit(emptyString);
    }
  }

  /**
   * Returns a column of lists of strings by splitting each string using whitespace as the delimiter.
   */
  public final ColumnVector stringSplitRecord() {
    return stringSplitRecord(-1);
  }

  /**
   * Returns a column of lists of strings by splitting each string using whitespace as the delimiter.
   * @param maxSplit the maximum number of records to split, or -1 for all of them.
   */
  public final ColumnVector stringSplitRecord(int maxSplit) {
    try (Scalar emptyString = Scalar.fromString("")) {
      return stringSplitRecord(emptyString, maxSplit);
    }
  }

  /**
   * Returns a column of lists of strings by splitting each string using the specified delimiter.
   * @param delimiter UTF-8 encoded string identifying the split points in each string.
   *                  An empty string indicates split on whitespace.
   */
  public final ColumnVector stringSplitRecord(Scalar delimiter) {
    return stringSplitRecord(delimiter, -1);
  }

  /**
   * Returns a column that is a list of strings. Each string list is made by splitting each input
   * string using the specified delimiter.
   * @param delimiter UTF-8 encoded string identifying the split points in each string.
   *                  An empty string indicates split on whitespace.
   * @param maxSplit the maximum number of records to split, or -1 for all of them.
   * @return New table of strings columns.
   */
  public final ColumnVector stringSplitRecord(Scalar delimiter, int maxSplit) {
    assert type.equals(DType.STRING) : "column type must be a String";
    assert delimiter != null : "delimiter may not be null";
    assert delimiter.getType().equals(DType.STRING) : "delimiter must be a string scalar";
    return new ColumnVector(
        stringSplitRecord(this.getNativeView(), delimiter.getScalarHandle(), maxSplit));
  }

  /**
   * Returns a new strings column that contains substrings of the strings in the provided column.
   * Overloading subString to support if end index is not provided. Appending -1 to indicate to
   * read until end of string.
   * @param start first character index to begin the substring(inclusive).
   */
  public final ColumnVector substring(int start) {
    return substring(start, -1);
  }

  /**
   * Returns a new strings column that contains substrings of the strings in the provided column.
   * 0-based indexing, If the stop position is past end of a string's length, then end of string is
   * used as stop position for that string.
   * @param start first character index to begin the substring(inclusive).
   * @param end   last character index to stop the substring(exclusive)
   * @return A new java column vector containing the substrings.
   */
  public final ColumnVector substring(int start, int end) {
    assert type.equals(DType.STRING) : "column type must be a String";
    return new ColumnVector(substring(getNativeView(), start, end));
  }

  /**
   * Returns a new strings column that contains substrings of the strings in the provided column
   * which uses unique ranges for each string
   * @param start Vector containing start indices of each string
   * @param end   Vector containing end indices of each string. -1 indicated to read until end of string.
   * @return A new java column vector containing the substrings/
   */
  public final ColumnVector substring(ColumnView start, ColumnView end) {
    assert type.equals(DType.STRING) : "column type must be a String";
    assert (rows == start.getRowCount() && rows == end.getRowCount()) : "Number of rows must be equal";
    assert (start.getType().equals(DType.INT32) && end.getType().equals(DType.INT32)) : "start and end " +
        "vectors must be of integer type";
    return new ColumnVector(substringColumn(getNativeView(), start.getNativeView(), end.getNativeView()));
  }

  /**
   * Returns a new strings column where target string within each string is replaced with the specified
   * replacement string.
   * The replacement proceeds from the beginning of the string to the end, for example,
   * replacing "aa" with "b" in the string "aaa" will result in "ba" rather than "ab".
   * Specifing an empty string for replace will essentially remove the target string if found in each string.
   * Null string entries will return null output string entries.
   * target Scalar should be string and should not be empty or null.
   *
   * @param target String to search for within each string.
   * @param replace Replacement string if target is found.
   * @return A new java column vector containing replaced strings
   */
  public final ColumnVector stringReplace(Scalar target, Scalar replace) {

    assert type.equals(DType.STRING) : "column type must be a String";
    assert target != null : "target string may not be null";
    assert target.getType().equals(DType.STRING) : "target string must be a string scalar";
    assert target.getJavaString().isEmpty() == false : "target scalar may not be empty";

    return new ColumnVector(stringReplace(getNativeView(), target.getScalarHandle(),
        replace.getScalarHandle()));
  }

  /**
   * For each string, replaces any character sequence matching the given pattern
   * using the replace template for back-references.
   *
   * Any null string entries return corresponding null output column entries.
   *
   * @param pattern The regular expression patterns to search within each string.
   * @param replace The replacement template for creating the output string.
   * @return A new java column vector containing the string results.
   */
  public final ColumnVector stringReplaceWithBackrefs(String pattern, String replace) {
    return new ColumnVector(stringReplaceWithBackrefs(getNativeView(), pattern,
        replace));
  }

  /**
   * Add '0' as padding to the left of each string.
   *
   * If the string is already width or more characters, no padding is performed.
   * No strings are truncated.
   *
   * Null string entries result in null entries in the output column.
   *
   * @param width The minimum number of characters for each string.
   * @return New column of strings.
   */
  public final ColumnVector zfill(int width) {
    return new ColumnVector(zfill(getNativeView(), width));
  }

  /**
   * Pad the Strings column until it reaches the desired length with spaces " " on the right.
   *
   * If the string is already width or more characters, no padding is performed.
   * No strings are truncated.
   *
   * Null string entries result in null entries in the output column.
   *
   * @param width the minimum number of characters for each string.
   * @return the new strings column.
   */
  public final ColumnVector pad(int width) {
    return pad(width, PadSide.RIGHT, " ");
  }

  /**
   * Pad the Strings column until it reaches the desired length with spaces " ".
   *
   * If the string is already width or more characters, no padding is performed.
   * No strings are truncated.
   *
   * Null string entries result in null entries in the output column.
   *
   * @param width the minimum number of characters for each string.
   * @param side where to add new characters.
   * @return the new strings column.
   */
  public final ColumnVector pad(int width, PadSide side) {
    return pad(width, side, " ");
  }

  /**
   * Pad the Strings column until it reaches the desired length.
   *
   * If the string is already width or more characters, no padding is performed.
   * No strings are truncated.
   *
   * Null string entries result in null entries in the output column.
   *
   * @param width the minimum number of characters for each string.
   * @param side where to add new characters.
   * @param fillChar a single character string that holds what should be added.
   * @return the new strings column.
   */
  public final ColumnVector pad(int width, PadSide side, String fillChar) {
    assert fillChar != null;
    assert fillChar.length() == 1;
    return new ColumnVector(pad(getNativeView(), width, side.getNativeId(), fillChar));
  }

  /**
   * Checks if each string in a column starts with a specified comparison string, resulting in a
   * parallel column of the boolean results.
   * @param pattern scalar containing the string being searched for at the beginning of the column's strings.
   * @return A new java column vector containing the boolean results.
   */
  public final ColumnVector startsWith(Scalar pattern) {
    assert type.equals(DType.STRING) : "column type must be a String";
    assert pattern != null : "pattern scalar may not be null";
    assert pattern.getType().equals(DType.STRING) : "pattern scalar must be a string scalar";
    return new ColumnVector(stringStartWith(getNativeView(), pattern.getScalarHandle()));
  }

  /**
   * Checks if each string in a column ends with a specified comparison string, resulting in a
   * parallel column of the boolean results.
   * @param pattern scalar containing the string being searched for at the end of the column's strings.
   * @return A new java column vector containing the boolean results.
   */
  public final ColumnVector endsWith(Scalar pattern) {
    assert type.equals(DType.STRING) : "column type must be a String";
    assert pattern != null : "pattern scalar may not be null";
    assert pattern.getType().equals(DType.STRING) : "pattern scalar must be a string scalar";
    return new ColumnVector(stringEndWith(getNativeView(), pattern.getScalarHandle()));
  }

  /**
   * Removes whitespace from the beginning and end of a string.
   * @return A new java column vector containing the stripped strings.
   */
  public final ColumnVector strip() {
    assert type.equals(DType.STRING) : "column type must be a String";
    try (Scalar emptyString = Scalar.fromString("")) {
      return new ColumnVector(stringStrip(getNativeView(), StripType.BOTH.nativeId,
          emptyString.getScalarHandle()));
    }
  }

  /**
   * Removes the specified characters from the beginning and end of each string.
   * @param toStrip UTF-8 encoded characters to strip from each string.
   * @return A new java column vector containing the stripped strings.
   */
  public final ColumnVector strip(Scalar toStrip) {
    assert type.equals(DType.STRING) : "column type must be a String";
    assert toStrip != null : "toStrip scalar may not be null";
    assert toStrip.getType().equals(DType.STRING) : "toStrip must be a string scalar";
    return new ColumnVector(stringStrip(getNativeView(), StripType.BOTH.nativeId, toStrip.getScalarHandle()));
  }

  /**
   * Removes whitespace from the beginning of a string.
   * @return A new java column vector containing the stripped strings.
   */
  public final ColumnVector lstrip() {
    assert type.equals(DType.STRING) : "column type must be a String";
    try (Scalar emptyString = Scalar.fromString("")) {
      return new ColumnVector(stringStrip(getNativeView(), StripType.LEFT.nativeId,
          emptyString.getScalarHandle()));
    }
  }

  /**
   * Removes the specified characters from the beginning of each string.
   * @param toStrip UTF-8 encoded characters to strip from each string.
   * @return A new java column vector containing the stripped strings.
   */
  public final ColumnVector lstrip(Scalar toStrip) {
    assert type.equals(DType.STRING) : "column type must be a String";
    assert toStrip != null : "toStrip  Scalar may not be null";
    assert toStrip.getType().equals(DType.STRING) : "toStrip must be a string scalar";
    return new ColumnVector(stringStrip(getNativeView(), StripType.LEFT.nativeId, toStrip.getScalarHandle()));
  }

  /**
   * Removes whitespace from the end of a string.
   * @return A new java column vector containing the stripped strings.
   */
  public final ColumnVector rstrip() {
    assert type.equals(DType.STRING) : "column type must be a String";
    try (Scalar emptyString = Scalar.fromString("")) {
      return new ColumnVector(stringStrip(getNativeView(), StripType.RIGHT.nativeId,
          emptyString.getScalarHandle()));
    }
  }

  /**
   * Removes the specified characters from the end of each string.
   * @param toStrip UTF-8 encoded characters to strip from each string.
   * @return A new java column vector containing the stripped strings.
   */
  public final ColumnVector rstrip(Scalar toStrip) {
    assert type.equals(DType.STRING) : "column type must be a String";
    assert toStrip != null : "toStrip  Scalar may not be null";
    assert toStrip.getType().equals(DType.STRING) : "toStrip must be a string scalar";
    return new ColumnVector(stringStrip(getNativeView(), StripType.RIGHT.nativeId, toStrip.getScalarHandle()));
  }

  /**
   * Checks if each string in a column contains a specified comparison string, resulting in a
   * parallel column of the boolean results.
   * @param compString scalar containing the string being searched for.
   * @return A new java column vector containing the boolean results.
   */

  public final ColumnVector stringContains(Scalar compString) {
    assert type.equals(DType.STRING) : "column type must be a String";
    assert compString != null : "compString scalar may not be null";
    assert compString.getType().equals(DType.STRING) : "compString scalar must be a string scalar";
    return new ColumnVector(stringContains(getNativeView(), compString.getScalarHandle()));
  }

  /**
   * Replaces values less than `lo` in `input` with `lo`,
   * and values greater than `hi` with `hi`.
   *
   * if `lo` is invalid, then lo will not be considered while
   * evaluating the input (Essentially considered minimum value of that type).
   * if `hi` is invalid, then hi will not be considered while
   * evaluating the input (Essentially considered maximum value of that type).
   *
   * ```
   * Example:
   * input: {1, 2, 3, NULL, 5, 6, 7}
   *
   * valid lo and hi
   * lo: 3, hi: 5, lo_replace : 0, hi_replace : 16
   * output:{0, 0, 3, NULL, 5, 16, 16}
   *
   * invalid lo
   * lo: NULL, hi: 5, lo_replace : 0, hi_replace : 16
   * output:{1, 2, 3, NULL, 5, 16, 16}
   *
   * invalid hi
   * lo: 3, hi: NULL, lo_replace : 0, hi_replace : 16
   * output:{0, 0, 3, NULL, 5, 6, 7}
   * ```
   * @param lo - Minimum clamp value. All elements less than `lo` will be replaced by `lo`.
   *           Ignored if null.
   * @param hi - Maximum clamp value. All elements greater than `hi` will be replaced by `hi`.
   *           Ignored if null.
   * @return Returns a new clamped column as per `lo` and `hi` boundaries
   */
  public final ColumnVector clamp(Scalar lo, Scalar hi) {
    return new ColumnVector(clamper(this.getNativeView(), lo.getScalarHandle(),
        lo.getScalarHandle(), hi.getScalarHandle(), hi.getScalarHandle()));
  }

  /**
   * Replaces values less than `lo` in `input` with `lo_replace`,
   * and values greater than `hi` with `hi_replace`.
   *
   * if `lo` is invalid, then lo will not be considered while
   * evaluating the input (Essentially considered minimum value of that type).
   * if `hi` is invalid, then hi will not be considered while
   * evaluating the input (Essentially considered maximum value of that type).
   *
   * @note: If `lo` is valid then `lo_replace` should be valid
   *        If `hi` is valid then `hi_replace` should be valid
   *
   * ```
   * Example:
   *    input: {1, 2, 3, NULL, 5, 6, 7}
   *
   *    valid lo and hi
   *    lo: 3, hi: 5, lo_replace : 0, hi_replace : 16
   *    output:{0, 0, 3, NULL, 5, 16, 16}
   *
   *    invalid lo
   *    lo: NULL, hi: 5, lo_replace : 0, hi_replace : 16
   *    output:{1, 2, 3, NULL, 5, 16, 16}
   *
   *    invalid hi
   *    lo: 3, hi: NULL, lo_replace : 0, hi_replace : 16
   *    output:{0, 0, 3, NULL, 5, 6, 7}
   * ```
   *
   * @param lo - Minimum clamp value. All elements less than `lo` will be replaced by `loReplace`. Ignored if null.
   * @param loReplace - All elements less than `lo` will be replaced by `loReplace`.
   * @param hi - Maximum clamp value. All elements greater than `hi` will be replaced by `hiReplace`. Ignored if null.
   * @param hiReplace - All elements greater than `hi` will be replaced by `hiReplace`.
   * @return - a new clamped column as per `lo` and `hi` boundaries
   */
  public final ColumnVector clamp(Scalar lo, Scalar loReplace, Scalar hi, Scalar hiReplace) {
    return new ColumnVector(clamper(this.getNativeView(), lo.getScalarHandle(),
        loReplace.getScalarHandle(), hi.getScalarHandle(), hiReplace.getScalarHandle()));
  }

  /**
   * Returns a boolean ColumnVector identifying rows which
   * match the given regex pattern but only at the beginning of the string.
   *
   * ```
   * cv = ["abc","123","def456"]
   * result = cv.matches_re("\\d+")
   * r is now [false, true, false]
   * ```
   * Any null string entries return corresponding null output column entries.
   * For supported regex patterns refer to:
   * @link https://docs.rapids.ai/api/libcudf/nightly/md_regex.html
   *
   * @param pattern Regex pattern to match to each string.
   * @return New ColumnVector of boolean results for each string.
   */
  public final ColumnVector matchesRe(String pattern) {
    assert type.equals(DType.STRING) : "column type must be a String";
    assert pattern != null : "pattern may not be null";
    assert !pattern.isEmpty() : "pattern string may not be empty";
    return new ColumnVector(matchesRe(getNativeView(), pattern));
  }

  /**
   * Returns a boolean ColumnVector identifying rows which
   * match the given regex pattern starting at any location.
   *
   * ```
   * cv = ["abc","123","def456"]
   * result = cv.matches_re("\\d+")
   * r is now [false, true, true]
   * ```
   * Any null string entries return corresponding null output column entries.
   * For supported regex patterns refer to:
   * @link https://docs.rapids.ai/api/libcudf/nightly/md_regex.html
   *
   * @param pattern Regex pattern to match to each string.
   * @return New ColumnVector of boolean results for each string.
   */
  public final ColumnVector containsRe(String pattern) {
    assert type.equals(DType.STRING) : "column type must be a String";
    assert pattern != null : "pattern may not be null";
    assert !pattern.isEmpty() : "pattern string may not be empty";
    return new ColumnVector(containsRe(getNativeView(), pattern));
  }

  /**
   * For each captured group specified in the given regular expression
   * return a column in the table. Null entries are added if the string
   * does not match. Any null inputs also result in null output entries.
   *
   * For supported regex patterns refer to:
   * @link https://docs.rapids.ai/api/libcudf/nightly/md_regex.html
   * @param pattern the pattern to use
   * @return the table of extracted matches
   * @throws CudfException if any error happens including if the RE does
   * not contain any capture groups.
   */
  public final Table extractRe(String pattern) throws CudfException {
    assert type.equals(DType.STRING) : "column type must be a String";
    assert pattern != null : "pattern may not be null";
    return new Table(extractRe(this.getNativeView(), pattern));
  }

  /**
   * Converts all character sequences starting with '%' into character code-points
   * interpreting the 2 following characters as hex values to create the code-point.
   * For example, the sequence '%20' is converted into byte (0x20) which is a single
   * space character. Another example converts '%C3%A9' into 2 sequential bytes
   * (0xc3 and 0xa9 respectively) which is the é character. Overall, 3 characters
   * are converted into one char byte whenever a '%%' (single percent) character
   * is encountered in the string.
   * <p>
   * Any null entries will result in corresponding null entries in the output column.
   *
   * @return a new column instance containing the decoded strings
   */
  public final ColumnVector urlDecode() throws CudfException {
    assert type.equals(DType.STRING) : "column type must be a String";
    return new ColumnVector(urlDecode(getNativeView()));
  }

  /**
   * Converts mostly non-ascii characters and control characters into UTF-8 hex code-points
   * prefixed with '%'. For example, the space character must be converted to characters '%20' where
   * the '20' indicates the hex value for space in UTF-8. Likewise, multi-byte characters are
   * converted to multiple hex characters. For example, the é character is converted to characters
   * '%C3%A9' where 'C3A9' is the UTF-8 bytes 0xC3A9 for this character.
   * <p>
   * Any null entries will result in corresponding null entries in the output column.
   *
   * @return a new column instance containing the encoded strings
   */
  public final ColumnVector urlEncode() throws CudfException {
    assert type.equals(DType.STRING) : "column type must be a String";
    return new ColumnVector(urlEncode(getNativeView()));
  }

  /** For a column of type List<Struct<String, String>> and a passed in String key, return a string column
   * for all the values in the struct that match the key, null otherwise.
   * @param key the String scalar to lookup in the column
   * @return a string column of values or nulls based on the lookup result
   */
  public final ColumnVector getMapValue(Scalar key) {

    assert type.equals(DType.LIST) : "column type must be a LIST";
    assert key != null : "target string may not be null";
    assert key.getType().equals(DType.STRING) : "target string must be a string scalar";

    return new ColumnVector(mapLookup(getNativeView(), key.getScalarHandle()));
  }

<<<<<<< HEAD
  public final ColumnVector listContains(Scalar key) {

    assert type.equals(DType.LIST) : "column type must be a LIST";
    return new ColumnVector(listContains(getNativeView(), key.getScalarHandle()));
  }


  public final ColumnVector listContainsColumn(ColumnView key) {

    assert type.equals(DType.LIST) : "column type must be a LIST";
    return new ColumnVector(listContainsColumn(getNativeView(), key.getNativeView()));
=======

  /**
   * Create a new struct column view of existing column views. Note that this will NOT copy
   * the contents of the input columns to make a new vector, but makes a view that must not
   * outlive the child views that it references. The resulting column cannot be null.
   * @param rows the number of rows in the struct column. This is needed if no columns
   *             are provided.
   * @param columns the columns to add to the struct in the order they should be added
   * @return the new column view. It is the responsibility of the caller to close this.
   */
  public static ColumnView makeStructView(long rows, ColumnView... columns) {
    long[] handles = new long[columns.length];
    for (int i = 0; i < columns.length; i++) {
      ColumnView cv = columns[i];
      if (rows != cv.getRowCount()) {
        throw new IllegalArgumentException("All columns must have the same number of rows");
      }
      handles[i] = cv.getNativeView();
    }
    return new ColumnView(makeStructView(handles, rows));
  }

  /**
   * Create a new struct column view of existing column views. Note that this will NOT copy
   * the contents of the input columns to make a new vector, but makes a view that must not
   * outlive the child views that it references. The resulting column cannot be null.
   * @param columns the columns to add to the struct in the order they should be added
   * @return the new column view. It is the responsibility of the caller to close this.
   */
  public static ColumnView makeStructView(ColumnView... columns) {
    if (columns.length <= 0) {
      throw new IllegalArgumentException("At least one column is needed to get the row count");
    }
    return makeStructView(columns[0].rows, columns);
>>>>>>> e0e2cf88
  }

  /////////////////////////////////////////////////////////////////////////////
  // INTERNAL/NATIVE ACCESS
  /////////////////////////////////////////////////////////////////////////////

  static DeviceMemoryBufferView getDataBuffer(long viewHandle) {
    long address = getNativeDataAddress(viewHandle);
    if (address == 0) {
      return null;
    }
    long length = getNativeDataLength(viewHandle);
    return new DeviceMemoryBufferView(address, length);
  }

  static DeviceMemoryBufferView getValidityBuffer(long viewHandle) {
    long address = getNativeValidityAddress(viewHandle);
    if (address == 0) {
      return null;
    }
    long length = getNativeValidityLength(viewHandle);
    return new DeviceMemoryBufferView(address, length);
  }

  static DeviceMemoryBufferView getOffsetsBuffer(long viewHandle) {
    long address = getNativeOffsetsAddress(viewHandle);
    if (address == 0) {
      return null;
    }
    long length = getNativeOffsetsLength(viewHandle);
    return new DeviceMemoryBufferView(address, length);
  }

  // Native Methods
  /**
   * Native method to parse and convert a string column vector to unix timestamp. A unix
   * timestamp is a long value representing how many units since 1970-01-01 00:00:00.000 in either
   * positive or negative direction. This mirrors the functionality spark sql's to_unix_timestamp.
   * Strings that fail to parse will default to 0. Supported time units are second, millisecond,
   * microsecond, and nanosecond. Larger time units for column vectors are not supported yet in cudf.
   * No checking is done for invalid formats or invalid timestamp units.
   * Negative timestamp values are not currently supported and will yield undesired results. See
   * github issue https://github.com/rapidsai/cudf/issues/3116 for details
   *
   * @param unit integer native ID of the time unit to parse the timestamp into.
   * @param format strptime format specifier string of the timestamp. Used to parse and convert
   *               the timestamp with. Supports %Y,%y,%m,%d,%H,%I,%p,%M,%S,%f,%z format specifiers.
   *               See https://github.com/rapidsai/custrings/blob/branch-0.10/docs/source/datetime.md
   *               for full parsing format specification and documentation.
   * @return native handle of the resulting cudf column, used to construct the Java column vector
   *         by the timestampToLong method.
   */
  private static native long stringTimestampToTimestamp(long viewHandle, int unit, String format);

  /**
   * Native method to parse and convert a timestamp column vector to string column vector. A unix
   * timestamp is a long value representing how many units since 1970-01-01 00:00:00:000 in either
   * positive or negative direction. This mirrors the functionality spark sql's from_unixtime.
   * No checking is done for invalid formats or invalid timestamp units.
   * Negative timestamp values are not currently supported and will yield undesired results. See
   * github issue https://github.com/rapidsai/cudf/issues/3116 for details
   *
   * @param format - strftime format specifier string of the timestamp. Its used to parse and convert
   *               the timestamp with. Supports %Y,%y,%m,%d,%H,%M,%S,%f format specifiers.
   *               %d 	Day of the month: 01-31
   *               %m 	Month of the year: 01-12
   *               %y 	Year without century: 00-99c
   *               %Y 	Year with century: 0001-9999
   *               %H 	24-hour of the day: 00-23
   *               %M 	Minute of the hour: 00-59
   *               %S 	Second of the minute: 00-59
   *               %f 	6-digit microsecond: 000000-999999
   *               See http://man7.org/linux/man-pages/man3/strftime.3.html for details
   *
   * Reported bugs
   * https://github.com/rapidsai/cudf/issues/4160 after the bug is fixed this method should
   * also support
   *               %I 	12-hour of the day: 01-12
   *               %p 	Only 'AM', 'PM'
   *               %j   day of the year
   *
   * @return - native handle of the resulting cudf column used to construct the Java column vector
   */
  private static native long timestampToStringTimestamp(long viewHandle, String format);

  /**
   * Native method for locating the starting index of the first instance of a given substring
   * in each string in the column. 0 indexing, returns -1 if the substring is not found. Can be
   * be configured to start or end the search mid string.
   * @param columnView native handle of the cudf::column_view containing strings being operated on.
   * @param substringScalar string scalar handle containing the string to locate within each row.
   * @param start character index to start the search from (inclusive).
   * @param end character index to end the search on (exclusive).
   */
  private static native long substringLocate(long columnView, long substringScalar, int start, int end);

  /**
   * Native method which returns array of columns by splitting each string using the specified
   * delimiter.
   * @param columnView native handle of the cudf::column_view being operated on.
   * @param delimiter  UTF-8 encoded string identifying the split points in each string.
   */
  private static native long[] stringSplit(long columnView, long delimiter);

  private static native long stringSplitRecord(long nativeView, long scalarHandle, int maxSplit);

  /**
   * Native method to calculate substring from a given string column. 0 indexing.
   * @param columnView native handle of the cudf::column_view being operated on.
   * @param start      first character index to begin the substring(inclusive).
   * @param end        last character index to stop the substring(exclusive).
   */
  private static native long substring(long columnView, int start, int end) throws CudfException;

  /**
   * Native method to calculate substring from a given string column.
   * @param columnView native handle of the cudf::column_view being operated on.
   * @param startColumn handle of cudf::column_view which has start indices of each string.
   * @param endColumn handle of cudf::column_view which has end indices of each string.
   */
  private static native long substringColumn(long columnView, long startColumn, long endColumn)
      throws CudfException;

  /**
   * Native method to replace target string by repl string.
   * @param columnView native handle of the cudf::column_view being operated on.
   * @param target handle of scalar containing the string being searched.
   * @param repl handle of scalar containing the string to replace.
   */
  private static native long stringReplace(long columnView, long target, long repl) throws CudfException;

  /**
   * Native method for replacing any character sequence matching the given pattern
   * using the replace template for back-references.
   * @param columnView native handle of the cudf::column_view being operated on.
   * @param pattern The regular expression patterns to search within each string.
   * @param replace The replacement template for creating the output string.
   * @return native handle of the resulting cudf column containing the string results.
   */
  private static native long stringReplaceWithBackrefs(long columnView, String pattern,
                                                       String replace) throws CudfException;

  /**
   * Native method for checking if strings in a column starts with a specified comparison string.
   * @param cudfViewHandle native handle of the cudf::column_view being operated on.
   * @param compString handle of scalar containing the string being searched for at the beginning
  of each string in the column.
   * @return native handle of the resulting cudf column containing the boolean results.
   */
  private static native long stringStartWith(long cudfViewHandle, long compString) throws CudfException;

  /**
   * Native method for checking if strings in a column ends with a specified comparison string.
   * @param cudfViewHandle native handle of the cudf::column_view being operated on.
   * @param compString handle of scalar containing the string being searched for at the end
  of each string in the column.
   * @return native handle of the resulting cudf column containing the boolean results.
   */
  private static native long stringEndWith(long cudfViewHandle, long compString) throws CudfException;

  /**
   * Native method to strip whitespace from the start and end of a string.
   * @param columnView native handle of the cudf::column_view being operated on.
   */
  private static native long stringStrip(long columnView, int type, long toStrip) throws CudfException;

  /**
   * Native method for checking if strings match the passed in regex pattern from the
   * beginning of the string.
   * @param cudfViewHandle native handle of the cudf::column_view being operated on.
   * @param pattern string regex pattern.
   * @return native handle of the resulting cudf column containing the boolean results.
   */
  private static native long matchesRe(long cudfViewHandle, String pattern) throws CudfException;

  /**
   * Native method for checking if strings match the passed in regex pattern starting at any location.
   * @param cudfViewHandle native handle of the cudf::column_view being operated on.
   * @param pattern string regex pattern.
   * @return native handle of the resulting cudf column containing the boolean results.
   */
  private static native long containsRe(long cudfViewHandle, String pattern) throws CudfException;

  /**
   * Native method for checking if strings in a column contains a specified comparison string.
   * @param cudfViewHandle native handle of the cudf::column_view being operated on.
   * @param compString handle of scalar containing the string being searched for.
   * @return native handle of the resulting cudf column containing the boolean results.
   */
  private static native long stringContains(long cudfViewHandle, long compString) throws CudfException;

  /**
   * Native method for extracting results from an regular expressions.  Returns a table handle.
   */
  private static native long[] extractRe(long cudfViewHandle, String pattern) throws CudfException;

  private static native long urlDecode(long cudfViewHandle);

  private static native long urlEncode(long cudfViewHandle);

  /**
   * Native method to concatenate columns of strings together, combining a row from
   * each colunm into a single string.
   * @param columnViews array of longs holding the native handles of the column_views to combine.
   * @param separator string scalar inserted between each string being merged, may not be null.
   * @param narep string scalar indicating null behavior. If set to null and any string in the row is null
   *              the resulting string will be null. If not null, null values in any column will be
   *              replaced by the specified string. The underlying value in the string scalar may be null,
   *              but the object passed in may not.
   * @return native handle of the resulting cudf column, used to construct the Java column
   *         by the stringConcatenate method.
   */
  protected static native long stringConcatenation(long[] columnViews, long separator, long narep);

  /**
   * Native method for map lookup over a column of List<Struct<String,String>>
   * @param columnView the column view handle of the map
   * @param key the string scalar that is the key for lookup
   * @return a string column handle of the resultant
   * @throws CudfException
   */
  private static native long mapLookup(long columnView, long key) throws CudfException;
  /**
   * Native method to add zeros as padding to the left of each string.
   */
  private static native long zfill(long nativeHandle, int width);

  private static native long pad(long nativeHandle, int width, int side, String fillChar);

  private static native long binaryOpVS(long lhs, long rhs, int op, int dtype, int scale);

  private static native long binaryOpVV(long lhs, long rhs, int op, int dtype, int scale);

  private static native long byteCount(long viewHandle) throws CudfException;

  private static native long extractListElement(long nativeView, int index);

  private static native long listContains(long nativeView, long key);

  private static native long listContainsColumn(long nativeView, long keyColumn);

  private static native long castTo(long nativeHandle, int type, int scale);

  private static native long logicalCastTo(long nativeHandle, int type, int scale);

  private static native long byteListCast(long nativeHandle, boolean config);

  private static native long[] slice(long nativeHandle, int[] indices) throws CudfException;

  private static native long[] split(long nativeHandle, int[] indices) throws CudfException;

  private static native long findAndReplaceAll(long valuesHandle, long replaceHandle, long myself) throws CudfException;

  private static native long round(long nativeHandle, int decimalPlaces, int roundingMethod) throws CudfException;
  /**
   * Native method to switch all characters in a column of strings to lowercase characters.
   * @param cudfViewHandle native handle of the cudf::column_view being operated on.
   * @return native handle of the resulting cudf column, used to construct the Java column
   *         by the lower method.
   */
  private static native long lowerStrings(long cudfViewHandle);

  /**
   * Native method to switch all characters in a column of strings to uppercase characters.
   * @param cudfViewHandle native handle of the cudf::column_view being operated on.
   * @return native handle of the resulting cudf column, used to construct the Java column
   *         by the upper method.
   */
  private static native long upperStrings(long cudfViewHandle);

  private static native long quantile(long cudfColumnHandle, int quantileMethod, double[] quantiles) throws CudfException;

  private static native long rollingWindow(
      long viewHandle,
      long defaultOutputHandle,
      int min_periods,
      long aggPtr,
      int preceding,
      int following,
      long preceding_col,
      long following_col);

  private static native long nansToNulls(long viewHandle) throws CudfException;

  private static native long charLengths(long viewHandle) throws CudfException;

  private static native long replaceNulls(long viewHandle, long scalarHandle) throws CudfException;

  private static native long ifElseVV(long predVec, long trueVec, long falseVec) throws CudfException;

  private static native long ifElseVS(long predVec, long trueVec, long falseScalar) throws CudfException;

  private static native long ifElseSV(long predVec, long trueScalar, long falseVec) throws CudfException;

  private static native long ifElseSS(long predVec, long trueScalar, long falseScalar) throws CudfException;

  private static native long reduce(long viewHandle, long aggregation, int dtype, int scale) throws CudfException;

  private static native long isNullNative(long viewHandle);

  private static native long isNanNative(long viewHandle);

  private static native long isFloat(long viewHandle);

  private static native long isInteger(long viewHandle);

  private static native long isNotNanNative(long viewHandle);

  private static native long isNotNullNative(long viewHandle);

  private static native long unaryOperation(long viewHandle, int op);

  private static native long year(long viewHandle) throws CudfException;

  private static native long month(long viewHandle) throws CudfException;

  private static native long day(long viewHandle) throws CudfException;

  private static native long hour(long viewHandle) throws CudfException;

  private static native long minute(long viewHandle) throws CudfException;

  private static native long second(long viewHandle) throws CudfException;

  private static native long weekDay(long viewHandle) throws CudfException;

  private static native long lastDayOfMonth(long viewHandle) throws CudfException;

  private static native long dayOfYear(long viewHandle) throws CudfException;

  private static native boolean containsScalar(long columnViewHaystack, long scalarHandle) throws CudfException;

  private static native long containsVector(long columnViewHaystack, long columnViewNeedles) throws CudfException;

  private static native long transform(long viewHandle, String udf, boolean isPtx);

  private static native long clamper(long nativeView, long loScalarHandle, long loScalarReplaceHandle,
                                     long hiScalarHandle, long hiScalarReplaceHandle);

  protected static native long title(long handle);

  private static native long makeStructView(long[] handles, long rowCount);

  private static native long isTimestamp(long nativeView, String format);
  /**
   * Native method to normalize the various bitwise representations of NAN and zero.
   *
   * All occurrences of -NaN are converted to NaN. Likewise, all -0.0 are converted to 0.0.
   *
   * @param viewHandle `long` representation of pointer to input column_view.
   * @return Pointer to a new `column` of normalized values.
   * @throws CudfException On failure to normalize.
   */
  private static native long normalizeNANsAndZeros(long viewHandle) throws CudfException;

  /**
   * Native method to deep copy a column while replacing the null mask. The null mask is the
   * bitwise merge of the null masks in the columns given as arguments.
   *
   * @param baseHandle column view of the column that is deep copied.
   * @param viewHandles array of views whose null masks are merged, must have identical row counts.
   * @return native handle of the copied cudf column with replaced null mask.
   */
  private static native long bitwiseMergeAndSetValidity(long baseHandle, long[] viewHandles,
                                                        int nullConfig) throws CudfException;

  /**
   * Get the number of bytes needed to allocate a validity buffer for the given number of rows.
   */
  static native long getNativeValidPointerSize(int size);

  ////////
  // Native cudf::column_view life cycle and metadata access methods. Life cycle methods
  // should typically only be called from the OffHeap inner class.
  ////////

  static native int getNativeTypeId(long viewHandle) throws CudfException;

  static native int getNativeTypeScale(long viewHandle) throws CudfException;

  static native int getNativeRowCount(long viewHandle) throws CudfException;

  static native int getNativeNullCount(long viewHandle) throws CudfException;

  static native void deleteColumnView(long viewHandle) throws CudfException;

  private static native long getNativeDataAddress(long viewHandle) throws CudfException;
  private static native long getNativeDataLength(long viewHandle) throws CudfException;

  private static native long getNativeOffsetsAddress(long viewHandle) throws CudfException;
  private static native long getNativeOffsetsLength(long viewHandle) throws CudfException;

  private static native long getNativeValidityAddress(long viewHandle) throws CudfException;
  private static native long getNativeValidityLength(long viewHandle) throws CudfException;

  static native long makeCudfColumnView(int type, int scale, long data, long dataSize, long offsets,
                                                long valid, int nullCount, int size, long[] childHandle);


  static native long getChildCvPointer(long viewHandle, int childIndex) throws CudfException;

  static native int getNativeNumChildren(long viewHandle) throws CudfException;

  // calculate the amount of device memory used by this column including any child columns
  static native long getDeviceMemorySize(long viewHandle) throws CudfException;

  static native long copyColumnViewToCV(long viewHandle) throws CudfException;

  /**
   * A utility class to create column vector like objects without refcounts and other APIs when
   * creating the device side vector from host side nested vectors. Eventually this can go away or
   * be refactored to hold less state like just the handles and the buffers to close.
   */
  static class NestedColumnVector {

    private final DeviceMemoryBuffer data;
    private final DeviceMemoryBuffer valid;
    private final DeviceMemoryBuffer offsets;
    private final DType dataType;
    private final long rows;
    private final Optional<Long> nullCount;
    List<NestedColumnVector> children;

    private NestedColumnVector(DType type, long rows, Optional<Long> nullCount,
        DeviceMemoryBuffer data, DeviceMemoryBuffer valid,
        DeviceMemoryBuffer offsets, List<NestedColumnVector> children) {
      this.dataType = type;
      this.rows = rows;
      this.nullCount = nullCount;
      this.data = data;
      this.valid = valid;
      this.offsets = offsets;
      this.children = children;
    }

    /**
     * Returns a LIST ColumnVector, for now, after constructing the NestedColumnVector from the host side
     * nested Column Vector - children. This is used for host side to device side copying internally.
     * @param type top level dtype, which is LIST currently
     * @param rows top level number of rows in the LIST column
     * @param valid validity buffer
     * @param offsets offsets buffer
     * @param nullCount nullCount for the LIST column
     * @param child the host side nested column vector list
     * @return new ColumnVector of type LIST at the moment
     */
    static ColumnVector createColumnVector(DType type, int rows, HostMemoryBuffer data,
        HostMemoryBuffer valid, HostMemoryBuffer offsets, Optional<Long> nullCount, List<HostColumnVectorCore> child) {
      List<NestedColumnVector> devChildren = new ArrayList<>();
      for (HostColumnVectorCore c : child) {
        devChildren.add(createNewNestedColumnVector(c));
      }
      int mainColRows = rows;
      DType mainColType = type;
      HostMemoryBuffer mainColValid = valid;
      HostMemoryBuffer mainColOffsets = offsets;
      DeviceMemoryBuffer mainDataDevBuff = null;
      DeviceMemoryBuffer mainValidDevBuff = null;
      DeviceMemoryBuffer mainOffsetsDevBuff = null;
      if (mainColValid != null) {
        long validLen = getNativeValidPointerSize(mainColRows);
        mainValidDevBuff = DeviceMemoryBuffer.allocate(validLen);
        mainValidDevBuff.copyFromHostBuffer(mainColValid, 0, validLen);
      }
      if (data != null) {
        long dataLen = data.length;
        mainDataDevBuff = DeviceMemoryBuffer.allocate(dataLen);
        mainDataDevBuff.copyFromHostBuffer(data, 0, dataLen);
      }
      if (mainColOffsets != null) {
        // The offset buffer has (no. of rows + 1) entries, where each entry is INT32.sizeInBytes
        long offsetsLen = OFFSET_SIZE * (mainColRows + 1);
        mainOffsetsDevBuff = DeviceMemoryBuffer.allocate(offsetsLen);
        mainOffsetsDevBuff.copyFromHostBuffer(mainColOffsets, 0, offsetsLen);
      }
      List<DeviceMemoryBuffer> toClose = new ArrayList<>();
      long[] childHandles = new long[devChildren.size()];
      for (ColumnView.NestedColumnVector ncv : devChildren) {
        toClose.addAll(ncv.getBuffersToClose());
      }
      for (int i = 0; i < devChildren.size(); i++) {
        childHandles[i] = devChildren.get(i).getViewHandle();
      }
      return new ColumnVector(mainColType, mainColRows, nullCount, mainDataDevBuff,
        mainValidDevBuff, mainOffsetsDevBuff, toClose, childHandles);
    }

    private static NestedColumnVector createNewNestedColumnVector(
        HostColumnVectorCore nestedChildren) {
      if (nestedChildren == null) {
        return null;
      }
      DType colType = nestedChildren.getType();
      Optional<Long> nullCount = Optional.of(nestedChildren.getNullCount());
      long colRows = nestedChildren.getRowCount();
      HostMemoryBuffer colData = nestedChildren.getNestedChildren().isEmpty() ? nestedChildren.getData() : null;
      HostMemoryBuffer colValid = nestedChildren.getValidity();
      HostMemoryBuffer colOffsets = nestedChildren.getOffsets();

      List<NestedColumnVector> children = new ArrayList<>();
      for (HostColumnVectorCore nhcv : nestedChildren.getNestedChildren()) {
        children.add(createNewNestedColumnVector(nhcv));
      }
      return createNestedColumnVector(colType, colRows, nullCount, colData, colValid, colOffsets,
        children);
    }

    long getViewHandle() {
      long[] childrenColViews = null;
      if (children != null) {
        childrenColViews = new long[children.size()];
        for (int i = 0; i < children.size(); i++) {
          childrenColViews[i] = children.get(i).getViewHandle();
        }
      }
      long dataAddr = data == null ? 0 : data.address;
      long dataLen = data == null ? 0 : data.length;
      long offsetAddr = offsets == null ? 0 : offsets.address;
      long validAddr = valid == null ? 0 : valid.address;
      int nc = nullCount.orElse(ColumnVector.OffHeapState.UNKNOWN_NULL_COUNT).intValue();
      return makeCudfColumnView(dataType.typeId.getNativeId(), dataType.getScale() , dataAddr, dataLen,
          offsetAddr, validAddr, nc, (int)rows, childrenColViews);
    }

    List<DeviceMemoryBuffer> getBuffersToClose() {
      List<DeviceMemoryBuffer> buffers = new ArrayList<>();
      if (children != null) {
        for (NestedColumnVector ncv : children) {
          buffers.addAll(ncv.getBuffersToClose());
        }
      }
      if (data != null) {
        buffers.add(data);
      }
      if (valid != null) {
        buffers.add(valid);
      }
      if (offsets != null) {
        buffers.add(offsets);
      }
      return buffers;
    }

    private static long getEndStringOffset(long totalRows, long index, HostMemoryBuffer offsets) {
      assert index < totalRows;
      return offsets.getInt((index + 1) * 4);
    }

    private static NestedColumnVector createNestedColumnVector(DType type, long rows, Optional<Long> nullCount,
        HostMemoryBuffer dataBuffer, HostMemoryBuffer validityBuffer,
        HostMemoryBuffer offsetBuffer, List<NestedColumnVector> child) {
      DeviceMemoryBuffer data = null;
      DeviceMemoryBuffer valid = null;
      DeviceMemoryBuffer offsets = null;
      if (dataBuffer != null) {
        long dataLen = rows * type.getSizeInBytes();
        if (type.equals(DType.STRING)) {
          // This needs a different type
          dataLen = getEndStringOffset(rows, rows - 1, offsetBuffer);
          if (dataLen == 0 && nullCount.get() == 0) {
            // This is a work around to an issue where a column of all empty strings must have at
            // least one byte or it will not be interpreted correctly.
            dataLen = 1;
          }
        }
        data = DeviceMemoryBuffer.allocate(dataLen);
        data.copyFromHostBuffer(dataBuffer, 0, dataLen);
      }
      if (validityBuffer != null) {
        long validLen = getNativeValidPointerSize((int)rows);
        valid = DeviceMemoryBuffer.allocate(validLen);
        valid.copyFromHostBuffer(validityBuffer, 0, validLen);
      }
      if (offsetBuffer != null) {
        long offsetsLen = OFFSET_SIZE * (rows + 1);
        offsets = DeviceMemoryBuffer.allocate(offsetsLen);
        offsets.copyFromHostBuffer(offsetBuffer, 0, offsetsLen);
      }
      NestedColumnVector ret = new NestedColumnVector(type, rows, nullCount, data, valid, offsets,
        child);
      return ret;
    }
  }


  /////////////////////////////////////////////////////////////////////////////
  // DATA MOVEMENT
  /////////////////////////////////////////////////////////////////////////////

  private static HostColumnVectorCore copyToHostNestedHelper(
      ColumnView deviceCvPointer) {
    if (deviceCvPointer == null) {
      return null;
    }
    HostMemoryBuffer hostOffsets = null;
    HostMemoryBuffer hostValid = null;
    HostMemoryBuffer hostData = null;
    List<HostColumnVectorCore> children = new ArrayList<>();
    BaseDeviceMemoryBuffer currData = null;
    BaseDeviceMemoryBuffer currOffsets = null;
    BaseDeviceMemoryBuffer currValidity = null;
    long currNullCount = 0l;
    boolean needsCleanup = true;
    try {
      long currRows = deviceCvPointer.getRowCount();
      DType currType = deviceCvPointer.getType();
      currData = deviceCvPointer.getData();
      currOffsets = deviceCvPointer.getOffsets();
      currValidity = deviceCvPointer.getValid();
      if (currData != null) {
        hostData = HostMemoryBuffer.allocate(currData.length);
        hostData.copyFromDeviceBuffer(currData);
      }
      if (currValidity != null) {
        hostValid = HostMemoryBuffer.allocate(currValidity.length);
        hostValid.copyFromDeviceBuffer(currValidity);
      }
      if (currOffsets != null) {
        hostOffsets = HostMemoryBuffer.allocate(currOffsets.length);
        hostOffsets.copyFromDeviceBuffer(currOffsets);
      }
      int numChildren = deviceCvPointer.getNumChildren();
      for (int i = 0; i < numChildren; i++) {
        try(ColumnView childDevPtr = deviceCvPointer.getChildColumnView(i)) {
          children.add(copyToHostNestedHelper(childDevPtr));
        }
      }
      currNullCount = deviceCvPointer.getNullCount();
      Optional<Long> nullCount = Optional.of(currNullCount);
      HostColumnVectorCore ret =
          new HostColumnVectorCore(currType, currRows, nullCount, hostData,
              hostValid, hostOffsets, children);
      needsCleanup = false;
      return ret;
    } finally {
      if (currData != null) {
        currData.close();
      }
      if (currOffsets != null) {
        currOffsets.close();
      }
      if (currValidity != null) {
        currValidity.close();
      }
      if (needsCleanup) {
        if (hostData != null) {
          hostData.close();
        }
        if (hostOffsets != null) {
          hostOffsets.close();
        }
        if (hostValid != null) {
          hostValid.close();
        }
      }
    }
  }

  /**
   * Copy the data to the host.
   */
  public HostColumnVector copyToHost() {
    try (NvtxRange toHost = new NvtxRange("ensureOnHost", NvtxColor.BLUE)) {
      HostMemoryBuffer hostDataBuffer = null;
      HostMemoryBuffer hostValidityBuffer = null;
      HostMemoryBuffer hostOffsetsBuffer = null;
      BaseDeviceMemoryBuffer valid = getValid();
      BaseDeviceMemoryBuffer offsets = getOffsets();
      BaseDeviceMemoryBuffer data = null;
      DType type = this.type;
      long rows = this.rows;
      if (!type.isNestedType()) {
        data = getData();
      }
      boolean needsCleanup = true;
      try {
        // We don't have a good way to tell if it is cached on the device or recalculate it on
        // the host for now, so take the hit here.
        getNullCount();
        if (!type.isNestedType()) {
          if (valid != null) {
            hostValidityBuffer = HostMemoryBuffer.allocate(valid.getLength());
            hostValidityBuffer.copyFromDeviceBuffer(valid);
          }
          if (offsets != null) {
            hostOffsetsBuffer = HostMemoryBuffer.allocate(offsets.length);
            hostOffsetsBuffer.copyFromDeviceBuffer(offsets);
          }
          // If a strings column is all null values there is no data buffer allocated
          if (data != null) {
            hostDataBuffer = HostMemoryBuffer.allocate(data.length);
            hostDataBuffer.copyFromDeviceBuffer(data);
          }
          HostColumnVector ret = new HostColumnVector(type, rows, Optional.of(nullCount),
              hostDataBuffer, hostValidityBuffer, hostOffsetsBuffer);
          needsCleanup = false;
          return ret;
        } else {
          if (data != null) {
            hostDataBuffer = HostMemoryBuffer.allocate(data.length);
            hostDataBuffer.copyFromDeviceBuffer(data);
          }

          if (valid != null) {
            hostValidityBuffer = HostMemoryBuffer.allocate(valid.getLength());
            hostValidityBuffer.copyFromDeviceBuffer(valid);
          }
          if (offsets != null) {
            hostOffsetsBuffer = HostMemoryBuffer.allocate(offsets.getLength());
            hostOffsetsBuffer.copyFromDeviceBuffer(offsets);
          }
          List<HostColumnVectorCore> children = new ArrayList<>();
          for (int i = 0; i < getNumChildren(); i++) {
            try (ColumnView childDevPtr = getChildColumnView(i)) {
              children.add(copyToHostNestedHelper(childDevPtr));
            }
          }
          HostColumnVector ret = new HostColumnVector(type, rows, Optional.of(nullCount),
              hostDataBuffer, hostValidityBuffer, hostOffsetsBuffer, children);
          needsCleanup = false;
          return ret;
        }
      } finally {
        if (data != null) {
          data.close();
        }
        if (offsets != null) {
          offsets.close();
        }
        if (valid != null) {
          valid.close();
        }
        if (needsCleanup) {
          if (hostOffsetsBuffer != null) {
            hostOffsetsBuffer.close();
          }
          if (hostDataBuffer != null) {
            hostDataBuffer.close();
          }
          if (hostValidityBuffer != null) {
            hostValidityBuffer.close();
          }
        }
      }
    }
  }
}<|MERGE_RESOLUTION|>--- conflicted
+++ resolved
@@ -2287,19 +2287,6 @@
     return new ColumnVector(mapLookup(getNativeView(), key.getScalarHandle()));
   }
 
-<<<<<<< HEAD
-  public final ColumnVector listContains(Scalar key) {
-
-    assert type.equals(DType.LIST) : "column type must be a LIST";
-    return new ColumnVector(listContains(getNativeView(), key.getScalarHandle()));
-  }
-
-
-  public final ColumnVector listContainsColumn(ColumnView key) {
-
-    assert type.equals(DType.LIST) : "column type must be a LIST";
-    return new ColumnVector(listContainsColumn(getNativeView(), key.getNativeView()));
-=======
 
   /**
    * Create a new struct column view of existing column views. Note that this will NOT copy
@@ -2334,7 +2321,19 @@
       throw new IllegalArgumentException("At least one column is needed to get the row count");
     }
     return makeStructView(columns[0].rows, columns);
->>>>>>> e0e2cf88
+  }
+
+  public final ColumnVector listContains(Scalar key) {
+
+    assert type.equals(DType.LIST) : "column type must be a LIST";
+    return new ColumnVector(listContains(getNativeView(), key.getScalarHandle()));
+  }
+
+
+  public final ColumnVector listContainsColumn(ColumnView key) {
+
+    assert type.equals(DType.LIST) : "column type must be a LIST";
+    return new ColumnVector(listContainsColumn(getNativeView(), key.getNativeView()));
   }
 
   /////////////////////////////////////////////////////////////////////////////
