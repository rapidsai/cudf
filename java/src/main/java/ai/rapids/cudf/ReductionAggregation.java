--- conflicted
+++ resolved
@@ -211,7 +211,6 @@
   }
 
   /**
-<<<<<<< HEAD
    * tDigest reduction.
    */
   public static ReductionAggregation createTDigest(int delta) {
@@ -224,7 +223,8 @@
   public static ReductionAggregation mergeTDigest(int delta) {
     return new ReductionAggregation(Aggregation.mergeTDigest(delta));
   }
-=======
+
+  /*
    * Collect the values into a list. Nulls will be skipped.
    */
   public static ReductionAggregation collectList() {
@@ -286,5 +286,4 @@
     return new ReductionAggregation(Aggregation.mergeSets(nullEquality, nanEquality));
   }
 
->>>>>>> 18398abc
 }