/*
 *
 *  Copyright (c) 2020, NVIDIA CORPORATION.
 *
 *  Licensed under the Apache License, Version 2.0 (the "License");
 *  you may not use this file except in compliance with the License.
 *  You may obtain a copy of the License at
 *
 *      http://www.apache.org/licenses/LICENSE-2.0
 *
 *  Unless required by applicable law or agreed to in writing, software
 *  distributed under the License is distributed on an "AS IS" BASIS,
 *  WITHOUT WARRANTIES OR CONDITIONS OF ANY KIND, either express or implied.
 *  See the License for the specific language governing permissions and
 *  limitations under the License.
 *
 */

package ai.rapids.cudf;

import org.slf4j.Logger;
import org.slf4j.LoggerFactory;

import java.nio.charset.StandardCharsets;
import java.util.ArrayList;
import java.util.List;
import java.util.Optional;

import static ai.rapids.cudf.HostColumnVector.OFFSET_SIZE;

/**
 * A class that holds Host side Column Vector APIs and the OffHeapState.
 * Any children of a HostColumnVector will be instantiated via this class.
 */
public class HostColumnVectorCore implements ColumnViewAccess<HostMemoryBuffer> {

  private static final Logger log = LoggerFactory.getLogger(HostColumnVector.class);

  protected final OffHeapState offHeap;
  protected final DType type;
  protected long rows;
  protected Optional<Long> nullCount;
  protected List<HostColumnVectorCore> children;


  public HostColumnVectorCore(DType type, long rows,
                              Optional<Long> nullCount, HostMemoryBuffer data, HostMemoryBuffer validity,
                              HostMemoryBuffer offsets, List<HostColumnVectorCore> nestedChildren) {
    this.offHeap = new OffHeapState(data, validity,  offsets);
    MemoryCleaner.register(this, offHeap);
    this.type = type;
    this.rows = rows;
    this.nullCount = nullCount;
    this.children = nestedChildren;
  }

  /**
   * Returns the type of this vector.
   */
  public DType getType() {
    return type;
  }

  /**
   * Returns the data buffer for a given host side column vector
   */
  HostMemoryBuffer getData() {
    return offHeap.data;
  }

  /**
   * Returns the validity buffer for a given host side column vector
   */
  HostMemoryBuffer getValidity() {
    return offHeap.valid;
  }

  /**
   * Returns the offset buffer
   */
  public HostMemoryBuffer getOffsets() {
    return offHeap.offsets;
  }

  @Override
  public long getColumnViewAddress() {
    throw new IllegalStateException("getColumnViewAddress is not supported on Host side");
  }

  @Override
  public ColumnViewAccess<HostMemoryBuffer> getChildColumnViewAccess(int childIndex) {
    return getNestedChildren().get(childIndex);
  }

  @Override
  public HostMemoryBuffer getDataBuffer() {
    return offHeap.data;
  }

  @Override
  public HostMemoryBuffer getOffsetBuffer() {
    return offHeap.offsets;
  }

  @Override
  public HostMemoryBuffer getValidityBuffer() {
    return offHeap.valid;
  }

  /**
   * Returns the number of nulls in the data. Note that this might end up
   * being a very expensive operation because if the null count is not
   * known it will be calculated.
   */
  public long getNullCount() {
    if (!nullCount.isPresent()) {
      throw new IllegalStateException("Calculating an unknown null count on the host is not currently supported");
    }
    return nullCount.get();
  }

  /**
   * Returns the list of child host column vectors for a given host side column
   */
  List<HostColumnVectorCore> getNestedChildren() {
    return children;
  }

  /**
   * Get the data type of this column
   * @return DType of the column
   */
  @Override
  public DType getDataType() {
    return type;
  }

  /**
   * Returns the number of rows for a given host side column vector
   */
  @Override
  public long getRowCount() {
    return rows;
  }

  /**
   * Returns the number of rows for a given host side column vector, deprecated.
   */
  @Override
  @Deprecated
  public long getNumRows() {
    return rows;
  }

  /**
   * Returns the number of children for this column
   */
  @Override
  public int getNumChildren() {
    return children.size();
  }

  /**
   * Return the element at a given row for a give data type
   * @param rowIndex the row number
   * @return an object that would need to be casted to appropriate type based on this vector's data type
   */
  Object getElement(int rowIndex) {
    if (type == DType.LIST) {
      return getList(rowIndex);
    } else if (type == DType.STRUCT) {
      return getStruct(rowIndex);
    } else {
      if (isNull(rowIndex)) {
        return null;
      }
      return readValue(rowIndex);
    }
  }

  private Object getString(int rowIndex) {
    if (isNull(rowIndex)) {
      return null;
    }
    int start = (int)getStartListOffset(rowIndex);
    int end = (int)getEndListOffset(rowIndex);
    int size = end - start;
    byte[] rawData = new byte[size];
    if (size > 0) {
      offHeap.data.getBytes(rawData, 0, start, size);
      return new String(rawData);
    } else {
      return new String();
    }
  }


  /////////////////////////////////////////////////////////////////////////////
  // DATA ACCESS
  /////////////////////////////////////////////////////////////////////////////

  /**
   * For testing only.  Allows null checks to go past the number of rows, but not past the end
   * of the buffer.  NOTE: If the validity vector was allocated by cudf itself it is not
   * guaranteed to have the same padding, but for all practical purposes it does.  This is
   * just to verify that the buffer was allocated and initialized properly.
   */
  boolean isNullExtendedRange(long index) {
    long maxNullRow = BitVectorHelper.getValidityAllocationSizeInBytes(rows) * 8;
    assert (index >= 0 && index < maxNullRow) : "TEST: index is out of range 0 <= " + index + " <" +
        " " + maxNullRow;
    if (hasValidityVector()) {
      if (nullCount.isPresent() && !hasNulls()) {
        return false;
      }
      return BitVectorHelper.isNull(offHeap.valid, index);
    }
    return false;
  }

  /**
   * Get access to the raw host buffer for this column.  This is intended to be used with a lot
   * of caution.  The lifetime of the buffer is tied to the lifetime of the column (Do not close
   * the buffer, as the column will take care of it).  Do not modify the contents of the buffer or
   * it might negatively impact what happens on the column.  The data must be on the host for this
   * to work.
   * @param type the type of buffer to get access to.
   * @return the underlying buffer or null if no buffer is associated with it for this column.
   * Please note that if the column is empty there may be no buffers at all associated with the
   * column.
   */
  public HostMemoryBuffer getHostBufferFor(BufferType type) {
    HostMemoryBuffer srcBuffer = null;
    switch(type) {
      case VALIDITY:
        srcBuffer = offHeap.valid;
        break;
      case OFFSET:
        srcBuffer = offHeap.offsets;
        break;
      case DATA:
        srcBuffer = offHeap.data;
        break;
      default:
        throw new IllegalArgumentException(type + " is not a supported buffer type.");
    }
    return srcBuffer;
  }

  void copyHostBufferBytes(byte[] dst, int dstOffset, BufferType src, long srcOffset,
                           int length) {
    assert dstOffset >= 0;
    assert srcOffset >= 0;
    assert length >= 0;
    assert dstOffset + length <= dst.length;

    HostMemoryBuffer srcBuffer = getHostBufferFor(src);

    assert srcOffset + length <= srcBuffer.length : "would copy off end of buffer "
        + srcOffset + " + " + length + " > " + srcBuffer.length;
    UnsafeMemoryAccessor.getBytes(dst, dstOffset,
        srcBuffer.getAddress() + srcOffset, length);
  }
  /**
   * Generic type independent asserts when getting a value from a single index.
   * @param index where to get the data from.
   */
  private void assertsForGet(long index) {
    assert (index >= 0 && index < rows) : "index is out of range 0 <= " + index + " < " + rows;
    assert !isNull(index) : " value at " + index + " is null";
  }

  /**
   * Get the value at index.
   */
  public byte getByte(long index) {
    assert type.isBackedByByte() : type + " is not stored as a byte.";
    assertsForGet(index);
    return offHeap.data.getByte(index * type.getSizeInBytes());
  }

  /**
   * Get the value at index.
   */
  public final short getShort(long index) {
    assert type.isBackedByShort() : type + " is not stored as a short.";
    assertsForGet(index);
    return offHeap.data.getShort(index * type.getSizeInBytes());
  }

  /**
   * Get the value at index.
   */
  public final int getInt(long index) {
    assert type.isBackedByInt() : type + " is not stored as a int.";
    assertsForGet(index);
    return offHeap.data.getInt(index * type.getSizeInBytes());
  }

  /**
   * Get the starting byte offset for the string at index
   * Wraps getStartListOffset for backwards compatibility
   */
  long getStartStringOffset(long index) {
    return getStartListOffset(index);
  }

  /**
   * Get the starting element offset for the list or string at index
   */
<<<<<<< HEAD
  public long getStartListOffset(long index) {
    assert type == DType.STRING || type == DType.LIST: type +
=======
  long getStartListOffset(long index) {
    assert type.equals(DType.STRING) || type.equals(DType.LIST): type +
>>>>>>> c40e27a2
      " is not a supported string or list type.";
    assert (index >= 0 && index < rows) : "index is out of range 0 <= " + index + " < " + rows;
    return offHeap.offsets.getInt(index * 4);
  }

  /**
   * Get the ending byte offset for the string at index.
   * Wraps getEndListOffset for backwards compatibility
   */
  long getEndStringOffset(long index) {
    return getEndListOffset(index);
  }

  /**
   * Get the ending element offset for the list or string at index.
   */
<<<<<<< HEAD
  public long getEndListOffset(long index) {
    assert type == DType.STRING || type == DType.LIST: type +
=======
  long getEndListOffset(long index) {
    assert type.equals(DType.STRING) || type.equals(DType.LIST): type +
>>>>>>> c40e27a2
      " is not a supported string or list type.";
    assert (index >= 0 && index < rows) : "index is out of range 0 <= " + index + " < " + rows;
    // The offsets has one more entry than there are rows.
    return offHeap.offsets.getInt((index + 1) * 4);
  }

  /**
   * Get the value at index.
   */
  public final long getLong(long index) {
    // Timestamps with time values are stored as longs
    assert type.isBackedByLong(): type + " is not stored as a long.";
    assertsForGet(index);
    return offHeap.data.getLong(index * type.getSizeInBytes());
  }

  /**
   * Get the value at index.
   */
  public final float getFloat(long index) {
    assert type.equals(DType.FLOAT32) : type + " is not a supported float type.";
    assertsForGet(index);
    return offHeap.data.getFloat(index * type.getSizeInBytes());
  }

  /**
   * Get the value at index.
   */
  public final double getDouble(long index) {
    assert type.equals(DType.FLOAT64) : type + " is not a supported double type.";
    assertsForGet(index);
    return offHeap.data.getDouble(index * type.getSizeInBytes());
  }

  /**
   * Get the boolean value at index
   */
  public final boolean getBoolean(long index) {
    assert type.equals(DType.BOOL8) : type + " is not a supported boolean type.";
    assertsForGet(index);
    return offHeap.data.getBoolean(index * type.getSizeInBytes());
  }

  /**
   * Get the raw UTF8 bytes at index.  This API is faster than getJavaString, but still not
   * ideal because it is copying the data onto the heap.
   */
  public byte[] getUTF8(long index) {
    assert type.equals(DType.STRING) : type + " is not a supported string type.";
    assertsForGet(index);
    int start = (int)getStartListOffset(index);
    int size = (int)getEndListOffset(index) - start;
    byte[] rawData = new byte[size];
    if (size > 0) {
      offHeap.data.getBytes(rawData, 0, start, size);
    }
    return rawData;
  }

  /**
   * Get the value at index.  This API is slow as it has to translate the
   * string representation.  Please use it with caution.
   */
  public String getJavaString(long index) {
    byte[] rawData = getUTF8(index);
    return new String(rawData, StandardCharsets.UTF_8);
  }

  /**
   * WARNING: Special case for lists of int8 or uint8, does not support null list values or lists
   *
   * Get array of bytes at index from a list column of int8 or uint8. The column may not be a list
   * of lists and may not have nulls.
   */
  public byte[] getBytesFromList(long rowIndex) {
    assert type.equals(DType.LIST) : type + " is not a supported list of bytes type.";
    HostColumnVectorCore listData = children.get(0);
    assert listData.type.equals(DType.INT8) || listData.type.equals(DType.UINT8)  : type +
      " is not a supported list of bytes type.";
    assert !listData.hasNulls() : "byte list column with nulls are not supported";
    assertsForGet(rowIndex);

    int start = (int)getStartListOffset(rowIndex);
    int end = (int)getEndListOffset(rowIndex);
    int size = end - start;

    byte[] result = new byte[size];
    listData.offHeap.data.getBytes(result, 0, start, size);
    return result;
  }

  /**
   * WARNING: Strictly for test only. This call is not efficient for production.
   */
  public List getList(long rowIndex) {
    assert rowIndex < rows;
    assert type == DType.LIST;
    List retList = new ArrayList();
    int start = (int)getStartListOffset(rowIndex);
    int end = (int)getEndListOffset(rowIndex);
    // check if null or empty
    if (isNull(rowIndex)) {
      return null;
    }
    for(int j = start; j < end; j++) {
      for (HostColumnVectorCore childHcv : children) {
        // lists have only 1 child
        retList.add(childHcv.getElement(j));
      }
    }
    return retList;
  }

  /**
   * WARNING: Strictly for test only. This call is not efficient for production.
   */
  public HostColumnVector.StructData getStruct(int rowIndex) {
    assert rowIndex < rows;
    assert type == DType.STRUCT;
    List<Object> retList = new ArrayList<>();
    // check if null or empty
    if (isNull(rowIndex)) {
      return null;
    }
    for (int k = 0; k < this.getNumChildren(); k++) {
      retList.add(children.get(k).getElement(rowIndex));
    }
    return new HostColumnVector.StructData(retList);
  }

  /**
   * Method that returns a boolean to indicate if the element at a given row index is null
   * @param rowIndex the row index
   * @return true if null else false
   */
  public boolean isNull(long rowIndex) {
    assert (rowIndex >= 0 && rowIndex < rows) : "index is out of range 0 <= " + rowIndex + " < " + rows;
    if (hasValidityVector()) {
      return BitVectorHelper.isNull(offHeap.valid, rowIndex);
    }
    return false;
  }

  /**
   * Returns if the vector has a validity vector allocated or not.
   */
  public boolean hasValidityVector() {
    return (offHeap.valid != null);
  }

  /**
   * Returns if the vector has nulls.  Note that this might end up
   * being a very expensive operation because if the null count is not
   * known it will be calculated.
   */
  public boolean hasNulls() {
    return getNullCount() > 0;
  }

  /**
   * Helper method that reads in a value at a given row index
   * @param rowIndex the row index
   * @return an object that would need to be casted to appropriate type based on this vector's data type
   */
  private Object readValue(int rowIndex) {
    assert rowIndex < rows;
    int rowOffset = rowIndex * type.getSizeInBytes();
    switch (type.typeId) {
      case INT32: // fall through
      case UINT32: // fall through
      case TIMESTAMP_DAYS:
      case DURATION_DAYS: return offHeap.data.getInt(rowOffset);
      case INT64: // fall through
      case UINT64: // fall through
      case DURATION_MICROSECONDS: // fall through
      case DURATION_MILLISECONDS: // fall through
      case DURATION_NANOSECONDS: // fall through
      case DURATION_SECONDS: // fall through
      case TIMESTAMP_MICROSECONDS: // fall through
      case TIMESTAMP_MILLISECONDS: // fall through
      case TIMESTAMP_NANOSECONDS: // fall through
      case TIMESTAMP_SECONDS: return offHeap.data.getLong(rowOffset);
      case FLOAT32: return offHeap.data.getFloat(rowOffset);
      case FLOAT64: return offHeap.data.getDouble(rowOffset);
      case UINT8: // fall through
      case INT8: return offHeap.data.getByte(rowOffset);
      case UINT16: // fall through
      case INT16: return offHeap.data.getShort(rowOffset);
      case BOOL8: return offHeap.data.getBoolean(rowOffset);
      case STRING: return getString(rowIndex);
      default: throw new UnsupportedOperationException("Do not support " + type);
    }
  }

  /**
   * Returns the amount of host memory used to store column/validity data (not metadata).
   */
  public long getHostMemorySize() {
    long totalSize = offHeap.getHostMemorySize();
    for (HostColumnVectorCore nhcv : children) {
      totalSize += nhcv.getHostMemorySize();
    }
    return totalSize;
  }

  /**
   * Close method for the column
   */
  @Override
  public void close() {
    for (HostColumnVectorCore child : children) {
      if (child != null) {
        child.close();
      }
    }
    offHeap.delRef();
    offHeap.cleanImpl(false);
  }

  @Override
  public String toString() {
    return "HostColumnVectorCore{" +
        "rows=" + rows +
        ", type=" + type +
        ", nullCount=" + nullCount +
        ", offHeap=" + offHeap +
        '}';
  }

  /////////////////////////////////////////////////////////////////////////////
  // HELPER CLASSES
  /////////////////////////////////////////////////////////////////////////////

  /**
   * Holds the off heap state of the column vector so we can clean it up, even if it is leaked.
   */
  protected static final class OffHeapState extends MemoryCleaner.Cleaner {
    public HostMemoryBuffer data;
    public HostMemoryBuffer valid = null;
    public HostMemoryBuffer offsets = null;

    OffHeapState(HostMemoryBuffer data, HostMemoryBuffer valid, HostMemoryBuffer offsets) {
      this.data = data;
      this.valid = valid;
      this.offsets = offsets;
    }

    @Override
    protected boolean cleanImpl(boolean logErrorIfNotClean) {
      boolean neededCleanup = false;
      if (data != null || valid != null || offsets != null) {
        try {
          ColumnVector.closeBuffers(data);
          ColumnVector.closeBuffers(offsets);
          ColumnVector.closeBuffers(valid);
        } finally {
          // Always mark the resource as freed even if an exception is thrown.
          // We cannot know how far it progressed before the exception, and
          // therefore it is unsafe to retry.
          data = null;
          valid = null;
          offsets = null;
        }
        neededCleanup = true;
      }
      if (neededCleanup && logErrorIfNotClean) {
        log.error("A HOST COLUMN VECTOR WAS LEAKED (ID: " + id + ")");
        logRefCountDebug("Leaked vector");
      }
      return neededCleanup;
    }

    @Override
    public void noWarnLeakExpected() {
      super.noWarnLeakExpected();
      if (data != null) {
        data.noWarnLeakExpected();
      }
      if (valid != null) {
        valid.noWarnLeakExpected();
      }
      if (offsets != null) {
        offsets.noWarnLeakExpected();
      }
    }

    @Override
    public boolean isClean() {
      return data == null && valid == null && offsets == null;
    }

    /**
     * This returns total memory allocated on the host for the ColumnVector.
     */
    public long getHostMemorySize() {
      long total = 0;
      if (valid != null) {
        total += valid.length;
      }
      if (data != null) {
        total += data.length;
      }
      if (offsets != null) {
        total += offsets.length;
      }
      return total;
    }

    @Override
    public String toString() {
      return "(ID: " + id + ")";
    }
  }
}<|MERGE_RESOLUTION|>--- conflicted
+++ resolved
@@ -308,13 +308,8 @@
   /**
    * Get the starting element offset for the list or string at index
    */
-<<<<<<< HEAD
   public long getStartListOffset(long index) {
-    assert type == DType.STRING || type == DType.LIST: type +
-=======
-  long getStartListOffset(long index) {
     assert type.equals(DType.STRING) || type.equals(DType.LIST): type +
->>>>>>> c40e27a2
       " is not a supported string or list type.";
     assert (index >= 0 && index < rows) : "index is out of range 0 <= " + index + " < " + rows;
     return offHeap.offsets.getInt(index * 4);
@@ -331,13 +326,8 @@
   /**
    * Get the ending element offset for the list or string at index.
    */
-<<<<<<< HEAD
   public long getEndListOffset(long index) {
-    assert type == DType.STRING || type == DType.LIST: type +
-=======
-  long getEndListOffset(long index) {
     assert type.equals(DType.STRING) || type.equals(DType.LIST): type +
->>>>>>> c40e27a2
       " is not a supported string or list type.";
     assert (index >= 0 && index < rows) : "index is out of range 0 <= " + index + " < " + rows;
     // The offsets has one more entry than there are rows.
