--- conflicted
+++ resolved
@@ -30,7 +30,7 @@
  * to release it.  Call close to decrement the reference count when you are done with the column,
  * and call incRefCount to increment the reference count.
  */
-public final class HostColumnVector extends BaseHostColumnVector {
+public final class HostColumnVector extends HostColumnVectorCore {
   /**
    * The size in bytes of an offset entry
    */
@@ -61,17 +61,13 @@
    * @param offsetBuffer       only valid for STRING this is the offsets into
    *                           the hostDataBuffer indicating the start and end of a string
    *                           entry. It should be (rows + 1) ints.
-<<<<<<< HEAD
-   * @param nestedHcv          list of child BaseHostColumnVector(s) for complex types
-=======
-   * @param nestedHcv          list of children NestedHostColumnVector(s) for complex types
->>>>>>> 1fa80725
+   * @param nestedHcv          list of child HostColumnVectorCore(s) for complex types
    */
 
   //Constructor for lists and struct
   HostColumnVector(DType type, long rows, Optional<Long> nullCount,
                    HostMemoryBuffer hostDataBuffer, HostMemoryBuffer hostValidityBuffer,
-                   HostMemoryBuffer offsetBuffer, List<BaseHostColumnVector> nestedHcv) {
+                   HostMemoryBuffer offsetBuffer, List<HostColumnVectorCore> nestedHcv) {
     super(type, rows, nullCount, hostDataBuffer, hostValidityBuffer, offsetBuffer, nestedHcv);
     refCount = 0;
     incRefCountInternal(true);
@@ -111,7 +107,7 @@
     offHeap.delRef();
     if (refCount == 0) {
       offHeap.clean(false);
-      for( BaseHostColumnVector child : children) {
+      for( HostColumnVectorCore child : children) {
         child.close();
       }
     } else if (refCount < 0) {
@@ -165,7 +161,7 @@
   public long getHostMemorySize() {
     long childTotalSize = 0;
     if (!children.isEmpty()) {
-      for (BaseHostColumnVector nhcv : children) {
+      for (HostColumnVectorCore nhcv : children) {
         childTotalSize += nhcv.getHostMemorySize();
       }
     }
@@ -177,18 +173,6 @@
    */
   public DType getType() {
     return type;
-  }
-
-  /**
-   * Returns the number of nulls in the data. Note that this might end up
-   * being a very expensive operation because if the null count is not
-   * known it will be calculated.
-   */
-  public long getNullCount() {
-    if (!nullCount.isPresent()) {
-      throw new IllegalStateException("Calculating an unknown null count on the host is not currently supported");
-    }
-    return nullCount.get();
   }
 
   /**
@@ -1001,21 +985,21 @@
     }
 
     public HostColumnVector build() {
-      List<BaseHostColumnVector> BaseHostColumnVectorList = new ArrayList<>();
+      List<HostColumnVectorCore> hostColumnVectorCoreList = new ArrayList<>();
       for (ColumnBuilder childBuilder : childBuilders) {
-        BaseHostColumnVectorList.add(childBuilder.buildNestedInternal());
+        hostColumnVectorCoreList.add(childBuilder.buildNestedInternal());
       }
       HostColumnVector hostColumnVector = new HostColumnVector(type, rows, Optional.of(nullCount), data, valid, offsets,
-          BaseHostColumnVectorList);
+          hostColumnVectorCoreList);
       return hostColumnVector;
     }
 
-    private BaseHostColumnVector buildNestedInternal() {
-      List<BaseHostColumnVector> baseHostColumnVectorList = new ArrayList<>();
+    private HostColumnVectorCore buildNestedInternal() {
+      List<HostColumnVectorCore> hostColumnVectorCoreList = new ArrayList<>();
       for (ColumnBuilder childBuilder : childBuilders) {
-        baseHostColumnVectorList.add(childBuilder.buildNestedInternal());
-      }
-      BaseHostColumnVector ret = new BaseHostColumnVector(type, rows, Optional.of(nullCount), data, valid, offsets, baseHostColumnVectorList);
+        hostColumnVectorCoreList.add(childBuilder.buildNestedInternal());
+      }
+      HostColumnVectorCore ret = new HostColumnVectorCore(type, rows, Optional.of(nullCount), data, valid, offsets, hostColumnVectorCoreList);
       return ret;
     }
 
