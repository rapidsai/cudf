--- conflicted
+++ resolved
@@ -38,11 +38,8 @@
   private final boolean allowLeadingZeros;
   private final boolean allowNonNumericNumbers;
   private final boolean allowUnquotedControlChars;
-<<<<<<< HEAD
   private final boolean cudfPruneSchema;
-=======
   private final byte lineDelimiter;
->>>>>>> 6badd6b1
 
   private JSONOptions(Builder builder) {
     super(builder);
@@ -57,19 +54,16 @@
     allowLeadingZeros = builder.allowLeadingZeros;
     allowNonNumericNumbers = builder.allowNonNumericNumbers;
     allowUnquotedControlChars = builder.allowUnquotedControlChars;
-<<<<<<< HEAD
     cudfPruneSchema = builder.cudfPruneSchema;
+    lineDelimiter = builder.lineDelimiter;
   }
 
   public boolean shouldCudfPruneSchema() {
     return cudfPruneSchema;
-=======
-    lineDelimiter = builder.lineDelimiter;
   }
 
   public byte getLineDelimiter() {
     return lineDelimiter;
->>>>>>> 6badd6b1
   }
 
   public boolean isDayFirst() {
@@ -141,20 +135,19 @@
     private boolean mixedTypesAsStrings = false;
     private boolean keepQuotes = false;
 
-<<<<<<< HEAD
     private boolean cudfPruneSchema = false;
+    private byte lineDelimiter = '\n';
 
     public Builder withCudfPruneSchema(boolean prune) {
       cudfPruneSchema = prune;
-=======
-    private byte lineDelimiter = '\n';
+      return this;
+    }
 
     public Builder withLineDelimiter(char delimiter) {
       if (delimiter > Byte.MAX_VALUE) {
         throw new IllegalArgumentException("Only basic ASCII values are supported as line delimiters " + delimiter);
       }
       lineDelimiter = (byte)delimiter;
->>>>>>> 6badd6b1
       return this;
     }
 
