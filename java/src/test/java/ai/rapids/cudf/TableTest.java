/*
 *
 *  Copyright (c) 2019-2020, NVIDIA CORPORATION.
 *
 *  Licensed under the Apache License, Version 2.0 (the "License");
 *  you may not use this file except in compliance with the License.
 *  You may obtain a copy of the License at
 *
 *      http://www.apache.org/licenses/LICENSE-2.0
 *
 *  Unless required by applicable law or agreed to in writing, software
 *  distributed under the License is distributed on an "AS IS" BASIS,
 *  WITHOUT WARRANTIES OR CONDITIONS OF ANY KIND, either express or implied.
 *  See the License for the specific language governing permissions and
 *  limitations under the License.
 *
 */

package ai.rapids.cudf;

import ai.rapids.cudf.HostColumnVector.Builder;

import org.junit.jupiter.api.Test;

import java.io.ByteArrayInputStream;
import java.io.ByteArrayOutputStream;
import java.io.DataInputStream;
import java.io.File;
import java.io.FileInputStream;
import java.io.IOException;
import java.nio.charset.StandardCharsets;
import java.nio.file.Files;
import java.util.ArrayList;
import java.util.Arrays;
import java.util.Comparator;
import java.util.HashMap;
import java.util.HashSet;
import java.util.List;
import java.util.Map;
import java.util.stream.Collectors;

import static ai.rapids.cudf.Aggregate.max;
import static ai.rapids.cudf.Aggregate.first;
import static ai.rapids.cudf.Aggregate.last;
import static ai.rapids.cudf.Table.TestBuilder;
import static ai.rapids.cudf.Table.count;
import static ai.rapids.cudf.Table.mean;
import static ai.rapids.cudf.Table.min;
import static ai.rapids.cudf.Table.sum;
import static org.junit.jupiter.api.Assertions.assertArrayEquals;
import static org.junit.jupiter.api.Assertions.assertDoesNotThrow;
import static org.junit.jupiter.api.Assertions.assertEquals;
import static org.junit.jupiter.api.Assertions.assertNotNull;
import static org.junit.jupiter.api.Assertions.assertNull;
import static org.junit.jupiter.api.Assertions.assertThrows;
import static org.junit.jupiter.api.Assertions.assertTrue;

public class TableTest extends CudfTestBase {
  private static final File TEST_PARQUET_FILE = new File("src/test/resources/acq.parquet");
  private static final File TEST_ORC_FILE = new File("src/test/resources/TestOrcFile.orc");
  private static final File TEST_ORC_TIMESTAMP_DATE_FILE = new File(
      "src/test/resources/timestamp-date-test.orc");

  private static final Schema CSV_DATA_BUFFER_SCHEMA = Schema.builder()
      .column(DType.INT32, "A")
      .column(DType.FLOAT64, "B")
      .column(DType.INT64, "C")
      .build();

  private static final byte[] CSV_DATA_BUFFER = ("A|B|C\n" +
      "'0'|'110.0'|'120'\n" +
      "1|111.0|121\n" +
      "2|112.0|122\n" +
      "3|113.0|123\n" +
      "4|114.0|124\n" +
      "5|115.0|125\n" +
      "6|116.0|126\n" +
      "7|NULL|127\n" +
      "8|118.2|128\n" +
      "9|119.8|129").getBytes(StandardCharsets.UTF_8);

  /**
   * Checks and asserts that passed in columns match
   * @param expect The expected result column
   * @param cv The input column
   */
  public static void assertColumnsAreEqual(ColumnVector expect, ColumnVector cv) {
    assertColumnsAreEqual(expect, cv, "unnamed");
  }

  /**
   * Checks and asserts that passed in columns match
   * @param expected The expected result column
   * @param cv The input column
   * @param colName The name of the column
   */
  public static void assertColumnsAreEqual(ColumnVector expected, ColumnVector cv, String colName) {
    assertPartialColumnsAreEqual(expected, 0, expected.getRowCount(), cv, colName, true, null);
  }

  /**
   * Checks and asserts that passed in host columns match
   * @param expected The expected result host column
   * @param cv The input host column
   * @param colName The name of the host column
   */
  public static void assertColumnsAreEqual(HostColumnVector expected, HostColumnVector cv, String colName) {
<<<<<<< HEAD
    assertPartialColumnsAreEqual(expected, 0, expected.getRowCount(), cv, colName, true, null);
  }

  /**
   * Checks and asserts that passed in Struct columns match
   * @param expected The expected result Struct column
   * @param cv The input Struct column
   * @param schema The StructType dataType schema for comparison
   */
  public static void assertStructColumnsAreEqual(ColumnVector expected, ColumnVector cv,
                                                 HostColumnVector.DataType schema) {
    assertPartialStructColumnsAreEqual(expected, 0, expected.getRowCount(), cv, "unnamed", true, schema);
=======
    assertPartialColumnsAreEqual(expected, 0, expected.getRowCount(), cv, colName, true);
>>>>>>> 8444c38b
  }

  /**
   * Checks and asserts that passed in Struct columns match
   * @param expected The expected result Struct column
<<<<<<< HEAD
=======
   * @param cv The input Struct column
   */
  public static void assertStructColumnsAreEqual(ColumnVector expected, ColumnVector cv) {
    assertPartialStructColumnsAreEqual(expected, 0, expected.getRowCount(), cv, "unnamed", true);
  }

  /**
   * Checks and asserts that passed in Struct columns match
   * @param expected The expected result Struct column
>>>>>>> 8444c38b
   * @param rowOffset The row number to look from
   * @param length The number of rows to consider
   * @param cv The input Struct column
   * @param colName The name of the column
   * @param enableNullCheck Whether to check for nulls in the Struct column
<<<<<<< HEAD
   * @param schema The StructType dataType schema for comparison
   */
  public static void assertPartialStructColumnsAreEqual(ColumnVector expected, long rowOffset, long length,
                                                        ColumnVector cv, String colName, boolean enableNullCheck,
                                                        HostColumnVector.DataType schema) {
=======
   */
  public static void assertPartialStructColumnsAreEqual(ColumnVector expected, long rowOffset, long length,
                                                        ColumnVector cv, String colName, boolean enableNullCheck) {
>>>>>>> 8444c38b
    try (HostColumnVector hostExpected = expected.copyToHost();
         HostColumnVector hostcv = cv.copyToHost()) {
      assertPartialColumnsAreEqual(hostExpected, rowOffset, length, hostcv, colName, enableNullCheck);
    }
  }

  /**
   * Checks and asserts that passed in columns match
   * @param expected The expected result column
   * @param cv The input column
   * @param colName The name of the column
   * @param enableNullCheck Whether to check for nulls in the column
<<<<<<< HEAD
   * @param schema The schema or the StructDataType for struct column if present
=======
>>>>>>> 8444c38b
   */
  public static void assertPartialColumnsAreEqual(ColumnVector expected, long rowOffset, long length,
                                                  ColumnVector cv, String colName, boolean enableNullCheck,
                                                  HostColumnVector.DataType schema) {
    try (HostColumnVector hostExpected = expected.copyToHost();
         HostColumnVector hostcv = cv.copyToHost()) {
<<<<<<< HEAD
      assertPartialColumnsAreEqual(hostExpected, rowOffset, length, hostcv, colName, enableNullCheck, schema);
=======
      assertPartialColumnsAreEqual(hostExpected, rowOffset, length, hostcv, colName, enableNullCheck);
>>>>>>> 8444c38b
    }
  }

  /**
   * Checks and asserts that passed in host columns match
   * @param expected The expected result host column
<<<<<<< HEAD
   * @param cv The input host column
   * @param colName The name of the host column
   * @param enableNullCheck Whether to check for nulls in the host column
   * @param schema The schema or the StructDataType for struct host column if present
   */
  public static void assertPartialColumnsAreEqual(HostColumnVector expected, long rowOffset, long length,
                                                  HostColumnVector cv, String colName, boolean enableNullCheck,
                                                  HostColumnVector.DataType schema) {
=======
   * @param rowOffset start row index
   * @param length  number of rows from starting offset
   * @param cv The input host column
   * @param colName The name of the host column
   * @param enableNullCheck Whether to check for nulls in the host column
   */
  public static void assertPartialColumnsAreEqual(HostColumnVectorCore expected, long rowOffset, long length,
                                                  HostColumnVectorCore cv, String colName, boolean enableNullCheck) {
>>>>>>> 8444c38b
    assertEquals(expected.getType(), cv.getType(), "Type For Column " + colName);
    assertEquals(length, cv.getRowCount(), "Row Count For Column " + colName);
    if (enableNullCheck) {
      assertEquals(expected.getNullCount(), cv.getNullCount(), "Null Count For Column " + colName);
    } else {
      // TODO add in a proper check when null counts are supported by serializing a partitioned column
    }
    DType type = expected.getType();
    for (long expectedRow = rowOffset; expectedRow < (rowOffset + length); expectedRow++) {
      long tableRow = expectedRow - rowOffset;
      assertEquals(expected.isNull(expectedRow), cv.isNull(tableRow),
          "NULL for Column " + colName + " Row " + tableRow);
      if (!expected.isNull(expectedRow)) {
        switch (type) {
          case BOOL8: // fall through
          case INT8: // fall through
          case UINT8:
            assertEquals(expected.getByte(expectedRow), cv.getByte(tableRow),
                "Column " + colName + " Row " + tableRow);
            break;
          case INT16: // fall through
          case UINT16:
            assertEquals(expected.getShort(expectedRow), cv.getShort(tableRow),
                "Column " + colName + " Row " + tableRow);
            break;
          case INT32: // fall through
          case UINT32: // fall through
          case TIMESTAMP_DAYS:
          case DURATION_DAYS:
            assertEquals(expected.getInt(expectedRow), cv.getInt(tableRow),
                "Column " + colName + " Row " + tableRow);
            break;
          case INT64: // fall through
          case UINT64: // fall through
          case DURATION_MICROSECONDS: // fall through
          case DURATION_MILLISECONDS: // fall through
          case DURATION_NANOSECONDS: // fall through
          case DURATION_SECONDS: // fall through
          case TIMESTAMP_MICROSECONDS: // fall through
          case TIMESTAMP_MILLISECONDS: // fall through
          case TIMESTAMP_NANOSECONDS: // fall through
          case TIMESTAMP_SECONDS:
            assertEquals(expected.getLong(expectedRow), cv.getLong(tableRow),
                "Column " + colName + " Row " + tableRow);
            break;
          case FLOAT32:
            assertEqualsWithinPercentage(expected.getFloat(expectedRow), cv.getFloat(tableRow), 0.0001,
                "Column " + colName + " Row " + tableRow);
            break;
          case FLOAT64:
            assertEqualsWithinPercentage(expected.getDouble(expectedRow), cv.getDouble(tableRow), 0.0001,
                "Column " + colName + " Row " + tableRow);
            break;
          case STRING:
            assertArrayEquals(expected.getUTF8(expectedRow), cv.getUTF8(tableRow),
                "Column " + colName + " Row " + tableRow);
            break;
          case LIST:
            assertListColumnsEquals(expected, cv, colName, enableNullCheck);
            break;
          case STRUCT:
<<<<<<< HEAD
            assertStructColumnsEquals(expected, cv, colName, enableNullCheck, schema);
            break;
          default:
            throw new IllegalArgumentException(type + " is not supported yet");
        }
      }
    }
  }

  /**
   * Checks and asserts that passed in columns match
   * @param expected The expected result column
   * @param cv The input column
   * @param colName The name of the column
   * @param enableNullCheck Whether to check for nulls in the column
   */
  public static void assertPartialColumnsAreEqual(HostColumnVectorCore expected,
                                                  HostColumnVectorCore cv,
                                                  String colName, boolean enableNullCheck) {
    assertEquals(expected.getType(), cv.getType(), "Type For Column " + colName);
    assertEquals(expected.getRowCount(), cv.getRowCount(), "Row Count For Column " + colName);
    if (enableNullCheck) {
      assertEquals(expected.getNullCount(), cv.getNullCount(), "Null Count For Column " + colName);
    } else {
      // TODO add in a proper check when null counts are supported by serializing a partitioned column
    }
    DType type = expected.getType();
    for (int expectedRow = 0; expectedRow < expected.getRowCount(); expectedRow++) {
      assertEquals(expected.isNull(expectedRow), cv.isNull(expectedRow),
          "NULL for Column " + colName + " Row " + expectedRow);
      if (!expected.isNull(expectedRow)) {
        switch (type) {
          case BOOL8: // fall through
          case INT8: // fall through
          case UINT8: // fall through
          case INT16: // fall through
          case UINT16: // fall through
          case INT32: // fall through
          case UINT32: // fall through
          case TIMESTAMP_DAYS: // fall through
          case DURATION_DAYS: // fall through
          case INT64: // fall through
          case UINT64: // fall through
          case DURATION_MICROSECONDS: // fall through
          case DURATION_MILLISECONDS: // fall through
          case DURATION_NANOSECONDS: // fall through
          case DURATION_SECONDS: // fall through
          case TIMESTAMP_MICROSECONDS: // fall through
          case TIMESTAMP_MILLISECONDS: // fall through
          case TIMESTAMP_NANOSECONDS: // fall through
          case TIMESTAMP_SECONDS:
            assertEquals(expected.getElement(expectedRow), cv.getElement(expectedRow),
                "Column " + colName + " Row " + expectedRow);
            break;
          case FLOAT32:
            assertEqualsWithinPercentage((float)expected.getElement(expectedRow), (float)cv.getElement(expectedRow), 0.0001,
                "Column " + colName + " Row " + expectedRow);
            break;
          case FLOAT64:
            assertEqualsWithinPercentage((double)expected.getElement(expectedRow), (double)cv.getElement(expectedRow), 0.0001,
                "Column " + colName + " Row " + expectedRow);
            break;
          case STRING:
            assertArrayEquals(((String)expected.getElement(expectedRow)).getBytes(), ((String)cv.getElement(expectedRow)).getBytes(),
                "Column " + colName + " Row " + expectedRow);
            break;
          case LIST:
          case STRUCT:
            assertEquals(expected.getNestedChildren().size(),
                cv.getNestedChildren().size(), " num children don't match");
            for (int k = 0; k < expected.getNestedChildren().size(); k++)
              assertPartialColumnsAreEqual(expected.getNestedChildren().get(k),
                  cv.getNestedChildren().get(k), colName, enableNullCheck);
=======
            assertStructColumnsEquals(expected, cv, colName, enableNullCheck);
>>>>>>> 8444c38b
            break;
          default:
            throw new IllegalArgumentException(type + " is not supported yet");
        }
      }
    }
  }

  /**
   * Checks and asserts that two List columns match on certain parameters
   * @param expected The expected result List column
   * @param input The input List column which is compared against the expected column
   * @param colName The name of the column
   * @param enableNullCheck Whether to check for nulls in this column or not
   */
<<<<<<< HEAD
  private static void assertListColumnsEquals(HostColumnVector expected, HostColumnVector input,
=======
  private static void assertListColumnsEquals(HostColumnVectorCore expected, HostColumnVectorCore input,
>>>>>>> 8444c38b
                                              String colName, boolean enableNullCheck) {
    assertTrue(expected.getType() == DType.LIST);
    assertTrue(input.getData() == null);
    assertTrue(expected.getData() == null);
    for (int rowIndex = 0; rowIndex < expected.getRowCount(); rowIndex++) {
      assertEquals(expected.isNull(rowIndex), input.isNull(rowIndex));
      // lists have one child
      if (expected.getList(rowIndex) != null && expected.getNestedChildren().get(0).children.isEmpty()) {
        // check for only basic type children
        assertArrayEquals(expected.getList(rowIndex).toString().getBytes(),
            input.getList(rowIndex).toString().getBytes());
      }
    }
    for (int j = 0; j < expected.children.size(); j++) {
      assertPartialColumnsAreEqual(expected.children.get(j), 0, expected.children.get(j).getRowCount(),
          input.children.get(j), colName, enableNullCheck);
    }
  }

  /**
   * Checks and asserts that two Struct columns match on certain parameters
   * @param expected The expected result Struct column
   * @param input The input Struct column which is compared against the expected column
   * @param colName The name of the column
   * @param enableNullCheck Whether to check for nulls in this column or not
<<<<<<< HEAD
   * @param schema The schema for the Struct column
   */
  private static void assertStructColumnsEquals(HostColumnVector expected, HostColumnVector input,
                                                String colName, boolean enableNullCheck,
                                                HostColumnVector.DataType schema) {
=======
   */
  private static void assertStructColumnsEquals(HostColumnVectorCore expected, HostColumnVectorCore input,
                                                String colName, boolean enableNullCheck) {
    assertTrue(expected.getType() == DType.STRUCT);
    assertTrue(expected.getData() == null);
    assertTrue(input.getData() == null);
    boolean hasNestedTypeChildren = false;
    for (HostColumnVectorCore expectedChild : expected.getNestedChildren()) {
      if (expectedChild.type.isNestedType()) {
        hasNestedTypeChildren = true;
      }
    }
>>>>>>> 8444c38b
    for (int rowIndex = 0; rowIndex < expected.getRowCount(); rowIndex++) {
      assertEquals(expected.isNull(rowIndex), input.isNull(rowIndex));
      if (expected.getStruct(rowIndex) != null && !hasNestedTypeChildren) {
        assertArrayEquals(expected.getStruct(rowIndex).dataRecord.toString().getBytes(),
            input.getStruct(rowIndex).dataRecord.toString().getBytes());
      }
    }
    for (int j = 0; j < expected.children.size(); j++) {
      assertPartialColumnsAreEqual(expected.children.get(j), 0, expected.getRowCount(),
          input.children.get(j), colName, enableNullCheck);
    }
  }

  /**
<<<<<<< HEAD
   * Checks and asserts that the two tables from a given rowindex match
=======
   * Checks and asserts that the two tables from a given rowindex match based on a provided schema.
>>>>>>> 8444c38b
   * @param expected the expected result table
   * @param rowOffset the row number to start checking from
   * @param length the number of rows to check
   * @param table the input table to compare against expected
   * @param enableNullCheck whether to check for nulls or not
   */
<<<<<<< HEAD
  public static void assertPartialTablesAreEqual(Table expected, long rowOffset, long length, Table table, boolean enableNullCheck) {
=======
  public static void assertPartialTablesAreEqual(Table expected, long rowOffset, long length, Table table,
                                                 boolean enableNullCheck) {
>>>>>>> 8444c38b
    assertEquals(expected.getNumberOfColumns(), table.getNumberOfColumns());
    assertEquals(length, table.getRowCount(), "ROW COUNT");
    for (int col = 0; col < expected.getNumberOfColumns(); col++) {
      ColumnVector expect = expected.getColumn(col);
      ColumnVector cv = table.getColumn(col);
      String name = String.valueOf(col);
      if (rowOffset != 0 || length != expected.getRowCount()) {
        name = name + " PART " + rowOffset + "-" + (rowOffset + length - 1);
      }
      assertPartialColumnsAreEqual(expect, rowOffset, length, cv, name, enableNullCheck, null);
    }
  }

  /**
<<<<<<< HEAD
   * Checks and asserts that the two tables from a given rowindex match based on a provided schema.
   * @param expected the expected result table
   * @param rowOffset the row number to start checking from
   * @param length the number of rows to check
   * @param table the input table to compare against expected
   * @param enableNullCheck whether to check for nulls or not
   * @param tableSchema the table schema as a list of DataType(s)
   */
  public static void assertPartialTablesAreEqual(Table expected, long rowOffset, long length, Table table,
                                                 boolean enableNullCheck, HostColumnVector.TableSchema tableSchema) {
    assertEquals(expected.getNumberOfColumns(), table.getNumberOfColumns());
    assertEquals(length, table.getRowCount(), "ROW COUNT");
    for (int col = 0; col < expected.getNumberOfColumns(); col++) {
      ColumnVector expect = expected.getColumn(col);
      ColumnVector cv = table.getColumn(col);
      String name = String.valueOf(col);
      if (rowOffset != 0 || length != expected.getRowCount()) {
        name = name + " PART " + rowOffset + "-" + (rowOffset + length - 1);
      }
      assertPartialColumnsAreEqual(expect, rowOffset, length, cv, name, enableNullCheck, tableSchema.types.get(col));
    }
  }

  /**
=======
>>>>>>> 8444c38b
   * Checks and asserts that the two tables match
   * @param expected the expected result table
   * @param table the input table to compare against expected
   */
  public static void assertTablesAreEqual(Table expected, Table table) {
    assertPartialTablesAreEqual(expected, 0, expected.getRowCount(), table, true);
  }

  /**
   * Checks and asserts that the two tables match
   * @param expected the expected result table
   * @param table the input table to compare against expected
   * @param tableSchema The list of DataType(s) as schema for comparison
   */
  public static void assertTablesAreEqual(Table expected, Table table, HostColumnVector.TableSchema tableSchema) {
    assertPartialTablesAreEqual(expected, 0, expected.getRowCount(), table, true, tableSchema);
  }

  void assertTablesHaveSameValues(HashMap<Object, Integer>[] expectedTable, Table table) {
    assertEquals(expectedTable.length, table.getNumberOfColumns());
    int numCols = table.getNumberOfColumns();
    long numRows = table.getRowCount();
    for (int col = 0; col < numCols; col++) {
      for (long row = 0; row < numRows; row++) {
        try (HostColumnVector cv = table.getColumn(col).copyToHost()) {
          Object key = 0;
          if (cv.getType() == DType.INT32) {
            key = cv.getInt(row);
          } else {
            key = cv.getDouble(row);
          }
          assertTrue(expectedTable[col].containsKey(key));
          Integer count = expectedTable[col].get(key);
          if (count == 1) {
            expectedTable[col].remove(key);
          } else {
            expectedTable[col].put(key, count - 1);
          }
        }
      }
    }
    for (int i = 0 ; i < expectedTable.length ; i++) {
      assertTrue(expectedTable[i].isEmpty());
    }
  }

  public static void assertTableTypes(DType[] expectedTypes, Table t) {
    int len = t.getNumberOfColumns();
    assertEquals(expectedTypes.length, len);
    for (int i = 0; i < len; i++) {
      ColumnVector vec = t.getColumn(i);
      DType type = vec.getType();
      assertEquals(expectedTypes[i], type, "Types don't match at " + i);
    }
  }

  @Test
  void testMergeSimple() {
    try (Table table1 = new Table.TestBuilder()
            .column(5, 3, 3, 1, 1)
            .column(5, 3, null, 1, 2)
            .column(1, 3, 5, 7, 9)
            .build();
         Table table2 = new Table.TestBuilder()
                 .column(1, 2, 7)
                 .column(3, 2, 2)
                 .column(1, 3, 10)
                 .build();
         Table expected = new Table.TestBuilder()
                 .column(1, 1, 1, 2, 3, 3, 5, 7)
                 .column(3, 2, 1, 2, null, 3, 5, 2)
                 .column(1, 9, 7, 3, 5, 3, 1, 10)
                 .build();
         Table sortedTable1 = table1.orderBy(Table.asc(0), Table.desc(1));
         Table sortedTable2 = table2.orderBy(Table.asc(0), Table.desc(1));
         Table merged = Table.merge(Arrays.asList(sortedTable1, sortedTable2), Table.asc(0), Table.desc(1))) {
      assertTablesAreEqual(expected, merged);
    }
  }

  @Test
  void testOrderByAD() {
    try (Table table = new Table.TestBuilder()
        .column(5, 3, 3, 1, 1)
        .column(5, 3, 4, 1, 2)
        .column(1, 3, 5, 7, 9)
        .build();
         Table expected = new Table.TestBuilder()
             .column(1, 1, 3, 3, 5)
             .column(2, 1, 4, 3, 5)
             .column(9, 7, 5, 3, 1)
             .build();
         Table sortedTable = table.orderBy(Table.asc(0), Table.desc(1))) {
      assertTablesAreEqual(expected, sortedTable);
    }
  }

  @Test
  void testOrderByDD() {
    try (Table table = new Table.TestBuilder()
        .column(5, 3, 3, 1, 1)
        .column(5, 3, 4, 1, 2)
        .column(1, 3, 5, 7, 9)
        .build();
         Table expected = new Table.TestBuilder()
             .column(5, 3, 3, 1, 1)
             .column(5, 4, 3, 2, 1)
             .column(1, 5, 3, 9, 7)
             .build();
         Table sortedTable = table.orderBy(Table.desc(0), Table.desc(1))) {
      assertTablesAreEqual(expected, sortedTable);
    }
  }

  @Test
  void testOrderByWithNulls() {
    try (Table table = new Table.TestBuilder()
        .column(5, null, 3, 1, 1)
        .column(5, 3, 4, null, null)
        .column("4", "3", "2", "1", "0")
        .column(1, 3, 5, 7, 9)
        .build();
         Table expected = new Table.TestBuilder()
             .column(1, 1, 3, 5, null)
             .column(null, null, 4, 5, 3)
             .column("1", "0", "2", "4", "3")
             .column(7, 9, 5, 1, 3)
             .build();
         Table sortedTable = table.orderBy(Table.asc(0), Table.desc(1))) {
      assertTablesAreEqual(expected, sortedTable);
    }
  }

  @Test
  void testOrderByWithNullsAndStrings() {
    try (Table table = new Table.TestBuilder()
        .column("4", "3", "2", "1", "0")
        .column(5, null, 3, 1, 1)
        .column(5, 3, 4, null, null)
        .column(1, 3, 5, 7, 9)
        .build();
         Table expected = new Table.TestBuilder()
             .column("0", "1", "2", "3", "4")
             .column(1, 1, 3, null, 5)
             .column(null, null, 4, 3, 5)
             .column(9, 7, 5, 3, 1)
             .build();
         Table sortedTable = table.orderBy(Table.asc(0))) {
      assertTablesAreEqual(expected, sortedTable);
    }
  }

  @Test
  void testTableCreationIncreasesRefCount() {
    //tests the Table increases the refcount on column vectors
    assertThrows(IllegalStateException.class, () -> {
      try (ColumnVector v1 = ColumnVector.build(DType.INT32, 5, Range.appendInts(5));
           ColumnVector v2 = ColumnVector.build(DType.INT32, 5, Range.appendInts(5))) {
        assertDoesNotThrow(() -> {
          try (Table t = new Table(new ColumnVector[]{v1, v2})) {
            v1.close();
            v2.close();
          }
        });
      }
    });
  }

  @Test
  void testGetRows() {
    try (ColumnVector v1 = ColumnVector.build(DType.INT32, 5, Range.appendInts(5));
         ColumnVector v2 = ColumnVector.build(DType.INT32, 5, Range.appendInts(5));
         Table t = new Table(new ColumnVector[]{v1, v2})) {
      assertEquals(5, t.getRowCount());
    }
  }

  @Test
  void testSettingNullVectors() {
    ColumnVector[] columnVectors = null;
    assertThrows(AssertionError.class, () -> new Table(columnVectors));
  }

  @Test
  void testAllRowsSize() {
    try (ColumnVector v1 = ColumnVector.build(DType.INT32, 4, Range.appendInts(4));
         ColumnVector v2 = ColumnVector.build(DType.INT32, 5, Range.appendInts(5))) {
      assertThrows(AssertionError.class, () -> {
        try (Table t = new Table(new ColumnVector[]{v1, v2})) {
        }
      });
    }
  }

  @Test
  void testGetNumberOfColumns() {
    try (ColumnVector v1 = ColumnVector.build(DType.INT32, 5, Range.appendInts(5));
         ColumnVector v2 = ColumnVector.build(DType.INT32, 5, Range.appendInts(5));
         Table t = new Table(new ColumnVector[]{v1, v2})) {
      assertEquals(2, t.getNumberOfColumns());
    }
  }

  @Test
  void testReadCSVPrune() {
    Schema schema = Schema.builder()
        .column(DType.INT32, "A")
        .column(DType.FLOAT64, "B")
        .column(DType.INT64, "C")
        .build();
    CSVOptions opts = CSVOptions.builder()
        .includeColumn("A")
        .includeColumn("B")
        .build();
    try (Table expected = new Table.TestBuilder()
        .column(0, 1, 2, 3, 4, 5, 6, 7, 8, 9)
        .column(110.0, 111.0, 112.0, 113.0, 114.0, 115.0, 116.0, 117.0, 118.2, 119.8)
        .build();
         Table table = Table.readCSV(schema, opts, new File("./src/test/resources/simple.csv"))) {
      assertTablesAreEqual(expected, table);
    }
  }

  @Test
  void testReadCSVBufferInferred() {
    CSVOptions opts = CSVOptions.builder()
        .includeColumn("A")
        .includeColumn("B")
        .hasHeader()
        .withComment('#')
        .build();
    byte[] data = ("A,B,C\n" +
        "0,110.0,120'\n" +
        "#0.5,1.0,200\n" +
        "1,111.0,121\n" +
        "2,112.0,122\n" +
        "3,113.0,123\n" +
        "4,114.0,124\n" +
        "5,115.0,125\n" +
        "6,116.0,126\n" +
        "7,117.0,127\n" +
        "8,118.2,128\n" +
        "9,119.8,129").getBytes(StandardCharsets.UTF_8);
    try (Table expected = new Table.TestBuilder()
        .column(0L, 1L, 2L, 3L, 4L, 5L, 6L, 7L, 8L, 9L)
        .column(110.0, 111.0, 112.0, 113.0, 114.0, 115.0, 116.0, 117.0, 118.2, 119.8)
        .build();
         Table table = Table.readCSV(Schema.INFERRED, opts, data)) {
      assertTablesAreEqual(expected, table);
    }
  }

  @Test
  void testReadCSVBuffer() {
    CSVOptions opts = CSVOptions.builder()
        .includeColumn("A")
        .includeColumn("B")
        .hasHeader()
        .withDelim('|')
        .withQuote('\'')
        .withNullValue("NULL")
        .build();
    try (Table expected = new Table.TestBuilder()
        .column(0, 1, 2, 3, 4, 5, 6, 7, 8, 9)
        .column(110.0, 111.0, 112.0, 113.0, 114.0, 115.0, 116.0, null, 118.2, 119.8)
        .build();
         Table table = Table.readCSV(TableTest.CSV_DATA_BUFFER_SCHEMA, opts,
             TableTest.CSV_DATA_BUFFER)) {
      assertTablesAreEqual(expected, table);
    }
  }

  @Test
  void testReadCSVWithOffset() {
    CSVOptions opts = CSVOptions.builder()
        .includeColumn("A")
        .includeColumn("B")
        .hasHeader(false)
        .withDelim('|')
        .withNullValue("NULL")
        .build();
    int bytesToIgnore = 24;
    try (Table expected = new Table.TestBuilder()
        .column(1, 2, 3, 4, 5, 6, 7, 8, 9)
        .column(111.0, 112.0, 113.0, 114.0, 115.0, 116.0, null, 118.2, 119.8)
        .build();
         Table table = Table.readCSV(TableTest.CSV_DATA_BUFFER_SCHEMA, opts,
             TableTest.CSV_DATA_BUFFER, bytesToIgnore, CSV_DATA_BUFFER.length - bytesToIgnore)) {
      assertTablesAreEqual(expected, table);
    }
  }

  @Test
  void testReadCSVOtherTypes() {
    final byte[] CSV_DATA_WITH_TYPES = ("A,B,C,D\n" +
        "0,true,120,\"zero\"\n" +
        "1,True,121,\"one\"\n" +
        "2,false,122,\"two\"\n" +
        "3,false,123,\"three\"\n" +
        "4,TRUE,124,\"four\"\n" +
        "5,true,125,\"five\"\n" +
        "6,true,126,\"six\"\n" +
        "7,NULL,127,NULL\n" +
        "8,false,128,\"eight\"\n" +
        "9,false,129,\"nine\uD80C\uDC3F\"").getBytes(StandardCharsets.UTF_8);

    final Schema CSV_DATA_WITH_TYPES_SCHEMA = Schema.builder()
        .column(DType.INT32, "A")
        .column(DType.BOOL8, "B")
        .column(DType.INT64, "C")
        .column(DType.STRING, "D")
        .build();

    CSVOptions opts = CSVOptions.builder()
        .includeColumn("A", "B", "D")
        .hasHeader(true)
        .withNullValue("NULL")
        .withQuote('"')
        .withTrueValue("true", "True", "TRUE")
        .withFalseValue("false")
        .build();
    try (Table expected = new Table.TestBuilder()
        .column(0, 1, 2, 3, 4, 5, 6, 7, 8, 9)
        .column(true, true, false, false, true, true, true, null, false, false)
        .column("zero", "one", "two", "three", "four", "five", "six", null, "eight", "nine\uD80C\uDC3F")
        .build();
         Table table = Table.readCSV(CSV_DATA_WITH_TYPES_SCHEMA, opts, CSV_DATA_WITH_TYPES)) {
      assertTablesAreEqual(expected, table);
    }
  }

  @Test
  void testReadCSV() {
    Schema schema = Schema.builder()
        .column(DType.INT32, "A")
        .column(DType.FLOAT64, "B")
        .column(DType.INT64, "C")
        .column(DType.STRING, "D")
        .build();
    try (Table expected = new Table.TestBuilder()
        .column(0, 1, 2, 3, 4, 5, 6, 7, 8, 9)
        .column(110.0, 111.0, 112.0, 113.0, 114.0, 115.0, 116.0, 117.0, 118.2, 119.8)
        .column(120L, 121L, 122L, 123L, 124L, 125L, 126L, 127L, 128L, 129L)
        .column("one", "two", "three", "four", "five", "six", "seven\ud801\uddb8", "eight\uBF68", "nine\u03E8", "ten")
        .build();
         Table table = Table.readCSV(schema, new File("./src/test/resources/simple.csv"))) {
      assertTablesAreEqual(expected, table);
    }
  }

  @Test
  void testReadParquet() {
    ParquetOptions opts = ParquetOptions.builder()
        .includeColumn("loan_id")
        .includeColumn("zip")
        .includeColumn("num_units")
        .build();
    try (Table table = Table.readParquet(opts, TEST_PARQUET_FILE)) {
      long rows = table.getRowCount();
      assertEquals(1000, rows);
      assertTableTypes(new DType[]{DType.INT64, DType.INT32, DType.INT32}, table);
    }
  }

  @Test
  void testReadParquetBuffer() throws IOException {
    ParquetOptions opts = ParquetOptions.builder()
        .includeColumn("loan_id")
        .includeColumn("coborrow_credit_score")
        .includeColumn("borrower_credit_score")
        .build();

    byte[] buffer = new byte[(int) TEST_PARQUET_FILE.length() + 1024];
    int bufferLen = 0;
    try (FileInputStream in = new FileInputStream(TEST_PARQUET_FILE)) {
      bufferLen = in.read(buffer);
    }
    try (Table table = Table.readParquet(opts, buffer, 0, bufferLen)) {
      long rows = table.getRowCount();
      assertEquals(1000, rows);
      assertTableTypes(new DType[]{DType.INT64, DType.FLOAT64, DType.FLOAT64}, table);
    }
  }

  @Test
  void testReadParquetFull() {
    try (Table table = Table.readParquet(TEST_PARQUET_FILE)) {
      long rows = table.getRowCount();
      assertEquals(1000, rows);

      DType[] expectedTypes = new DType[]{
          DType.INT64, // loan_id
          DType.INT32, // orig_channel
          DType.FLOAT64, // orig_interest_rate
          DType.INT32, // orig_upb
          DType.INT32, // orig_loan_term
          DType.TIMESTAMP_DAYS, // orig_date
          DType.TIMESTAMP_DAYS, // first_pay_date
          DType.FLOAT64, // orig_ltv
          DType.FLOAT64, // orig_cltv
          DType.FLOAT64, // num_borrowers
          DType.FLOAT64, // dti
          DType.FLOAT64, // borrower_credit_score
          DType.INT32, // first_home_buyer
          DType.INT32, // loan_purpose
          DType.INT32, // property_type
          DType.INT32, // num_units
          DType.INT32, // occupancy_status
          DType.INT32, // property_state
          DType.INT32, // zip
          DType.FLOAT64, // mortgage_insurance_percent
          DType.INT32, // product_type
          DType.FLOAT64, // coborrow_credit_score
          DType.FLOAT64, // mortgage_insurance_type
          DType.INT32, // relocation_mortgage_indicator
          DType.INT32, // quarter
          DType.INT32 // seller_id
      };

      assertTableTypes(expectedTypes, table);
    }
  }

  @Test
  void testReadORC() {
    ORCOptions opts = ORCOptions.builder()
        .includeColumn("string1")
        .includeColumn("float1")
        .includeColumn("int1")
        .build();
    try (Table expected = new Table.TestBuilder()
        .column("hi","bye")
        .column(1.0f,2.0f)
        .column(65536,65536)
        .build();
         Table table = Table.readORC(opts, TEST_ORC_FILE)) {
      assertTablesAreEqual(expected, table);
    }
  }

  @Test
  void testReadORCBuffer() throws IOException {
    ORCOptions opts = ORCOptions.builder()
        .includeColumn("string1")
        .includeColumn("float1")
        .includeColumn("int1")
        .build();

    int bufferLen = 0;
    byte[] buffer = Files.readAllBytes(TEST_ORC_FILE.toPath());
    bufferLen = buffer.length;
    try (Table expected = new Table.TestBuilder()
        .column("hi","bye")
        .column(1.0f,2.0f)
        .column(65536,65536)
        .build();
         Table table = Table.readORC(opts, buffer, 0, bufferLen)) {
      assertTablesAreEqual(expected, table);
    }
  }

  @Test
  void testReadORCFull() {
    try (Table expected = new Table.TestBuilder()
        .column(false, true)
        .column((byte)1, (byte)100)
        .column((short)1024, (short)2048)
        .column(65536, 65536)
        .column(9223372036854775807L,9223372036854775807L)
        .column(1.0f, 2.0f)
        .column(-15.0, -5.0)
        .column("hi", "bye")
        .build();
         Table table = Table.readORC(TEST_ORC_FILE)) {
      assertTablesAreEqual(expected,  table);
    }
  }

  @Test
  void testReadORCNumPyTypes() {
    // by default ORC will promote TIMESTAMP_DAYS to TIMESTAMP_MILLISECONDS
    DType found;
    try (Table table = Table.readORC(TEST_ORC_TIMESTAMP_DATE_FILE)) {
      assertEquals(2, table.getNumberOfColumns());
      found = table.getColumn(0).getType();
      assertTrue(found.isTimestamp());
      assertEquals(DType.TIMESTAMP_MILLISECONDS, table.getColumn(1).getType());
    }

    // specifying no NumPy types should load them as TIMESTAMP_DAYS
    ORCOptions opts = ORCOptions.builder().withNumPyTypes(false).build();
    try (Table table = Table.readORC(opts, TEST_ORC_TIMESTAMP_DATE_FILE)) {
      assertEquals(2, table.getNumberOfColumns());
      assertEquals(found, table.getColumn(0).getType());
      assertEquals(DType.TIMESTAMP_DAYS, table.getColumn(1).getType());
    }
  }

  @Test
  void testReadORCTimeUnit() {
    // specifying no NumPy types should load them as TIMESTAMP_DAYS.
    // specifying a specific type will return the result in that unit
    ORCOptions opts = ORCOptions.builder()
        .withNumPyTypes(false)
        .withTimeUnit(DType.TIMESTAMP_SECONDS)
        .build();
    try (Table table = Table.readORC(opts, TEST_ORC_TIMESTAMP_DATE_FILE)) {
      assertEquals(2, table.getNumberOfColumns());
      assertEquals(DType.TIMESTAMP_SECONDS, table.getColumn(0).getType());
      assertEquals(DType.TIMESTAMP_DAYS, table.getColumn(1).getType());
    }
  }

  @Test
  void testLeftJoinWithNulls() {
    try (Table leftTable = new Table.TestBuilder()
        .column(  2,   3,   9,   0,   1,   7,   4,   6,   5,   8)
        .column(100, 101, 102, 103, 104, 105, 106, 107, 108, 109)
        .build();
         Table rightTable = new Table.TestBuilder()
             .column(  6,   5,   9,   8,  10,  32)
             .column(201, 202, 203, 204, 205, 206)
             .build();
         Table expected = new Table.TestBuilder()
             .column(   2,    3,   9,    0,    1,    7,    4,   6,   5,   8) // common
             .column( 100,  101, 102,  103,  104,  105,  106, 107, 108, 109) // left
             .column(null, null, 203, null, null, null, null, 201, 202, 204) // right
             .build();
         Table joinedTable = leftTable.onColumns(0).leftJoin(rightTable.onColumns(0), true);
         Table orderedJoinedTable = joinedTable.orderBy(Table.asc(1, true))) {
      assertTablesAreEqual(expected, orderedJoinedTable);
    }
  }

 @Test
  void testLeftJoinOnNullKeys() {
    try (Table leftTable = new Table.TestBuilder()
        .column(  2,   3,   9,   0,   1,   7,   4, null, null,   8)
        .column(100, 101, 102, 103, 104, 105, 106,  107,  108, 109)
        .build();
         
         Table rightTable = new Table.TestBuilder()
             .column(null, null,   9,   8,  10,  32)
             .column( 201,  202, 203, 204, 205, 206)
             .build()) {

       try (Table expectedResults = new Table.TestBuilder()
           .column(   2,    3,   9,    0,    1,    7,    4, null, null, null, null,   8) // common
           .column( 100,  101, 102,  103,  104,  105,  106,  107,  107,  108,  108, 109) // left
           .column(null, null, 203, null, null, null, null,  201,  202,  201,  202, 204) // right
           .build();

           Table joinedTable = leftTable.onColumns(0).leftJoin(rightTable.onColumns(0));
           Table orderedJoinedTable = joinedTable.orderBy(Table.asc(1, true))) {
         assertTablesAreEqual(expectedResults, orderedJoinedTable);
       }

       try (Table expectedResults = new Table.TestBuilder()
           .column(   2,    3,   9,    0,    1,    7,    4, null, null,    8) // common
           .column( 100,  101, 102,  103,  104,  105,  106,  107,  108,  109) // left
           .column(null, null, 203, null, null, null, null, null, null,  204) // right
           .build();

           Table joinedTable = leftTable.onColumns(0).leftJoin(rightTable.onColumns(0), false);
           Table orderedJoinedTable = joinedTable.orderBy(Table.asc(1, true))) {
         assertTablesAreEqual(expectedResults, orderedJoinedTable);
       }
    }
  }

  @Test
  void testLeftJoin() {
    try (Table leftTable = new Table.TestBuilder()
        .column(360, 326, 254, 306, 109, 361, 251, 335, 301, 317)
        .column( 10,  11,  12,  13,  14,  15,  16,  17,  18,  19)
        .build();
         Table rightTable = new Table.TestBuilder()
             .column(306, 301, 360, 109, 335, 254, 317, 361, 251, 326)
             .column( 20,  21,  22,  23,  24,  25,  26,  27,  28,  29)
             .build();
         Table joinedTable = leftTable.onColumns(0).leftJoin(rightTable.onColumns(0), true);
         Table orderedJoinedTable = joinedTable.orderBy(Table.asc(1, true));
         Table expected = new Table.TestBuilder()
             .column(360, 326, 254, 306, 109, 361, 251, 335, 301, 317) // common
             .column( 10,  11,  12,  13,  14,  15,  16,  17,  18,  19) // left
             .column( 22,  29,  25,  20,  23,  27,  28,  24,  21,  26) // right
             .build()) {
      assertTablesAreEqual(expected, orderedJoinedTable);
    }
  }

  @Test
  void testFullJoinWithNonCommonKeys() {
    try (Table leftTable = new Table.TestBuilder()
            .column(  2,   3,   9,   0,   1,   7,   4,   6,   5,   8)
            .column(100, 101, 102, 103, 104, 105, 106, 107, 108, 109)
            .build();
         Table rightTable = new Table.TestBuilder()
                 .column(  6,   5,   9,   8,  10,  32)
                 .column(200, 201, 202, 203, 204, 205)
                 .build();
         Table expected = new Table.TestBuilder()
                 .column(   0,    1,    2,    3,    4,   5,   6,    7,   8,   9,   10,   32) // common
                 .column( 103,  104,  100,  101,  106, 108, 107,  105, 109, 102, null, null) // left
                 .column(null, null, null, null, null, 201, 200, null, 203, 202,  204,  205) // right
                 .build();
         Table joinedTable = leftTable.onColumns(0).fullJoin(rightTable.onColumns(0), true);
         Table orderedJoinedTable = joinedTable.orderBy(Table.asc(0, true))) {
      assertTablesAreEqual(expected, orderedJoinedTable);
    }
  }

  @Test
  void testFullJoinOnNullKeys() {
    try (Table leftTable = new Table.TestBuilder()
            .column(  2,   3, null,   0,   1,   7,   4, null,   5,   8)
            .column(100, 101,  102, 103, 104, 105, 106,  107, 108, 109)
            .build();
         Table rightTable = new Table.TestBuilder()
                 .column(null,   5, null,   8,  10,  32)
                 .column( 200, 201,  202, 203, 204, 205)
                 .build()) {

      // First, test that null-key rows match, with compareNullsEqual=true.
      try (Table expectedResults = new Table.TestBuilder()
              .column(null, null, null, null,    0,    1,    2,    3,    4,   5,    7,   8,   10,   32) // common
              .column( 102,  102,  107,  107,  103,  104,  100,  101,  106, 108,  105, 109, null, null) // left
              .column( 200,  202,  200,  202, null, null, null, null, null, 201, null, 203,  204,  205) // right
              .build();
           Table joinedTable = leftTable.onColumns(0).fullJoin(rightTable.onColumns(0));
           Table orderedJoinedTable = joinedTable.orderBy(Table.asc(0, true), Table.asc(1, true))) {
        assertTablesAreEqual(expectedResults, orderedJoinedTable);
      }

      // Next, test that null-key rows do not match, with compareNullsEqual=false.
      try (Table expectedResults = new Table.TestBuilder()
              .column(null, null, null, null,    0,    1,    2,    3,    4,   5,    7,   8,   10,   32) // common
              .column(null, null,  102,  107,  103,  104,  100,  101,  106, 108,  105, 109, null, null) // left
              .column( 200,  202, null, null, null, null, null, null, null, 201, null, 203,  204,  205) // right
              .build();
           Table joinedTable = leftTable.onColumns(0).fullJoin(rightTable.onColumns(0), false);
           Table orderedJoinedTable = joinedTable.orderBy(
                   Table.asc(0, true), Table.asc(1, true), Table.asc(2, true))) {
        assertTablesAreEqual(expectedResults, orderedJoinedTable);
      }
    }
  }

  @Test
  void testFullJoinWithOnlyCommonKeys() {
    try (Table leftTable = new Table.TestBuilder()
            .column(360, 326, 254, 306, 109, 361, 251, 335, 301, 317)
            .column(100, 101, 102, 103, 104, 105, 106, 107, 108, 109)
            .build();
         Table rightTable = new Table.TestBuilder()
                 .column(306, 301, 360, 109, 335, 254, 317, 361, 251, 326)
                 .column(200, 201, 202, 203, 204, 205, 206, 207, 208, 209)
                 .build();
         Table joinedTable = leftTable.onColumns(0).fullJoin(rightTable.onColumns(new int[]{0}), true);
         Table orderedJoinedTable = joinedTable.orderBy(Table.asc(1, true));
         Table expected = new Table.TestBuilder()
                 .column(360, 326, 254, 306, 109, 361, 251, 335, 301, 317) // common
                 .column(100, 101, 102, 103, 104, 105, 106, 107, 108, 109) // left
                 .column(202, 209, 205, 200, 203, 207, 208, 204, 201, 206) // right
                 .build()) {
      assertTablesAreEqual(expected, orderedJoinedTable);
    }
  }

  @Test
  void testInnerJoinWithNonCommonKeys() {
    try (Table leftTable = new Table.TestBuilder()
        .column(  2,   3,   9,   0,   1,   7,   4,   6,   5,   8)
        .column(100, 101, 102, 103, 104, 105, 106, 107, 108, 109)
        .build();
         Table rightTable = new Table.TestBuilder()
             .column(  6,   5,   9,   8,  10,  32)
             .column(200, 201, 202, 203, 204, 205)
             .build();
         Table expected = new Table.TestBuilder()
             .column(  9,   6,   5,   8) // common
             .column(102, 107, 108, 109) // left
             .column(202, 200, 201, 203) // right
             .build();
         Table joinedTable = leftTable.onColumns(0).innerJoin(rightTable.onColumns(0), true);
         Table orderedJoinedTable = joinedTable.orderBy(Table.asc(1, true))) {
      assertTablesAreEqual(expected, orderedJoinedTable);
    }
  }

  @Test
  void testInnerJoinOnNullKeys() {
    try (Table leftTable = new Table.TestBuilder()
             .column(  2,   3,   9,   0,   1,   7,   4,   6, null,   8)
             .column(100, 101, 102, 103, 104, 105, 106, 107,  108, 109)
             .build();
         Table rightTable = new Table.TestBuilder()
             .column(  6, null,   9,   8,  10,  32)
             .column(200,  201, 202, 203, 204, 205)
             .build()) {

      // First, test that null-key rows match, with compareNullsEqual=true.
      try (Table expected = new Table.TestBuilder()
             .column(  9,   6, null,   8) // common
             .column(102, 107,  108, 109) // left
             .column(202, 200,  201, 203) // right
             .build();
         Table joinedTable = leftTable.onColumns(0).innerJoin(rightTable.onColumns(0));
         Table orderedJoinedTable = joinedTable.orderBy(Table.asc(1, true))) {
        assertTablesAreEqual(expected, orderedJoinedTable);
      }

      // Next, test that null-key rows do not match, with compareNullsEqual=false.
      try (Table expected = new Table.TestBuilder()
              .column(  9,   6,    8) // common
              .column(102, 107,  109) // left
              .column(202, 200,  203) // right
              .build();
           Table joinedTable = leftTable.onColumns(0).innerJoin(rightTable.onColumns(0), false);
           Table orderedJoinedTable = joinedTable.orderBy(Table.asc(1, true))){
        assertTablesAreEqual(expected, orderedJoinedTable);
      }
    }
  }

  @Test
  void testInnerJoinWithOnlyCommonKeys() {
    try (Table leftTable = new Table.TestBuilder()
        .column(360, 326, 254, 306, 109, 361, 251, 335, 301, 317)
        .column(100, 101, 102, 103, 104, 105, 106, 107, 108, 109)
        .build();
         Table rightTable = new Table.TestBuilder()
             .column(306, 301, 360, 109, 335, 254, 317, 361, 251, 326)
             .column(200, 201, 202, 203, 204, 205, 206, 207, 208, 209)
             .build();
         Table joinedTable = leftTable.onColumns(0).innerJoin(rightTable.onColumns(new int[]{0}), true);
         Table orderedJoinedTable = joinedTable.orderBy(Table.asc(1, true));
         Table expected = new Table.TestBuilder()
             .column(360, 326, 254, 306, 109, 361, 251, 335, 301, 317) // common
             .column(100, 101, 102, 103, 104, 105, 106, 107, 108, 109) // left
             .column(202, 209, 205, 200, 203, 207, 208, 204, 201, 206) // right
             .build()) {
      assertTablesAreEqual(expected, orderedJoinedTable);
    }
  }

  @Test
  void testLeftSemiJoin() {
    try (Table leftTable = new Table.TestBuilder()
        .column(  2,   3,   9,   0,   1,   7,   4,   6,   5,   8)
        .column(100, 101, 102, 103, 104, 105, 106, 107, 108, 109)
        .build();
         Table rightTable = new Table.TestBuilder()
             .column(  6,   5,   9,   8,  10,  32)
             .column(201, 202, 203, 204, 205, 206)
             .build();
         Table expected = new Table.TestBuilder()
             .column(  9,   6,   5,   8)
             .column(102, 107, 108, 109)
             .build();
         Table joinedTable = leftTable.onColumns(0).leftSemiJoin(rightTable.onColumns(0), true);
         Table orderedJoinedTable = joinedTable.orderBy(Table.asc(1, true))) {
      assertTablesAreEqual(expected, orderedJoinedTable);
    }
  }

  @Test
  void testLeftSemiJoinWithNulls() {
    try (Table leftTable = new Table.TestBuilder()
        .column( 360,  326, null,  306, null,  254,  251,  361,  301,  317)
        .column(  10,   11, null,   13,   14, null,   16,   17,   18,   19)
        .column("20", "29", "22", "23", "24", "25", "26", "27", "28", "29")
        .build();
         Table rightTable = new Table.TestBuilder()
             .column( 306,  301,  360,  109,  335,  254,  317,  361,  251,  326)
             .column("20", "21", "22", "23", "24", "25", "26", "27", "28", "29")
             .build();
         Table joinedTable = leftTable.onColumns(0, 2).leftSemiJoin(rightTable.onColumns(0, 1), true);
         Table orderedJoinedTable = joinedTable.orderBy(Table.asc(0, true));
         Table expected = new Table.TestBuilder()
             .column(254,   326,   361)
             .column(null,   11,    17)
             .column("25", "29",  "27")
             .build()) {
      assertTablesAreEqual(expected, orderedJoinedTable);
    }
  }

  @Test
  void testLeftSemiJoinOnNullKeys() {
    try (Table leftTable = new Table.TestBuilder()
            .column(  2,   3,   9,   0,   1,   7,   4,   6, null,   8)
            .column(100, 101, 102, 103, 104, 105, 106, 107,  108, 109)
            .build();
         Table rightTable = new Table.TestBuilder()
                 .column(  6, null,   9,   8,  10,  32)
                 .column(201,  202, 203, 204, 205, 206)
                 .build()) {

       // First, test that null-key rows match, with compareNullsEqual=true.
       try (Table expected = new Table.TestBuilder()
               .column(  9,   6, null,   8)
               .column(102, 107,  108, 109)
               .build();
            Table joinedTable = leftTable.onColumns(0).leftSemiJoin(rightTable.onColumns(0));
            Table orderedJoinedTable = joinedTable.orderBy(Table.asc(1, true))) {
          assertTablesAreEqual(expected, orderedJoinedTable);
       }

      // Next, test that null-key rows do not match, with compareNullsEqual=false.
      try (Table expected = new Table.TestBuilder()
              .column(  9,   6,   8)
              .column(102, 107, 109)
              .build();
           Table joinedTable = leftTable.onColumns(0).leftSemiJoin(rightTable.onColumns(0), false);
           Table orderedJoinedTable = joinedTable.orderBy(Table.asc(1, true))) {
        assertTablesAreEqual(expected, orderedJoinedTable);
      }
    }
  }

  @Test
  void testLeftAntiJoin() {
    try (Table leftTable = new Table.TestBuilder()
        .column(  2,   3,   9,   0,   1,   7,   4,   6,   5,   8)
        .column(100, 101, 102, 103, 104, 105, 106, 107, 108, 109)
        .build();
         Table rightTable = new Table.TestBuilder()
             .column(  6,   5,   9,   8,  10,  32)
             .column(201, 202, 203, 204, 205, 206)
             .build();
         Table expected = new Table.TestBuilder()
             .column(  2,   3,   0,   1,   7,   4)
             .column(100, 101, 103, 104, 105, 106)
             .build();
         Table joinedTable = leftTable.onColumns(0).leftAntiJoin(rightTable.onColumns(0), true);
         Table orderedJoinedTable = joinedTable.orderBy(Table.asc(1, true))) {
      assertTablesAreEqual(expected, orderedJoinedTable);
    }
  }

  @Test
  void testLeftAntiJoinOnNullKeys() {
    try (Table leftTable = new Table.TestBuilder()
            .column(  2,   3,   9,   0,   1,   7,   4,   6, null,   8)
            .column(100, 101, 102, 103, 104, 105, 106, 107,  108, 109)
            .build();
         Table rightTable = new Table.TestBuilder()
                 .column(  6, null,   9,   8,  10,  32)
                 .column(201,  202, 203, 204, 205, 206)
                 .build()) {

      // First, test that null-key rows match, with compareNullsEqual=true.
      try (Table expected = new Table.TestBuilder()
              .column(  2,   3,   0,   1,   7,   4)
              .column(100, 101, 103, 104, 105, 106)
              .build();
           Table joinedTable = leftTable.onColumns(0).leftAntiJoin(rightTable.onColumns(0));
           Table orderedJoinedTable = joinedTable.orderBy(Table.asc(1, true))) {
        assertTablesAreEqual(expected, orderedJoinedTable);
      }

      // Next, test that null-key rows do not match, with compareNullsEqual=false.
      try (Table expected = new Table.TestBuilder()
              .column(  2,   3,   0,   1,   7,   4, null)
              .column(100, 101, 103, 104, 105, 106,  108)
              .build();
           Table joinedTable = leftTable.onColumns(0).leftAntiJoin(rightTable.onColumns(0), false);
           Table orderedJoinedTable = joinedTable.orderBy(Table.asc(1, true))) {
        assertTablesAreEqual(expected, orderedJoinedTable);
      }
    }
  }

  @Test
  void testLeftAntiJoinWithNulls() {
    try (Table leftTable = new Table.TestBuilder()
        .column( 360,  326, null,  306, null,  254,  251,  361,  301,  317)
        .column(  10,   11, null,   13,   14, null,   16,   17,   18,   19)
        .column("20", "21", "22", "23", "24", "25", "26", "27", "28", "29")
        .build();
         Table rightTable = new Table.TestBuilder()
             .column( 306,  301,  360,  109,  335,  254,  317,  361,  251,  326)
             .column("20", "21", "22", "23", "24", "25", "26", "27", "28", "29")
             .build();
         Table joinedTable = leftTable.onColumns(0, 2).leftAntiJoin(rightTable.onColumns(0, 1), true);
         Table orderedJoinedTable = joinedTable.orderBy(Table.asc(2, true));
         Table expected = new Table.TestBuilder()
             .column( 360,  326, null,  306, null,  251,  301,  317)
             .column(  10,   11, null,   13,   14,   16,   18,   19)
             .column("20", "21", "22", "23", "24", "26", "28", "29")
             .build()) {
      assertTablesAreEqual(expected, orderedJoinedTable);
    }
  }

  @Test
  void testCrossJoin() {
    try (Table leftTable = new Table.TestBuilder()
            .column(100, 101, 102)
            .build();
         Table rightTable = new Table.TestBuilder()
                 .column(200, null)
                 .build();
         Table expected = new Table.TestBuilder()
                 .column(  100, 100,  101, 101,  102, 102) // left
                 .column( null, 200, null, 200, null, 200) // right
                 .build();
         Table joinedTable = leftTable.crossJoin(rightTable);
         Table orderedJoinedTable =
                 joinedTable.orderBy(
                         Table.asc(0, true),
                         Table.asc(1, true))) {
      assertTablesAreEqual(expected, orderedJoinedTable);
    }
  }

  @Test
  void testBoundsNulls() {
    boolean[] descFlags = new boolean[1];
    try (Table table = new TestBuilder()
            .column(null, 20, 20, 20, 30)
            .build();
        Table values = new TestBuilder()
            .column(15)
            .build();
         ColumnVector expected = ColumnVector.fromBoxedInts(1)) {
      try (ColumnVector columnVector = getBoundsCv(descFlags, true, table, values)) {
        assertColumnsAreEqual(expected, columnVector);
      }
      try (ColumnVector columnVector = getBoundsCv(descFlags, false, table, values)) {
        assertColumnsAreEqual(expected, columnVector);
      }
    }
  }

  @Test
  void testBoundsValuesSizeBigger() {
    boolean[] descFlags = new boolean[2];
    try(Table table = new TestBuilder()
            .column(90, 100, 120, 130, 135)
            .column(.5, .5, .5, .7, .7)
            .build();
        Table values = new TestBuilder()
            .column(120)
            .column(.3)
            .column(.7)
            .build()) {
      assertThrows(CudfException.class, () -> getBoundsCv(descFlags, true, table, values));
      assertThrows(CudfException.class, () ->  getBoundsCv(descFlags, false, table, values));
    }
  }

  @Test
  void testBoundsInputSizeBigger() {
    boolean[] descFlags = new boolean[3];
    try(Table table = new TestBuilder()
            .column(90, 100, 120, 130, 135)
            .column(.5, .5, .5, .7, .7)
            .column(90, 100, 120, 130, 135)
            .build();
        Table values = new TestBuilder()
            .column(120)
            .column(.3)
            .build()) {
      assertThrows(CudfException.class, () -> getBoundsCv(descFlags, true, table, values));
      assertThrows(CudfException.class, () -> getBoundsCv(descFlags, false, table, values));
    }
  }

  @Test
  void testBoundsMultiCol() {
    boolean[] descFlags = new boolean[4];
    try (Table table = new TestBuilder()
            .column(10, 20, 20, 20, 20)
            .column(5.0, .5, .5, .7, .7)
            .column("1","2","3","4","4")
            .column(90, 77, 78, 61, 61)
            .build();
        Table values = new TestBuilder()
            .column(20)
            .column(0.7)
            .column("4")
            .column(61)
            .build()) {
      try (ColumnVector columnVector = getBoundsCv(descFlags, true, table, values);
           ColumnVector expected = ColumnVector.fromBoxedInts(5)) {
        assertColumnsAreEqual(expected, columnVector);
      }
      try (ColumnVector columnVector = getBoundsCv(descFlags, false, table, values);
           ColumnVector expected = ColumnVector.fromBoxedInts(3)) {
        assertColumnsAreEqual(expected, columnVector);
      }
    }
  }

  @Test
  void testBoundsFloatsMultiVal() {
    boolean[] descFlags = new boolean[1];
    try (Table table = new TestBuilder()
            .column(10.0, 20.6, 20.7)
            .build();
        Table values = new TestBuilder()
            .column(20.3, 20.8)
            .build();
         ColumnVector expected = ColumnVector.fromBoxedInts(1, 3)) {
      try (ColumnVector columnVector = getBoundsCv(descFlags, true, table, values)) {
        assertColumnsAreEqual(expected, columnVector);
      }
      try (ColumnVector columnVector = getBoundsCv(descFlags, false, table, values)) {
        assertColumnsAreEqual(expected, columnVector);
      }
    }
  }

  @Test
  void testBoundsFloatsSingleCol() {
    boolean[] descFlags = {false};
    try(Table table = new TestBuilder()
            .column(10.0, 20.6, 20.7)
            .build();
        Table values = new TestBuilder()
            .column(20.6)
            .build()) {
      try (ColumnVector columnVector = getBoundsCv(descFlags, true, table, values);
           ColumnVector expected = ColumnVector.fromBoxedInts(2)) {
        assertColumnsAreEqual(expected, columnVector);
      }
      try (ColumnVector columnVector = getBoundsCv(descFlags, false, table, values);
           ColumnVector expected = ColumnVector.fromBoxedInts(1)) {
        assertColumnsAreEqual(expected, columnVector);
      }
    }
  }

  @Test
  void testBoundsFloatsSingleColDesc() {
    boolean[] descFlags = new boolean[] {true};
    try(Table table = new TestBuilder()
        .column(20.7, 20.6, 10.0)
        .build();
        Table values = new TestBuilder()
            .column(20.6)
            .build()) {
      try (ColumnVector columnVector = getBoundsCv(descFlags, true, table, values);
           ColumnVector expected = ColumnVector.fromBoxedInts(2)) {
        assertColumnsAreEqual(expected, columnVector);
      }
      try (ColumnVector columnVector = getBoundsCv(descFlags, false, table, values);
           ColumnVector expected = ColumnVector.fromBoxedInts(1)) {
        assertColumnsAreEqual(expected, columnVector);
      }
    }
  }

  @Test
  void testBoundsIntsSingleCol() {
    boolean[] descFlags = new boolean[1];
    try(Table table = new TestBuilder()
            .column(10, 20, 20, 20, 20)
            .build();
        Table values = new TestBuilder()
            .column(20)
            .build()) {
      try (ColumnVector columnVector = getBoundsCv(descFlags, true, table, values);
           ColumnVector expected = ColumnVector.fromBoxedInts(5)) {
        assertColumnsAreEqual(expected, columnVector);
      }
      try (ColumnVector columnVector = getBoundsCv(descFlags, false, table, values);
           ColumnVector expected = ColumnVector.fromBoxedInts(1)) {
        assertColumnsAreEqual(expected, columnVector);
      }
    }
  }

  @Test
  void testBoundsIntsSingleColDesc() {
    boolean[] descFlags = new boolean[]{true};
    try (Table table = new TestBuilder()
        .column(20, 20, 20, 20, 10)
        .build();
         Table values = new TestBuilder()
             .column(5)
             .build();
         ColumnVector expected = ColumnVector.fromBoxedInts(5)) {
      try (ColumnVector columnVector = getBoundsCv(descFlags, true, table, values)) {
        assertColumnsAreEqual(expected, columnVector);
      }
      try (ColumnVector columnVector = getBoundsCv(descFlags, false, table, values)) {
        assertColumnsAreEqual(expected, columnVector);
      }
    }
  }

  @Test
  void testBoundsString() {
    boolean[] descFlags = new boolean[1];
    try (ColumnVector cIn = ColumnVector.build(DType.STRING, 4, (b) -> {
           for (int i = 0; i < 4; i++) {
             b.appendUTF8String(String.valueOf(i).getBytes());
           }
        });
        Table table = new Table(cIn);
        ColumnVector cVal = ColumnVector.fromStrings("0");
        Table values = new Table(cVal)) {
      try (ColumnVector cv = getBoundsCv(descFlags, true, table, values);
           ColumnVector expected = ColumnVector.fromInts(1)) {
        assertColumnsAreEqual(expected, cv);
      }
      try (ColumnVector cv = getBoundsCv(descFlags, false, table, values);
           ColumnVector expected = ColumnVector.fromInts(0)) {
        assertColumnsAreEqual(expected, cv);
      }
    }
  }

  @Test
  void testBoundsEmptyValues() {
    boolean[] descFlags = new boolean[1];
    try (ColumnVector cv = ColumnVector.fromBoxedLongs();
         Table table = new TestBuilder()
             .column(10, 20, 20, 20, 20)
             .build();
         Table values = new Table(cv)) {
      assertThrows(AssertionError.class,
          () -> getBoundsCv(descFlags, true, table, values).close());
      assertThrows(AssertionError.class,
          () -> getBoundsCv(descFlags, false, table, values).close());
    }
  }

  @Test
  void testBoundsEmptyInput() {
    boolean[] descFlags = new boolean[1];
    try (ColumnVector cv =  ColumnVector.fromBoxedLongs();
         Table table = new Table(cv);
         Table values = new TestBuilder()
             .column(20)
             .build()) {
      assertThrows(AssertionError.class,
          () -> getBoundsCv(descFlags, true, table, values).close());
      assertThrows(AssertionError.class,
          () -> getBoundsCv(descFlags, false, table, values).close());
    }
  }

  private ColumnVector getBoundsCv(boolean[] descFlags, boolean isUpperBound,
      Table table, Table values) {
    boolean[] nullsAreSmallest = new boolean[descFlags.length];
    Arrays.fill(nullsAreSmallest, true);
    return isUpperBound ?
        table.upperBound(nullsAreSmallest, values, descFlags) :
        table.lowerBound(nullsAreSmallest, values, descFlags);
  }

  @Test
  void testRepeat() {
    try (Table t = new Table.TestBuilder()
            .column(1, 2)
            .column("a", "b")
            .build();
         Table expected = new Table.TestBuilder()
                 .column(1, 1, 1, 2, 2, 2)
                 .column("a", "a", "a", "b", "b", "b")
                 .build();
         Table repeated = t.repeat(3)) {
      assertTablesAreEqual(expected, repeated);
    }
  }

  @Test
  void testRepeatColumn() {
    try (Table t = new Table.TestBuilder()
            .column(1, 2)
            .column("a", "b")
            .build();
         ColumnVector repeats = ColumnVector.fromBytes((byte)1, (byte)4);
         Table expected = new Table.TestBuilder()
                 .column(1, 2, 2, 2, 2)
                 .column("a", "b", "b", "b", "b")
                 .build();
         Table repeated = t.repeat(repeats)) {
      assertTablesAreEqual(expected, repeated);
    }
  }

  @Test
  void testRepeatColumnBad() {
    try (Table t = new Table.TestBuilder()
            .column(1, 2)
            .column("a", "b")
            .build();
         ColumnVector repeats = ColumnVector.fromBytes((byte)2, (byte)-1)) {
      assertThrows(CudfException.class, () -> t.repeat(repeats));
    }
  }

  @Test
  void testInterleaveIntColumns() {
    try (Table t = new Table.TestBuilder()
          .column(1,2,3,4,5)
          .column(6,7,8,9,10)
          .build();
         ColumnVector expected = ColumnVector.fromInts(1,6,2,7,3,8,4,9,5,10);
         ColumnVector actual = t.interleaveColumns()) {
      assertColumnsAreEqual(expected, actual);
    }
  }

  @Test
  void testInterleaveFloatColumns() {
    try (Table t = new Table.TestBuilder()
        .column(1f,2f,3f,4f,5f)
        .column(6f,7f,8f,9f,10f)
        .build();
         ColumnVector expected = ColumnVector.fromFloats(1f,6f,2f,7f,3f,8f,4f,9f,5f,10f);
         ColumnVector actual = t.interleaveColumns()) {
      assertColumnsAreEqual(expected, actual);
    }
  }

  @Test
  void testInterleaveStringColumns() {
    try (Table t = new Table.TestBuilder()
        .column("a", "b", "c")
        .column("d", "e", "f")
        .build();
         ColumnVector expected = ColumnVector.fromStrings("a", "d", "b", "e", "c", "f");
         ColumnVector actual = t.interleaveColumns()) {
      assertColumnsAreEqual(expected, actual);
    }
  }

  @Test
  void testInterleaveMixedColumns() {
    try (Table t = new Table.TestBuilder()
        .column(1f,2f,3f,4f,5f)
        .column(6,7,8,9,10)
        .build()) {
      assertThrows(CudfException.class, () -> t.interleaveColumns(),
          "All columns must have the same data type in interleave_columns");
    }
  }

  @Test
  void testConcatNoNulls() {
    try (Table t1 = new Table.TestBuilder()
        .column(1, 2, 3)
        .column("1", "2", "3")
        .timestampMicrosecondsColumn(1L, 2L, 3L)
        .column(11.0, 12.0, 13.0).build();
         Table t2 = new Table.TestBuilder()
             .column(4, 5)
             .column("4", "3")
             .timestampMicrosecondsColumn(4L, 3L)
             .column(14.0, 15.0).build();
         Table t3 = new Table.TestBuilder()
             .column(6, 7, 8, 9)
             .column("4", "1", "2", "2")
             .timestampMicrosecondsColumn(4L, 1L, 2L, 2L)
             .column(16.0, 17.0, 18.0, 19.0).build();
         Table concat = Table.concatenate(t1, t2, t3);
         Table expected = new Table.TestBuilder()
             .column(1, 2, 3, 4, 5, 6, 7, 8, 9)
             .column("1", "2", "3", "4", "3", "4", "1", "2", "2")
             .timestampMicrosecondsColumn(1L, 2L, 3L, 4L, 3L, 4L, 1L, 2L, 2L)
             .column(11.0, 12.0, 13.0, 14.0, 15.0, 16.0, 17.0, 18.0, 19.0).build()) {
      assertTablesAreEqual(expected, concat);
    }
  }

  @Test
  void testConcatWithNulls() {
    try (Table t1 = new Table.TestBuilder()
        .column(1, null, 3)
        .column(11.0, 12.0, 13.0).build();
         Table t2 = new Table.TestBuilder()
             .column(4, null)
             .column(14.0, 15.0).build();
         Table t3 = new Table.TestBuilder()
             .column(6, 7, 8, 9)
             .column(null, null, 18.0, 19.0).build();
         Table concat = Table.concatenate(t1, t2, t3);
         Table expected = new Table.TestBuilder()
             .column(1, null, 3, 4, null, 6, 7, 8, 9)
             .column(11.0, 12.0, 13.0, 14.0, 15.0, null, null, 18.0, 19.0).build()) {
      assertTablesAreEqual(expected, concat);
    }
  }

  @Test
  void testContiguousSplit() {
    ContiguousTable[] splits = null;
    try (Table t1 = new Table.TestBuilder()
        .column(10, 12, 14, 16, 18, 20, 22, 24, null, 28)
        .column(50, 52, 54, 56, 58, 60, 62, 64, 66, null)
        .build()) {
      splits = t1.contiguousSplit(2, 5, 9);
      assertEquals(4, splits.length);
      assertEquals(2, splits[0].getTable().getRowCount());
      assertEquals(3, splits[1].getTable().getRowCount());
      assertEquals(4, splits[2].getTable().getRowCount());
      assertEquals(1, splits[3].getTable().getRowCount());
    } finally {
      if (splits != null) {
        for (int i = 0; i < splits.length; i++) {
          splits[i].close();
        }
      }
    }
  }

  @Test
  void testContiguousSplitWithStrings() {
    ContiguousTable[] splits = null;
    try (Table t1 = new Table.TestBuilder()
        .column(10, 12, 14, 16, 18, 20, 22, 24, null, 28)
        .column(50, 52, 54, 56, 58, 60, 62, 64, 66, null)
        .column("A", "B", "C", "D", "E", "F", "G", "H", "I", "J")
        .build()) {
      splits = t1.contiguousSplit(2, 5, 9);
      assertEquals(4, splits.length);
      assertEquals(2, splits[0].getTable().getRowCount());
      assertEquals(3, splits[1].getTable().getRowCount());
      assertEquals(4, splits[2].getTable().getRowCount());
      assertEquals(1, splits[3].getTable().getRowCount());
    } finally {
      if (splits != null) {
        for (int i = 0; i < splits.length; i++) {
          splits[i].close();
        }
      }
    }
  }

  @Test
  void testPartStability() {
    final int PARTS = 5;
    int expectedPart = -1;
    try (Table start = new Table.TestBuilder().column(0).build();
         PartitionedTable out = start.onColumns(0).partition(PARTS)) {
      // Lets figure out what partitions this is a part of.
      int[] parts = out.getPartitions();
      for (int i = 0; i < parts.length; i++) {
        if (parts[i] > 0) {
          expectedPart = i;
        }
      }
    }
    final int COUNT = 20;
    for (int numEntries = 1; numEntries < COUNT; numEntries++) {
      try (ColumnVector data = ColumnVector.build(DType.INT32, numEntries, Range.appendInts(0, numEntries));
           Table t = new Table(data);
           PartitionedTable out = t.onColumns(0).partition(PARTS);
           HostColumnVector tmp = out.getColumn(0).copyToHost()) {
        // Now we need to get the range out for the partition we expect
        int[] parts = out.getPartitions();
        int start = expectedPart == 0 ? 0 : parts[expectedPart - 1];
        int end = parts[expectedPart];
        boolean found = false;
        for (int i = start; i < end; i++) {
          if (tmp.getInt(i) == 0) {
            found = true;
            break;
          }
        }
        assertTrue(found);
      }
    }
  }

  @Test
  void testPartition() {
    final int count = 1024 * 1024;
    try (ColumnVector aIn = ColumnVector.build(DType.INT64, count, Range.appendLongs(count));
         ColumnVector bIn = ColumnVector.build(DType.INT32, count, (b) -> {
           for (int i = 0; i < count; i++) {
             b.append(i / 2);
           }
         });
         ColumnVector cIn = ColumnVector.build(DType.STRING, count, (b) -> {
           for (int i = 0; i < count; i++) {
             b.appendUTF8String(String.valueOf(i).getBytes());
           }
         })) {

      HashSet<Long> expected = new HashSet<>();
      for (long i = 0; i < count; i++) {
        expected.add(i);
      }
      try (Table input = new Table(new ColumnVector[]{aIn, bIn, cIn});
           PartitionedTable output = input.onColumns(0).partition(5)) {
        int[] parts = output.getPartitions();
        assertEquals(5, parts.length);
        assertEquals(0, parts[0]);
        int previous = 0;
        long rows = 0;
        for (int i = 1; i < parts.length; i++) {
          assertTrue(parts[i] >= previous);
          rows += parts[i] - previous;
          previous = parts[i];
        }
        assertTrue(rows <= count);
        try (HostColumnVector aOut = output.getColumn(0).copyToHost();
             HostColumnVector bOut = output.getColumn(1).copyToHost();
             HostColumnVector cOut = output.getColumn(2).copyToHost()) {

          for (int i = 0; i < count; i++) {
            long fromA = aOut.getLong(i);
            long fromB = bOut.getInt(i);
            String fromC = cOut.getJavaString(i);
            assertTrue(expected.remove(fromA));
            assertEquals(fromA / 2, fromB);
            assertEquals(String.valueOf(fromA), fromC, "At Index " + i);
          }
          assertTrue(expected.isEmpty());
        }
      }
    }
  }

  @Test
  void testSerializationRoundTripEmpty() throws IOException {
    try (ColumnVector emptyInt = ColumnVector.fromInts();
         ColumnVector emptyDouble = ColumnVector.fromDoubles();
         ColumnVector emptyString = ColumnVector.fromStrings();
         Table t = new Table(emptyInt, emptyInt, emptyDouble, emptyString)) {
      ByteArrayOutputStream bout = new ByteArrayOutputStream();
      JCudfSerialization.writeToStream(t, bout, 0, 0);
      ByteArrayInputStream bin = new ByteArrayInputStream(bout.toByteArray());
      DataInputStream din = new DataInputStream(bin);
      try (JCudfSerialization.TableAndRowCountPair result = JCudfSerialization.readTableFrom(din)) {
        assertTablesAreEqual(t, result.getTable());
        assertEquals(result.getTable(), result.getContiguousTable().getTable());
        assertNotNull(result.getContiguousTable().getBuffer());
      }
    }
  }

  @Test
  void testSerializationZeroColumns() throws IOException {
    ByteArrayOutputStream bout = new ByteArrayOutputStream();
    JCudfSerialization.writeRowsToStream(bout, 10);
    ByteArrayInputStream bin = new ByteArrayInputStream(bout.toByteArray());
    try (JCudfSerialization.TableAndRowCountPair result = JCudfSerialization.readTableFrom(bin)) {
      assertNull(result.getTable());
      assertNull(result.getContiguousTable());
      assertEquals(10, result.getNumRows());
    }
  }

  @Test
  void testSerializationZeroColsZeroRows() throws IOException {
    ByteArrayOutputStream bout = new ByteArrayOutputStream();
    JCudfSerialization.writeRowsToStream(bout, 0);
    ByteArrayInputStream bin = new ByteArrayInputStream(bout.toByteArray());
    try (JCudfSerialization.TableAndRowCountPair result = JCudfSerialization.readTableFrom(bin)) {
      assertNull(result.getTable());
      assertNull(result.getContiguousTable());
      assertEquals(0, result.getNumRows());
    }
  }

  @Test
  void testSerializationRoundTripConcatOnHostEmpty() throws IOException {
    try (ColumnVector emptyInt = ColumnVector.fromInts();
         ColumnVector emptyDouble = ColumnVector.fromDoubles();
         ColumnVector emptyString = ColumnVector.fromStrings();
         Table t = new Table(emptyInt, emptyInt, emptyDouble, emptyString)) {
      ByteArrayOutputStream bout = new ByteArrayOutputStream();
      JCudfSerialization.writeToStream(t, bout, 0, 0);
      JCudfSerialization.writeToStream(t, bout, 0, 0);
      ByteArrayInputStream bin = new ByteArrayInputStream(bout.toByteArray());
      DataInputStream din = new DataInputStream(bin);

      ArrayList<JCudfSerialization.SerializedTableHeader> headers = new ArrayList<>();
      List<HostMemoryBuffer> buffers = new ArrayList<>();
      try {
        JCudfSerialization.SerializedTableHeader head;
        long numRows = 0;
        do {
          head = new JCudfSerialization.SerializedTableHeader(din);
          if (head.wasInitialized()) {
            HostMemoryBuffer buff = HostMemoryBuffer.allocate(head.dataLen);
            buffers.add(buff);
            JCudfSerialization.readTableIntoBuffer(din, head, buff);
            assert head.wasDataRead();
            numRows += head.getNumRows();
            assert numRows <= Integer.MAX_VALUE;
            headers.add(head);
          }
        } while (head.wasInitialized());
        assert numRows == t.getRowCount();
        try (Table found = JCudfSerialization.readAndConcat(
            headers.toArray(new JCudfSerialization.SerializedTableHeader[headers.size()]),
            buffers.toArray(new HostMemoryBuffer[buffers.size()]))) {
          assertTablesAreEqual(t, found);
        }
      } finally {
        for (HostMemoryBuffer buff: buffers) {
          buff.close();
        }
      }
    }
  }

  @Test
  void testRoundRobinPartition() {
    try (Table t = new Table.TestBuilder()
        .column(     100,      202,      3003,    40004,        5,      -60,       1,      null,        3,  null,        5,     null,        7, null,        9,      null,       11,      null,        13,      null,       15)
        .column(    true,     true,     false,    false,     true,     null,     true,     true,     null, false,    false,     null,     true, true,     null,     false,    false,      null,      true,      true,     null)
        .column( (byte)1,  (byte)2,      null,  (byte)4,  (byte)5,  (byte)6,  (byte)1,  (byte)2,  (byte)3,  null,  (byte)5,  (byte)6,  (byte)7, null,  (byte)9,  (byte)10, (byte)11,      null,  (byte)13,  (byte)14, (byte)15)
        .column((short)6, (short)5,  (short)4,     null, (short)2, (short)1, (short)1, (short)2, (short)3,  null, (short)5, (short)6, (short)7, null, (short)9, (short)10,     null, (short)12, (short)13, (short)14,     null)
        .column(      1L,     null,     1001L,      50L,   -2000L,     null,       1L,       2L,       3L,    4L,     null,       6L,       7L,   8L,       9L,      null,      11L,       12L,       13L,       14L,     null)
        .column(   10.1f,      20f, Float.NaN,  3.1415f,     -60f,     null,       1f,       2f,       3f,    4f,       5f,     null,       7f,   8f,       9f,       10f,      11f,      null,       13f,       14f,      15f)
        .column(    10.1,     20.0,      33.1,   3.1415,    -60.5,     null,       1.,       2.,       3.,    4.,       5.,       6.,     null,   8.,       9.,       10.,      11.,       12.,      null,       14.,      15.)
        .timestampDayColumn(99, 100,      101,      102,      103,      104,        1,        2,        3,     4,        5,        6,        7, null,        9,        10,       11,        12,        13,      null,       15)
        .timestampMillisecondsColumn(9L, 1006L, 101L, 5092L, null,      88L,       1L,       2L,       3L,    4L,       5L,       6L,       7L,   8L,     null,       10L,      11L,       12L,       13L,       14L,      15L)
        .timestampSecondsColumn(1L, null,  3L,       4L,       5L,       6L,       1L,       2L,       3L,    4L,       5L,       6L,       7L,   8L,       9L,      null,      11L,       12L,       13L,       14L,      15L)
        .column(     "A",      "B",       "C",      "D",     null, "TESTING",     "1",      "2",      "3",   "4",      "5",      "6",      "7", null,      "9",      "10",     "11",      "12",      "13",      null,     "15")
        .column(     "A",      "A",       "C",      "C",     null, "TESTING",     "1",      "2",      "3",   "4",      "5",      "6",      "7", null,      "9",      "10",     "11",      "12",      "13",      null,     "15")
        .build()) {
      try (Table expectedTable = new Table.TestBuilder()
          .column(     100,   40004,        1,  null,        7,      null,        13,      202,        5,     null,        5, null,       11,      null,      3003,       -60,        3,     null,        9,      null,       15)
          .column(    true,   false,     true, false,     true,     false,      true,     true,     true,     true,    false, true,    false,      true,     false,      null,     null,     null,     null,      null,     null)
          .column( (byte)1, (byte)4,  (byte)1,  null,  (byte)7,  (byte)10,  (byte)13,  (byte)2,  (byte)5,  (byte)2,  (byte)5, null, (byte)11,  (byte)14,      null,   (byte)6,  (byte)3,  (byte)6,  (byte)9,      null, (byte)15)
          .column((short)6,    null, (short)1,  null, (short)7, (short)10, (short)13, (short)5, (short)2, (short)2, (short)5, null,     null, (short)14,  (short)4,  (short)1, (short)3, (short)6, (short)9, (short)12,     null)
          .column(      1L,     50L,       1L,    4L,       7L,      null,       13L,     null,   -2000L,       2L,     null,   8L,      11L,       14L,     1001L,      null,       3L,       6L,       9L,       12L,     null)
          .column(   10.1f, 3.1415f,       1f,    4f,       7f,       10f,       13f,      20f,     -60f,       2f,       5f,   8f,      11f,       14f, Float.NaN,      null,       3f,     null,       9f,      null,      15f)
          .column(    10.1,  3.1415,       1.,    4.,     null,       10.,      null,     20.0,    -60.5,       2.,       5.,   8.,      11.,       14.,      33.1,      null,       3.,       6.,       9.,       12.,      15.)
          .timestampDayColumn(99, 102,      1,     4,        7,        10,        13,      100,      103,        2,        5, null,       11,      null,       101,       104,        3,        6,        9,        12,       15)
          .timestampMillisecondsColumn(9L, 5092L, 1L, 4L,   7L,       10L,       13L,    1006L,     null,       2L,       5L,   8L,      11L,       14L,      101L,       88L,       3L,       6L,     null,       12L,      15L)
          .timestampSecondsColumn(1L, 4L,   1L,   4L,       7L,      null,       13L,     null,       5L,       2L,       5L,   8L,      11L,       14L,        3L,        6L,       3L,       6L,       9L,       12L,      15L)
          .column(     "A",     "D",       "1",  "4",      "7",      "10",      "13",      "B",     null,      "2",      "5", null,     "11",      null,       "C", "TESTING",      "3",      "6",      "9",      "12",     "15")
          .column(     "A",     "C",       "1",  "4",      "7",      "10",      "13",      "A",     null,      "2",      "5", null,     "11",      null,       "C", "TESTING",      "3",      "6",      "9",      "12",     "15")
          .build();
           PartitionedTable pt = t.roundRobinPartition(3, 0)) {
        assertTablesAreEqual(expectedTable, pt.getTable());
        int[] parts = pt.getPartitions();
        assertEquals(3, parts.length);
        assertEquals(0, parts[0]);
        assertEquals(7, parts[1]);
        assertEquals(14, parts[2]);
      }

      try (Table expectedTable = new Table.TestBuilder()
          .column(      3003,       -60,        3,     null,        9,      null,       15,     100,   40004,        1,  null,        7,      null,        13,      202,        5,     null,        5, null,       11,      null)
          .column(     false,      null,     null,     null,     null,      null,     null,    true,   false,     true, false,     true,     false,      true,     true,     true,     true,    false, true,    false,      true)
          .column(      null,   (byte)6,  (byte)3,  (byte)6,  (byte)9,      null, (byte)15, (byte)1, (byte)4,  (byte)1,  null,  (byte)7,  (byte)10,  (byte)13,  (byte)2,  (byte)5,  (byte)2,  (byte)5, null, (byte)11,  (byte)14)
          .column(  (short)4,  (short)1, (short)3, (short)6, (short)9, (short)12,     null,(short)6,    null, (short)1,  null, (short)7, (short)10, (short)13, (short)5, (short)2, (short)2, (short)5, null,     null, (short)14)
          .column(     1001L,      null,       3L,       6L,       9L,       12L,     null,      1L,     50L,       1L,    4L,       7L,      null,       13L,     null,   -2000L,       2L,     null,   8L,      11L,       14L)
          .column( Float.NaN,      null,       3f,     null,       9f,      null,      15f,   10.1f, 3.1415f,       1f,    4f,       7f,       10f,       13f,      20f,     -60f,       2f,       5f,   8f,      11f,       14f)
          .column(      33.1,      null,       3.,       6.,       9.,       12.,      15.,    10.1,  3.1415,       1.,    4.,     null,       10.,      null,     20.0,    -60.5,       2.,       5.,   8.,      11.,       14.)
          .timestampDayColumn(101, 104,         3,        6,        9,        12,       15,      99,     102,        1,     4,        7,        10,        13,      100,      103,        2,        5, null,       11,      null)
          .timestampMillisecondsColumn(101L, 88L, 3L,    6L,     null,       12L,      15L,      9L,   5092L,       1L,    4L,       7L,       10L,       13L,    1006L,     null,       2L,       5L,   8L,      11L,       14L)
          .timestampSecondsColumn(3L, 6L,      3L,       6L,       9L,       12L,      15L,      1L,      4L,       1L,    4L,       7L,      null,       13L,     null,       5L,       2L,       5L,   8L,      11L,       14L)
          .column(       "C", "TESTING",      "3",      "6",      "9",      "12",     "15",     "A",     "D",       "1",  "4",      "7",      "10",      "13",      "B",     null,      "2",      "5", null,     "11",      null)
          .column(       "C", "TESTING",      "3",      "6",      "9",      "12",     "15",     "A",     "C",       "1",  "4",      "7",      "10",      "13",      "A",     null,      "2",      "5", null,     "11",      null)
          .build();
           PartitionedTable pt = t.roundRobinPartition(3, 1)) {
        assertTablesAreEqual(expectedTable, pt.getTable());
        int[] parts = pt.getPartitions();
        assertEquals(3, parts.length);
        assertEquals(0, parts[0]);
        assertEquals(7, parts[1]);
        assertEquals(14, parts[2]);
      }

      try (Table expectedTable = new Table.TestBuilder()
          .column(      202,        5,     null,        5, null,       11,      null,      3003,       -60,        3,     null,        9,      null,       15,     100,   40004,        1,  null,        7,      null,        13)
          .column(     true,     true,     true,    false, true,    false,      true,     false,      null,     null,     null,     null,      null,     null,    true,   false,     true, false,     true,     false,      true)
          .column(  (byte)2,  (byte)5,  (byte)2,  (byte)5, null, (byte)11,  (byte)14,      null,   (byte)6,  (byte)3,  (byte)6,  (byte)9,      null, (byte)15, (byte)1, (byte)4,  (byte)1,  null,  (byte)7,  (byte)10,  (byte)13)
          .column( (short)5, (short)2, (short)2, (short)5, null,     null, (short)14,  (short)4,  (short)1, (short)3, (short)6, (short)9, (short)12,     null,(short)6,    null, (short)1,  null, (short)7, (short)10, (short)13)
          .column(     null,   -2000L,       2L,     null,   8L,      11L,       14L,     1001L,      null,       3L,       6L,       9L,       12L,     null,      1L,     50L,       1L,    4L,       7L,      null,       13L)
          .column(      20f,     -60f,       2f,       5f,   8f,      11f,       14f, Float.NaN,      null,       3f,     null,       9f,      null,      15f,   10.1f, 3.1415f,       1f,    4f,       7f,       10f,       13f)
          .column(     20.0,    -60.5,       2.,       5.,   8.,      11.,       14.,      33.1,      null,       3.,       6.,       9.,       12.,      15.,    10.1,  3.1415,       1.,    4.,     null,       10.,      null)
          .timestampDayColumn(100, 103,       2,        5, null,       11,      null,       101,       104,        3,        6,        9,        12,       15,      99,     102,        1,     4,        7,        10,        13)
          .timestampMillisecondsColumn(1006L, null, 2L, 5L,  8L,      11L,       14L,      101L,      88L,       3L,       6L,      null,       12L,      15L,      9L,   5092L,       1L,    4L,       7L,       10L,       13L)
          .timestampSecondsColumn(null, 5L,  2L,       5L,   8L,      11L,       14L,        3L,        6L,       3L,       6L,       9L,       12L,      15L,      1L,      4L,       1L,    4L,       7L,      null,       13L)
          .column(      "B",     null,      "2",      "5", null,     "11",      null,       "C", "TESTING",      "3",      "6",      "9",      "12",     "15",     "A",     "D",       "1",  "4",      "7",      "10",      "13")
          .column(      "A",     null,      "2",      "5", null,     "11",      null,       "C", "TESTING",      "3",      "6",      "9",      "12",     "15",     "A",     "C",       "1",  "4",      "7",      "10",      "13")
          .build();
           PartitionedTable pt = t.roundRobinPartition(3, 2)) {
        assertTablesAreEqual(expectedTable, pt.getTable());
        int[] parts = pt.getPartitions();
        assertEquals(3, parts.length);
        assertEquals(0, parts[0]);
        assertEquals(7, parts[1]);
        assertEquals(14, parts[2]);
      }
    }
  }

  @Test
  void testSerializationRoundTripConcatHostSide() throws IOException {
    try (Table t = new Table.TestBuilder()
        .column(     100,      202,      3003,    40004,        5,      -60,    1, null,    3,  null,     5, null,    7, null,   9,   null,    11, null,   13, null,  15)
        .column(    true,     true,     false,    false,     true,     null, true, true, null, false, false, null, true, true, null, false, false, null, true, true, null)
        .column( (byte)1,  (byte)2,      null,  (byte)4,  (byte)5,  (byte)6, (byte)1, (byte)2, (byte)3, null, (byte)5, (byte)6, (byte)7, null, (byte)9, (byte)10, (byte)11, null, (byte)13, (byte)14, (byte)15)
        .column((short)6, (short)5,  (short)4,     null, (short)2, (short)1, (short)1, (short)2, (short)3, null, (short)5, (short)6, (short)7, null, (short)9, (short)10, null, (short)12, (short)13, (short)14, null)
        .column(      1L,     null,     1001L,      50L,   -2000L,     null, 1L, 2L, 3L, 4L, null, 6L, 7L, 8L, 9L, null, 11L, 12L, 13L, 14L, null)
        .column(   10.1f,      20f, Float.NaN,  3.1415f,     -60f,     null, 1f, 2f, 3f, 4f, 5f, null, 7f, 8f, 9f, 10f, 11f, null, 13f, 14f, 15f)
        .column(    10.1,     20.0,      33.1,   3.1415,    -60.5,     null, 1., 2., 3., 4., 5., 6., null, 8., 9., 10., 11., 12., null, 14., 15.)
        .timestampDayColumn(99,      100,      101,      102,      103,      104, 1, 2, 3, 4, 5, 6, 7, null, 9, 10, 11, 12, 13, null, 15)
        .timestampMillisecondsColumn(9L,    1006L,     101L,    5092L,     null,      88L, 1L, 2L, 3L, 4L, 5L ,6L, 7L, 8L, null, 10L, 11L, 12L, 13L, 14L, 15L)
        .timestampSecondsColumn(1L, null, 3L, 4L, 5L, 6L, 1L, 2L, 3L, 4L, 5L ,6L, 7L, 8L, 9L, null, 11L, 12L, 13L, 14L, 15L)
        .column(     "A",      "B",      "C",      "D",     null,   "TESTING", "1", "2", "3", "4", "5", "6", "7", null, "9", "10", "11", "12", "13", null, "15")
        .column(     "A",      "A",      "C",      "C",     null,   "TESTING", "1", "2", "3", "4", "5", "6", "7", null, "9", "10", "11", "12", "13", null, "15")
        .build()) {
      for (int sliceAmount = 1; sliceAmount < t.getRowCount(); sliceAmount ++) {
        ByteArrayOutputStream bout = new ByteArrayOutputStream();
        for (int i = 0; i < t.getRowCount(); i += sliceAmount) {
          int len = (int) Math.min(t.getRowCount() - i, sliceAmount);
          JCudfSerialization.writeToStream(t, bout, i, len);
        }
        ByteArrayInputStream bin = new ByteArrayInputStream(bout.toByteArray());
        DataInputStream din = new DataInputStream(bin);
        ArrayList<JCudfSerialization.SerializedTableHeader> headers = new ArrayList<>();
        List<HostMemoryBuffer> buffers = new ArrayList<>();
        try {
          JCudfSerialization.SerializedTableHeader head;
          long numRows = 0;
          do {
            head = new JCudfSerialization.SerializedTableHeader(din);
            if (head.wasInitialized()) {
              HostMemoryBuffer buff = HostMemoryBuffer.allocate(100 * 1024);
              buffers.add(buff);
              JCudfSerialization.readTableIntoBuffer(din, head, buff);
              assert head.wasDataRead();
              numRows += head.getNumRows();
              assert numRows <= Integer.MAX_VALUE;
              headers.add(head);
            }
          } while (head.wasInitialized());
          assert numRows == t.getRowCount();
          try (Table found = JCudfSerialization.readAndConcat(
              headers.toArray(new JCudfSerialization.SerializedTableHeader[headers.size()]),
              buffers.toArray(new HostMemoryBuffer[buffers.size()]))) {
            assertPartialTablesAreEqual(t, 0, t.getRowCount(), found, false);
          }
        } finally {
          for (HostMemoryBuffer buff: buffers) {
            buff.close();
          }
        }
      }
    }
  }

  @Test
  void testConcatHost() throws IOException {
    try (Table t1 = new Table.TestBuilder()
        .column(
            1, 2, null, 4, 5, 6, 7, 8, 9, 10, null, 12, 13, 14, null, null,
            1, 2, null, 4 , 5, 6, 7, 8, 9, 10, null, 12, 13, 14, null, null)
        .build();
         Table expected = new Table.TestBuilder()
             .column(
                 null, 12, 13, 14, null, null,
                 1, 2, null, 4 , 5, 6, 7, 8, 9, 10, null, 12, 13, 14, null, null,
                 1, 2, null, 4 , 5, 6, 7, 8, 9, 10, null, 12, 13, 14, null, null,
                 1, 2, null, 4 , 5, 6, 7, 8, 9, 10, null, 12, 13, 14, null, null,
                 null, 12, 13, 14, null, null,
                 1, 2, null, 4 , 5, 6, 7, 8, 9, 10, null, 12, 13, 14, null, null,
                 1, 2, null, 4 , 5, 6, 7, 8, 9, 10, null, 12, 13, 14, null, null,
                 1, 2, null, 4 , 5, 6, 7, 8, 9, 10, null, 12, 13, 14, null, null)
             .build();
         Table t2 = t1.concatenate(t1, t1)) {
      ByteArrayOutputStream out = new ByteArrayOutputStream();
      JCudfSerialization.writeToStream(t2, out, 10, t2.getRowCount() - 10);
      DataInputStream in = new DataInputStream(new ByteArrayInputStream(out.toByteArray()));
      JCudfSerialization.SerializedTableHeader header = new JCudfSerialization.SerializedTableHeader(in);
      assert header.wasInitialized();
      try (HostMemoryBuffer buff = HostMemoryBuffer.allocate(header.dataLen)) {
        JCudfSerialization.readTableIntoBuffer(in, header, buff);
        assert header.wasDataRead();
        try (Table result = JCudfSerialization.readAndConcat(
            new JCudfSerialization.SerializedTableHeader[] {header, header},
            new HostMemoryBuffer[] {buff, buff})) {
          assertPartialTablesAreEqual(expected, 0, expected.getRowCount(), result, false);
        }
      }
    }
  }

  @Test
  void testSerializationRoundTripSlicedHostSide() throws IOException {
    try (Table t = new Table.TestBuilder()
        .column(     100,      202,     3003,    40004,        5,      -60,    1, null,    3,  null,     5, null,    7, null,   9,   null,    11, null,   13, null,  15)
        .column(    true,     true,    false,    false,     true,     null, true, true, null, false, false, null, true, true, null, false, false, null, true, true, null)
        .column( (byte)1,  (byte)2,     null,  (byte)4,  (byte)5,  (byte)6, (byte)1, (byte)2, (byte)3, null, (byte)5, (byte)6, (byte)7, null, (byte)9, (byte)10, (byte)11, null, (byte)13, (byte)14, (byte)15)
        .column((short)6, (short)5, (short)4,     null, (short)2, (short)1, (short)1, (short)2, (short)3, null, (short)5, (short)6, (short)7, null, (short)9, (short)10, null, (short)12, (short)13, (short)14, null)
        .column(      1L,     null,    1001L,      50L,   -2000L,     null, 1L, 2L, 3L, 4L, null, 6L, 7L, 8L, 9L, null, 11L, 12L, 13L, 14L, null)
        .column(   10.1f,      20f,Float.NaN,  3.1415f,     -60f,     null, 1f, 2f, 3f, 4f, 5f, null, 7f, 8f, 9f, 10f, 11f, null, 13f, 14f, 15f)
        .column(    10.1,     20.0,     33.1,   3.1415,    -60.5,     null, 1., 2., 3., 4., 5., 6., null, 8., 9., 10., 11., 12., null, 14., 15.)
        .timestampDayColumn(99,      100,      101,      102,      103,      104, 1, 2, 3, 4, 5, 6, 7, null, 9, 10, 11, 12, 13, null, 15)
        .timestampMillisecondsColumn(9L,    1006L,     101L,    5092L,     null,      88L, 1L, 2L, 3L, 4L, 5L ,6L, 7L, 8L, null, 10L, 11L, 12L, 13L, 14L, 15L)
        .timestampSecondsColumn(1L, null, 3L, 4L, 5L, 6L, 1L, 2L, 3L, 4L, 5L ,6L, 7L, 8L, 9L, null, 11L, 12L, 13L, 14L, 15L)
        .column(     "A",      "B",      "C",      "D",     null,   "TESTING", "1", "2", "3", "4", "5", "6", "7", null, "9", "10", "11", "12", "13", null, "15")
        .column(     "A",      "A",      "C",      "C",     null,   "TESTING", "1", "2", "3", "4", "5", "6", "7", null, "9", "10", "11", "12", "13", null, "15")
        .build()) {
      for (int sliceAmount = 1; sliceAmount < t.getRowCount(); sliceAmount ++) {
        ByteArrayOutputStream bout = new ByteArrayOutputStream();
        for (int i = 0; i < t.getRowCount(); i += sliceAmount) {
          int len = (int) Math.min(t.getRowCount() - i, sliceAmount);
          JCudfSerialization.writeToStream(t, bout, i, len);
        }
        ByteArrayInputStream bin = new ByteArrayInputStream(bout.toByteArray());
        DataInputStream din = new DataInputStream(bin);
        ArrayList<JCudfSerialization.SerializedTableHeader> headers = new ArrayList<>();
        List<HostMemoryBuffer> buffers = new ArrayList<>();
        try {
          JCudfSerialization.SerializedTableHeader head;
          long numRows = 0;
          do {
            head = new JCudfSerialization.SerializedTableHeader(din);
            if (head.wasInitialized()) {
              HostMemoryBuffer buff = HostMemoryBuffer.allocate(100 * 1024);
              buffers.add(buff);
              JCudfSerialization.readTableIntoBuffer(din, head, buff);
              assert head.wasDataRead();
            }
            numRows += head.getNumRows();
            assert numRows <= Integer.MAX_VALUE;
            headers.add(head);
          } while (head.wasInitialized());
          assert numRows == t.getRowCount();
          ByteArrayOutputStream bout2 = new ByteArrayOutputStream();
          JCudfSerialization.writeConcatedStream(
              headers.toArray(new JCudfSerialization.SerializedTableHeader[headers.size()]),
              buffers.toArray(new HostMemoryBuffer[buffers.size()]), bout2);
          ByteArrayInputStream bin2 = new ByteArrayInputStream(bout2.toByteArray());
          try (JCudfSerialization.TableAndRowCountPair found = JCudfSerialization.readTableFrom(bin2)) {
            assertPartialTablesAreEqual(t, 0, t.getRowCount(), found.getTable(), false);
            assertEquals(found.getTable(), found.getContiguousTable().getTable());
            assertNotNull(found.getContiguousTable().getBuffer());
          }
          JCudfSerialization.TableAndRowCountPair tp = JCudfSerialization.readTableFrom(bin2);
          assertNull(tp.getTable());
          assertNull(tp.getContiguousTable());
        } finally {
          for (HostMemoryBuffer buff: buffers) {
            buff.close();
          }
        }
      }
    }
  }

  @Test
  void testSerializationRoundTripSliced() throws IOException {
    try (Table t = new Table.TestBuilder()
        .column(     100,      202,     3003,    40004,        5,      -60,    1, null,    3,  null,     5, null,    7, null,   9,   null,    11, null,   13, null,  15)
        .column(    true,     true,    false,    false,     true,     null, true, true, null, false, false, null, true, true, null, false, false, null, true, true, null)
        .column( (byte)1,  (byte)2,     null,  (byte)4,  (byte)5,  (byte)6, (byte)1, (byte)2, (byte)3, null, (byte)5, (byte)6, (byte)7, null, (byte)9, (byte)10, (byte)11, null, (byte)13, (byte)14, (byte)15)
        .column((short)6, (short)5, (short)4,     null, (short)2, (short)1, (short)1, (short)2, (short)3, null, (short)5, (short)6, (short)7, null, (short)9, (short)10, null, (short)12, (short)13, (short)14, null)
        .column(      1L,     null,    1001L,      50L,   -2000L,     null, 1L, 2L, 3L, 4L, null, 6L, 7L, 8L, 9L, null, 11L, 12L, 13L, 14L, null)
        .column(   10.1f,      20f,Float.NaN,  3.1415f,     -60f,     null, 1f, 2f, 3f, 4f, 5f, null, 7f, 8f, 9f, 10f, 11f, null, 13f, 14f, 15f)
        .column(    10.1,     20.0,     33.1,   3.1415,    -60.5,     null, 1., 2., 3., 4., 5., 6., null, 8., 9., 10., 11., 12., null, 14., 15.)
        .timestampDayColumn(99,      100,      101,      102,      103,      104, 1, 2, 3, 4, 5, 6, 7, null, 9, 10, 11, 12, 13, null, 15)
        .timestampMillisecondsColumn(9L,    1006L,     101L,    5092L,     null,      88L, 1L, 2L, 3L, 4L, 5L ,6L, 7L, 8L, null, 10L, 11L, 12L, 13L, 14L, 15L)
        .timestampSecondsColumn(1L, null, 3L, 4L, 5L, 6L, 1L, 2L, 3L, 4L, 5L ,6L, 7L, 8L, 9L, null, 11L, 12L, 13L, 14L, 15L)
        .column(     "A",      "B",      "C",      "D",     null,   "TESTING", "1", "2", "3", "4", "5", "6", "7", null, "9", "10", "11", "12", "13", null, "15")
        .column(     "A",      "A",      "C",      "C",     null,   "TESTING", "1", "2", "3", "4", "5", "6", "7", null, "9", "10", "11", "12", "13", null, "15")
        .build()) {
      for (int sliceAmount = 1; sliceAmount < t.getRowCount(); sliceAmount ++) {
        for (int i = 0; i < t.getRowCount(); i += sliceAmount) {
          ByteArrayOutputStream bout = new ByteArrayOutputStream();
          int len = (int) Math.min(t.getRowCount() - i, sliceAmount);
          JCudfSerialization.writeToStream(t, bout, i, len);
          ByteArrayInputStream bin = new ByteArrayInputStream(bout.toByteArray());
          try (JCudfSerialization.TableAndRowCountPair found = JCudfSerialization.readTableFrom(bin)) {
            assertPartialTablesAreEqual(t, i, len, found.getTable(), i == 0 && len == t.getRowCount());
            assertEquals(found.getTable(), found.getContiguousTable().getTable());
            assertNotNull(found.getContiguousTable().getBuffer());
          }
          JCudfSerialization.TableAndRowCountPair tp = JCudfSerialization.readTableFrom(bin);
          assertNull(tp.getTable());
          assertNull(tp.getContiguousTable());
        }
      }
    }
  }

  @Test
  void testValidityFill() {
    byte[] buff = new byte[2];
    buff[0] = 0;
    int bitsToFill = (buff.length * 8) - 1;
    assertEquals(bitsToFill, JCudfSerialization.fillValidity(buff, 1, bitsToFill));
    assertEquals(buff[0], 0xFFFFFFFE);
    assertEquals(buff[1], 0xFFFFFFFF);
  }

  @Test
  void testGroupByUniqueCount() {
    try (Table t1 = new Table.TestBuilder()
            .column( "1",  "1",  "1",  "1",  "1",  "1")
            .column(   1,    3,    3,    5,    5,    0)
            .column(12.0, 14.0, 13.0, 17.0, 17.0, 17.0)
            .build()) {
      try (Table t3 = t1
              .groupBy(0, 1)
              .aggregate(Aggregation.nunique().onColumn(0));
           Table sorted = t3.orderBy(Table.asc(0), Table.asc(1), Table.asc(2));
           Table expected = new Table.TestBuilder()
                   .column( "1",  "1",  "1",  "1")
                   .column(   0,    1,    3,    5)
                   .column(   1,    1,    1,    1)
                   .build()) {
        assertTablesAreEqual(expected, sorted);
      }
    }
  }

  @Test
  void testGroupByUniqueCountNulls() {
    try (Table t1 = new Table.TestBuilder()
            .column( "1",  "1",  "1",  "1",  "1",  "1")
            .column(   1,    3,    3,    5,    5,    0)
            .column(null, null, 13.0, null, null, null)
            .build()) {
      try (Table t3 = t1
              .groupBy(0, 1)
              .aggregate(Aggregation.nunique(true).onColumn(0));
           Table sorted = t3.orderBy(Table.asc(0), Table.asc(1), Table.asc(2));
           Table expected = new Table.TestBuilder()
                   .column( "1",  "1",  "1",  "1")
                   .column(   0,    1,    3,    5)
                   .column(   1,    1,    1,    1)
                   .build()) {
        assertTablesAreEqual(expected, sorted);
      }
    }
  }

  @Test
  void testGroupByCount() {
    try (Table t1 = new Table.TestBuilder().column( "1",  "1",  "1",  "1",  "1",  "1")
                                           .column(   1,    3,    3,    5,    5,    0)
                                           .column(12.0, 14.0, 13.0, 17.0, 17.0, 17.0)
                                           .build()) {
      try (Table t3 = t1.groupBy(0, 1).aggregate(count(0));
           HostColumnVector aggOut1 = t3.getColumn(2).copyToHost()) {
        // verify t3
        assertEquals(4, t3.getRowCount());
        Map<Object, Integer> expectedAggregateResult = new HashMap() {
          {
            // value, count
            put(1, 2);
            put(2, 2);
          }
        };
        for (int i = 0; i < 4; ++i) {
          int key = aggOut1.getInt(i);
          assertTrue(expectedAggregateResult.containsKey(key));
          Integer count = expectedAggregateResult.get(key);
          if (count == 1) {
            expectedAggregateResult.remove(key);
          } else {
            expectedAggregateResult.put(key, count - 1);
          }
        }
      }
    }
  }

  @Test
  void testWindowingCount() {
    try (Table unsorted = new Table.TestBuilder().column( 1, 1, 1, 1, 1, 1, 1, 1, 1, 1, 1, 1) // GBY Key
                                                 .column( 1, 1, 1, 1, 2, 2, 2, 2, 3, 3, 3, 3) // GBY Key
                                                 .column( 1, 1, 2, 2, 3, 3, 4, 4, 5, 5, 6, 6) // OBY Key
                                                 .column( 7, 5, 1, 9, 7, 9, 8, 2, 8, 0, 6, 6) // Agg Column
                                                 .build()) {
      try (Table sorted = unsorted.orderBy(Table.asc(0), Table.asc(1), Table.asc(2));
           ColumnVector expectSortedAggColumn = ColumnVector.fromBoxedInts(7, 5, 1, 9, 7, 9, 8, 2, 8, 0, 6, 6)) {
        ColumnVector sortedAggColumn = sorted.getColumn(3);
        assertColumnsAreEqual(expectSortedAggColumn, sortedAggColumn);

        WindowOptions window = WindowOptions.builder()
                                            .minPeriods(1)
                                            .window(2, 1)
                                            .build();

        try (Table windowAggResults = sorted.groupBy(0, 1)
                                            .aggregateWindows(WindowAggregate.count(3, window));
             ColumnVector expect = ColumnVector.fromBoxedInts(2, 3, 3, 2, 2, 3, 3, 2, 2, 3, 3, 2)) {
          assertColumnsAreEqual(expect, windowAggResults.getColumn(0));
        }
      }
    }
  }

  @Test
  void testWindowingMin() {
    try (Table unsorted = new Table.TestBuilder().column( 1, 1, 1, 1, 1, 1, 1, 1, 1, 1, 1, 1) // GBY Key
                                                 .column( 1, 1, 1, 1, 2, 2, 2, 2, 3, 3, 3, 3) // GBY Key
                                                 .column( 1, 1, 2, 2, 3, 3, 4, 4, 5, 5, 6, 6) // OBY Key
                                                 .column( 7, 5, 1, 9, 7, 9, 8, 2, 8, 0, 6, 6) // Agg Column
                                                 .build()) {
      try (Table sorted = unsorted.orderBy(Table.asc(0), Table.asc(1), Table.asc(2));
           ColumnVector expectSortedAggCol = ColumnVector.fromBoxedInts(7, 5, 1, 9, 7, 9, 8, 2, 8, 0, 6, 6)) {
        ColumnVector sortedAggColumn = sorted.getColumn(3);
        assertColumnsAreEqual(expectSortedAggCol, sortedAggColumn);

        WindowOptions window = WindowOptions.builder()
                                            .minPeriods(1)
                                            .window(2, 1)
                                            .build();

        try (Table windowAggResults = sorted.groupBy(0, 1)
                                            .aggregateWindows(WindowAggregate.min(3, window));
             ColumnVector expect = ColumnVector.fromBoxedInts(5, 1, 1, 1, 7, 7, 2, 2, 0, 0, 0, 6)) {
          assertColumnsAreEqual(expect, windowAggResults.getColumn(0));
        }
      }
    }
  }

  @Test
  void testWindowingMax() {
    try (Table unsorted = new Table.TestBuilder().column( 1, 1, 1, 1, 1, 1, 1, 1, 1, 1, 1, 1) // GBY Key
                                                 .column( 1, 1, 1, 1, 2, 2, 2, 2, 3, 3, 3, 3) // GBY Key
                                                 .column( 1, 1, 2, 2, 3, 3, 4, 4, 5, 5, 6, 6) // OBY Key
                                                 .column( 7, 5, 1, 9, 7, 9, 8, 2, 8, 0, 6, 6) // Agg Column
                                                 .build()) {
      try (Table sorted = unsorted.orderBy(Table.asc(0), Table.asc(1), Table.asc(2));
           ColumnVector expectSortedAggCol = ColumnVector.fromBoxedInts(7, 5, 1, 9, 7, 9, 8, 2, 8, 0, 6, 6)) {
        ColumnVector sortedAggColumn = sorted.getColumn(3);
        assertColumnsAreEqual(expectSortedAggCol, sortedAggColumn);

        WindowOptions window = WindowOptions.builder()
                                            .minPeriods(1)
                                            .window(2, 1)
                                            .build();

        try (Table windowAggResults = sorted.groupBy(0, 1)
                                            .aggregateWindows(WindowAggregate.max(3, window));
             ColumnVector expect = ColumnVector.fromBoxedInts(7, 7, 9, 9, 9, 9, 9, 8, 8, 8, 6, 6)) {
          assertColumnsAreEqual(expect, windowAggResults.getColumn(0));
        }
      }
    }
  }

  @Test
  void testWindowingSum() {
    try (Table unsorted = new Table.TestBuilder().column( 1, 1, 1, 1, 1, 1, 1, 1, 1, 1, 1, 1) // GBY Key
                                                 .column( 1, 1, 1, 1, 2, 2, 2, 2, 3, 3, 3, 3) // GBY Key
                                                 .column( 1, 1, 2, 2, 3, 3, 4, 4, 5, 5, 6, 6) // OBY Key
                                                 .column( 7, 5, 1, 9, 7, 9, 8, 2, 8, 0, 6, 6) // Agg Column
                                                 .build();
         ColumnVector expectSortedAggColumn = ColumnVector.fromBoxedInts(7, 5, 1, 9, 7, 9, 8, 2, 8, 0, 6, 6)) {

      try (Table sorted = unsorted.orderBy(Table.asc(0), Table.asc(1), Table.asc(2))) {
        ColumnVector sortedAggColumn = sorted.getColumn(3);
        assertColumnsAreEqual(expectSortedAggColumn, sortedAggColumn);

        WindowOptions window = WindowOptions.builder()
                                            .minPeriods(1)
                                            .window(2, 1)
                                            .build();

        try (Table windowAggResults = sorted.groupBy(0, 1)
                                            .aggregateWindows(WindowAggregate.sum(3, window));
             ColumnVector expectAggResult = ColumnVector.fromBoxedLongs(12L, 13L, 15L, 10L, 16L, 24L, 19L, 10L, 8L, 14L, 12L, 12L);
        ) {
          assertColumnsAreEqual(expectAggResult, windowAggResults.getColumn(0));
        }
      }
    }
  }

  @Test
  void testWindowingRowNumber() {
    try (Table unsorted = new Table.TestBuilder().column( 1, 1, 1, 1, 1, 1, 1, 1, 1, 1, 1, 1) // GBY Key
                                                 .column( 1, 1, 1, 1, 2, 2, 2, 2, 3, 3, 3, 3) // GBY Key
                                                 .column( 1, 1, 2, 2, 3, 3, 4, 4, 5, 5, 6, 6) // OBY Key
                                                 .column( 7, 5, 1, 9, 7, 9, 8, 2, 8, 0, 6, 6) // Agg Column
                                                 .build();
         ColumnVector expectSortedAggColumn = ColumnVector.fromBoxedInts(7, 5, 1, 9, 7, 9, 8, 2, 8, 0, 6, 6)) {

      try (Table sorted = unsorted.orderBy(Table.asc(0), Table.asc(1), Table.asc(2))) {
        ColumnVector sortedAggColumn = sorted.getColumn(3);
        assertColumnsAreEqual(expectSortedAggColumn, sortedAggColumn);

        WindowOptions.Builder windowBuilder = WindowOptions.builder().minPeriods(1);

        try (Table windowAggResults = sorted.groupBy(0, 1)
                                            .aggregateWindows(WindowAggregate.row_number(3, windowBuilder.window(2,1).build()));
             ColumnVector expectAggResult = ColumnVector.fromBoxedInts(1,2,2,2, 1,2,2,2, 1,2,2,2);
        ) {
          assertColumnsAreEqual(expectAggResult, windowAggResults.getColumn(0));
        }

        try (Table windowAggResults = sorted.groupBy(0, 1)
                                            .aggregateWindows(WindowAggregate.row_number(3, windowBuilder.window(3,2).build()));
             ColumnVector expectAggResult = ColumnVector.fromBoxedInts(1,2,3,3, 1,2,3,3, 1,2,3,3);
        ) {
          assertColumnsAreEqual(expectAggResult, windowAggResults.getColumn(0));
        }

        try (Table windowAggResults = sorted.groupBy(0, 1)
                                            .aggregateWindows(WindowAggregate.row_number(3, windowBuilder.window(4,3).build()));
             ColumnVector expectAggResult = ColumnVector.fromBoxedInts(1,2,3,4, 1,2,3,4, 1,2,3,4);
        ) {
          assertColumnsAreEqual(expectAggResult, windowAggResults.getColumn(0));
        }
       }
    }
  }

  @Test
  void testWindowingMean() {
    try (Table unsorted = new Table.TestBuilder().column( 1, 1, 1, 1, 1, 1, 1, 1, 1, 1, 1, 1) // GBY Key
                                                 .column( 1, 1, 1, 1, 2, 2, 2, 2, 3, 3, 3, 3) // GBY Key
                                                 .column( 1, 1, 2, 2, 3, 3, 4, 4, 5, 5, 6, 6) // OBY Key
                                                 .column( 7, 5, 3, 7, 7, 9, 8, 4, 8, 0, 4, 8) // Agg Column
                                                 .build()) {
      try (Table sorted = unsorted.orderBy(Table.asc(0), Table.asc(1), Table.asc(2));
           ColumnVector expectedSortedAggCol = ColumnVector.fromBoxedInts(7, 5, 3, 7, 7, 9, 8, 4, 8, 0, 4, 8)) {
        ColumnVector sortedAggColumn = sorted.getColumn(3);
        assertColumnsAreEqual(expectedSortedAggCol, sortedAggColumn);

        WindowOptions window = WindowOptions.builder()
                                            .minPeriods(1)
                                            .window(2, 1)
                                            .build();

        try (Table windowAggResults = sorted.groupBy(0, 1)
                                            .aggregateWindows(WindowAggregate.mean(3, window));
             ColumnVector expect = ColumnVector.fromBoxedDoubles(6.0d, 5.0d, 5.0d, 5.0d, 8.0d, 8.0d, 7.0d, 6.0d, 4.0d, 4.0d, 4.0d, 6.0d)) {
          assertColumnsAreEqual(expect, windowAggResults.getColumn(0));
        }
      }
    }
  }

  @Test
  void testWindowingOnMultipleDifferentColumns() {
    try (Table unsorted = new Table.TestBuilder().column( 1, 1, 1, 1, 1, 1, 1, 1, 1, 1, 1, 1) // GBY Key
                                                 .column( 1, 1, 1, 1, 2, 2, 2, 2, 3, 3, 3, 3) // GBY Key
                                                 .column( 1, 1, 2, 2, 3, 3, 4, 4, 5, 5, 6, 6) // OBY Key
                                                 .column( 7, 5, 1, 9, 7, 9, 8, 2, 8, 0, 6, 6) // Agg Column
                                                 .build()) {
      try (Table sorted = unsorted.orderBy(Table.asc(0), Table.asc(1), Table.asc(2));
           ColumnVector expectedSortedAggCol = ColumnVector.fromBoxedInts(7, 5, 1, 9, 7, 9, 8, 2, 8, 0, 6, 6)) {
        ColumnVector sortedAggColumn = sorted.getColumn(3);
        assertColumnsAreEqual(expectedSortedAggCol, sortedAggColumn);

        // Window (1,1), with a minimum of 1 reading.
        WindowOptions window_1 = WindowOptions.builder()
                                              .minPeriods(1)
                                              .window(2, 1)
                                              .build();

        // Window (2,2), with a minimum of 2 readings.
        WindowOptions window_2 = WindowOptions.builder()
                                              .minPeriods(2)
                                              .window(3, 2)
                                              .build();

        // Window (1,1), with a minimum of 3 readings.
        WindowOptions window_3 = WindowOptions.builder()
                                              .minPeriods(3)
                                              .window(2, 1)
                                              .build();

        try (Table windowAggResults = sorted.groupBy(0, 1)
                                            .aggregateWindows(
                                                WindowAggregate.sum(3, window_1),
                                                WindowAggregate.max(3, window_1),
                                                WindowAggregate.sum(3, window_2),
                                                WindowAggregate.min(2, window_3)
                                            );
             ColumnVector expect_0 = ColumnVector.fromBoxedLongs(12L, 13L, 15L, 10L, 16L, 24L, 19L, 10L, 8L, 14L, 12L, 12L);
             ColumnVector expect_1 = ColumnVector.fromBoxedInts(7, 7, 9, 9, 9, 9, 9, 8, 8, 8, 6, 6);
             ColumnVector expect_2 = ColumnVector.fromBoxedLongs(13L, 22L, 22L, 15L, 24L, 26L, 26L, 19L, 14L, 20L, 20L, 12L);
             ColumnVector expect_3 = ColumnVector.fromBoxedInts(null, 1, 1, null, null, 3, 3, null, null, 5, 5, null)) {
          assertColumnsAreEqual(expect_0, windowAggResults.getColumn(0));
          assertColumnsAreEqual(expect_1, windowAggResults.getColumn(1));
          assertColumnsAreEqual(expect_2, windowAggResults.getColumn(2));
          assertColumnsAreEqual(expect_3, windowAggResults.getColumn(3));
        }
      }
    }
  }

  @Test
  void testWindowingWithoutGroupByColumns() {
    try (Table unsorted = new Table.TestBuilder().column( 1, 1, 2, 2, 3, 3, 4, 4, 5, 5, 6, 6) // OBY Key
                                                 .column( 7, 5, 1, 9, 7, 9, 8, 2, 8, 0, 6, 6) // Agg Column
                                                 .build();
         ColumnVector expectSortedAggColumn = ColumnVector.fromBoxedInts(7, 5, 1, 9, 7, 9, 8, 2, 8, 0, 6, 6)) {

      try (Table sorted = unsorted.orderBy(Table.asc(0))) {
        ColumnVector sortedAggColumn = sorted.getColumn(1);
        assertColumnsAreEqual(expectSortedAggColumn, sortedAggColumn);

        WindowOptions window = WindowOptions.builder()
                                            .minPeriods(1)
                                            .window(2, 1)
                                            .build();

        try (Table windowAggResults = sorted.groupBy().aggregateWindows(WindowAggregate.sum(1, window));
             ColumnVector expectAggResult = ColumnVector.fromBoxedLongs(12L, 13L, 15L, 17L, 25L, 24L, 19L, 18L, 10L, 14L, 12L, 12L);
        ) {
          assertColumnsAreEqual(expectAggResult, windowAggResults.getColumn(0));
        }
      }
    }
  }

  @Test
  void testTimeRangeWindowingCount() {
    try (Table unsorted = new Table.TestBuilder().column(             1, 1, 1, 1, 1, 1, 1, 1, 1, 1, 1, 1, 1) // GBY Key
                                                 .column(             0, 0, 0, 0, 1, 1, 1, 1, 2, 2, 2, 2, 2) // GBY Key
                                                 .timestampDayColumn( 1, 1, 2, 3, 3, 3, 4, 4, 5, 5, 6, 6, 7) // Timestamp Key
                                                 .column(             7, 5, 1, 9, 7, 9, 8, 2, 8, 0, 6, 6, 8) // Agg Column
                                                 .build()) {
      try (Table sorted = unsorted.orderBy(Table.asc(0), Table.asc(1), Table.asc(2));
           ColumnVector expectSortedAggColumn = ColumnVector.fromBoxedInts(7, 5, 1, 9, 7, 9, 8, 2, 8, 0, 6, 6, 8)) {
        ColumnVector sortedAggColumn = sorted.getColumn(3);
        assertColumnsAreEqual(expectSortedAggColumn, sortedAggColumn);

        WindowOptions window = WindowOptions.builder()
            .minPeriods(1)
            .window(1, 1)
            .timestampColumnIndex(2)
            .build();

        try (Table windowAggResults = sorted.groupBy(0, 1)
                  .aggregateWindowsOverTimeRanges(WindowAggregate.count(3, window));
             ColumnVector expect = ColumnVector.fromBoxedInts(3, 3, 4, 2, 4, 4, 4, 4, 4, 4, 5, 5, 3)) {
          assertColumnsAreEqual(expect, windowAggResults.getColumn(0));
        }
      }
    }
  }

  @Test
  void testTimeRangeWindowingMax() {
    try (Table unsorted = new Table.TestBuilder().column(             1, 1, 1, 1, 1, 1, 1, 1, 1, 1, 1, 1, 1) // GBY Key
                                                 .column(             0, 0, 0, 0, 1, 1, 1, 1, 2, 2, 2, 2, 2) // GBY Key
                                                 .timestampDayColumn( 1, 1, 2, 3, 3, 3, 4, 4, 5, 5, 6, 6, 7) // Timestamp Key
                                                 .column(             7, 5, 1, 9, 7, 9, 8, 2, 8, 0, 6, 6, 8) // Agg Column
                                                 .build()) {
      try (Table sorted = unsorted.orderBy(Table.asc(0), Table.asc(1), Table.asc(2));
           ColumnVector expectSortedAggColumn = ColumnVector.fromBoxedInts(7, 5, 1, 9, 7, 9, 8, 2, 8, 0, 6, 6, 8)) {
        ColumnVector sortedAggColumn = sorted.getColumn(3);
        assertColumnsAreEqual(expectSortedAggColumn, sortedAggColumn);

        WindowOptions window = WindowOptions.builder()
            .minPeriods(1)
            .window(1, 1)
            .timestampColumnIndex(2)
            .build();

        try (Table windowAggResults = sorted.groupBy(0, 1)
                  .aggregateWindowsOverTimeRanges(WindowAggregate.max(3, window));
             ColumnVector expect = ColumnVector.fromBoxedInts(        7, 7, 9, 9, 9, 9, 9, 9, 8, 8, 8, 8, 8)) {
          assertColumnsAreEqual(expect, windowAggResults.getColumn(0));
        }

        window = WindowOptions.builder()
            .minPeriods(1)
            .window(2, 1)
            .build();

        try (Table windowAggResults = sorted.groupBy(0, 1)
                  .aggregateWindows(WindowAggregate.max(3, window));
             ColumnVector expect = ColumnVector.fromBoxedInts(        7, 7, 9, 9, 9, 9, 9, 8, 8, 8, 6, 8, 8)) {
          assertColumnsAreEqual(expect, windowAggResults.getColumn(0));
        }
      }
    }
  }

  @Test
  void testTimeRangeWindowingRowNumber() {
    try (Table unsorted = new Table.TestBuilder().column(             1, 1, 1, 1, 1, 1, 1, 1, 1, 1, 1, 1, 1) // GBY Key
                                                 .column(             0, 0, 0, 0, 1, 1, 1, 1, 2, 2, 2, 2, 2) // GBY Key
                                                 .timestampDayColumn( 1, 1, 2, 3, 3, 3, 4, 4, 5, 5, 6, 6, 7) // Timestamp Key
                                                 .column(             7, 5, 1, 9, 7, 9, 8, 2, 8, 0, 6, 6, 8) // Agg Column
                                                 .build()) {
      try (Table sorted = unsorted.orderBy(Table.asc(0), Table.asc(1), Table.asc(2));
           ColumnVector expectSortedAggColumn = ColumnVector.fromBoxedInts(7, 5, 1, 9, 7, 9, 8, 2, 8, 0, 6, 6, 8)) {
        ColumnVector sortedAggColumn = sorted.getColumn(3);
        assertColumnsAreEqual(expectSortedAggColumn, sortedAggColumn);

        WindowOptions window = WindowOptions.builder()
            .minPeriods(1)
            .window(3, 0)
            .timestampColumnIndex(2)
            .build();

        try (Table windowAggResults = sorted.groupBy(0, 1)
                  .aggregateWindowsOverTimeRanges(WindowAggregate.row_number(3, window));
             ColumnVector expect = ColumnVector.fromBoxedInts(1, 2, 3, 4,  1, 2, 3, 4,  1, 2, 3, 4, 5)) {
          assertColumnsAreEqual(expect, windowAggResults.getColumn(0));
        }
      }
    }
  }

  @Test
  void testTimeRangeWindowingCountDescendingTimestamps() {
    try (Table unsorted = new Table.TestBuilder().column(             1, 1, 1, 1,  1, 1, 1, 1,  1, 1, 1, 1, 1) // GBY Key
                                                 .column(             0, 0, 0, 0,  1, 1, 1, 1,  2, 2, 2, 2, 2) // GBY Key
                                                 .timestampDayColumn( 7, 6, 6, 5,  5, 4, 4, 3,  3, 3, 2, 1, 1) // Timestamp Key
                                                 .column(             7, 5, 1, 9,  7, 9, 8, 2,  8, 0, 6, 6, 8) // Agg Column
                                                 .build()) {
      try (Table sorted = unsorted.orderBy(Table.asc(0), Table.asc(1), Table.desc(2));
           ColumnVector expectSortedAggColumn = ColumnVector.fromBoxedInts(7, 5, 1, 9, 7, 9, 8, 2, 8, 0, 6, 6, 8)) {
        ColumnVector sortedAggColumn = sorted.getColumn(3);
        assertColumnsAreEqual(expectSortedAggColumn, sortedAggColumn);

        WindowOptions window_0 = WindowOptions.builder()
            .minPeriods(1)
            .window(2, 1)
            .timestampColumnIndex(2)
            .timestampDescending()
            .build();

        WindowOptions window_1 = WindowOptions.builder()
            .minPeriods(1)
            .window(3, 0)
            .timestampColumnIndex(2)
            .timestampDescending()
            .build();

        try (Table windowAggResults = sorted.groupBy(0, 1)
                  .aggregateWindowsOverTimeRanges(
                    WindowAggregate.count(3, window_0),
                    WindowAggregate.sum  (3, window_1));
             ColumnVector expect_0 = ColumnVector.fromBoxedInts(3,  4,  4,  4,  3, 4, 4, 4,  3, 3, 5, 5, 5);
             ColumnVector expect_1 = ColumnVector.fromBoxedLongs(7L, 13L, 13L, 22L,  7L, 24L, 24L, 26L,  8L, 8L, 14L, 28L, 28L)) {
          assertColumnsAreEqual(expect_0, windowAggResults.getColumn(0));
          assertColumnsAreEqual(expect_1, windowAggResults.getColumn(1));
        }
      }
    }
  }

  @Test
  void testTimeRangeWindowingWithoutGroupByColumns() {
    try (Table unsorted = new Table.TestBuilder().timestampDayColumn( 1, 1, 2, 3, 3, 3, 4, 4, 5, 5, 6, 6, 7) // Timestamp Key
                                                 .column(             7, 5, 1, 9, 7, 9, 8, 2, 8, 0, 6, 6, 8) // Agg Column
                                                 .build()) {
      try (Table sorted = unsorted.orderBy(Table.asc(0));
           ColumnVector expectSortedAggColumn = ColumnVector.fromBoxedInts(7, 5, 1, 9, 7, 9, 8, 2, 8, 0, 6, 6, 8)) {
        ColumnVector sortedAggColumn = sorted.getColumn(1);
        assertColumnsAreEqual(expectSortedAggColumn, sortedAggColumn);

        WindowOptions window = WindowOptions.builder()
            .minPeriods(1)
            .window(1, 1)
            .timestampColumnIndex(0)
            .build();

        try (Table windowAggResults = sorted.groupBy()
                  .aggregateWindowsOverTimeRanges(WindowAggregate.count(1, window));
             ColumnVector expect = ColumnVector.fromBoxedInts(3, 3, 6, 6, 6, 6, 7, 7, 6, 6, 5, 5, 3)) {
          assertColumnsAreEqual(expect, windowAggResults.getColumn(0));
        }
      }
    }
  }

  @Test
  void testInvalidWindowTypeExceptions() {
      try (Table table = new Table.TestBuilder().column(             1, 1, 1, 1, 1, 1, 1, 1, 1, 1, 1, 1, 1) // GBY Key
                                                .column(             0, 0, 0, 0, 1, 1, 1, 1, 2, 2, 2, 2, 2) // GBY Key
                                                .timestampDayColumn( 1, 1, 2, 3, 3, 3, 4, 4, 5, 5, 6, 6, 7) // Timestamp Key
                                                .column(             7, 5, 1, 9, 7, 9, 8, 2, 8, 0, 6, 6, 8) // Agg Column
                                                .build()) {

        WindowOptions rowBasedWindow = WindowOptions.builder().minPeriods(1).window(1,1).build();
        assertThrows(IllegalArgumentException.class, () -> table.groupBy(0, 1).aggregateWindowsOverTimeRanges(WindowAggregate.max(3, rowBasedWindow)));

        WindowOptions rangeBasedWindow = WindowOptions.builder().minPeriods(1).window(1,1).timestampColumnIndex(2).build();
        assertThrows(IllegalArgumentException.class, () -> table.groupBy(0, 1).aggregateWindows(WindowAggregate.max(3, rangeBasedWindow)));

      }
  }

  @Test
  void testGroupByCountWithNulls() {
    try (Table t1 = new Table.TestBuilder().column(null, null,    1,    1,    1,    1)
                                           .column(   1,    1,    1,    1,    1,    1)
                                           .column(   1,    1, null, null,    1,    1)
                                           .column(   1,    1,    1, null,    1,    1)
                                           .build()) {
      try (Table tmp = t1.groupBy(0).aggregate(count(1), count(2), count(3));
           Table t3 = tmp.orderBy(Table.asc(0, true));
           HostColumnVector groupCol = t3.getColumn(0).copyToHost();
           HostColumnVector countCol = t3.getColumn(1).copyToHost();
           HostColumnVector nullCountCol = t3.getColumn(2).copyToHost();
           HostColumnVector nullCountCol2 = t3.getColumn(3).copyToHost()) {
        // verify t3
        assertEquals(2, t3.getRowCount());

        // compare the grouping columns
        assertTrue(groupCol.isNull(0));
        assertEquals(groupCol.getInt(1), 1);

        // compare the agg columns
        // count(1)
        assertEquals(countCol.getInt(0), 2);
        assertEquals(countCol.getInt(1), 4);

        // count(2)
        assertEquals(nullCountCol.getInt(0), 2);
        assertEquals(nullCountCol.getInt(1), 2); // counts only the non-nulls

        // count(3)
        assertEquals(nullCountCol2.getInt(0), 2);
        assertEquals(nullCountCol2.getInt(1), 3); // counts only the non-nulls
      }
    }
  }

  @Test
  void testGroupByCountWithNullsIncluded() {
    try (Table t1 = new Table.TestBuilder()
            .column(null, null,    1,    1,    1,    1)
            .column(   1,    1,    1,    1,    1,    1)
            .column(   1,    1, null, null,    1,    1)
            .column(   1,    1,    1, null,    1,    1)
            .build()) {
      try (Table tmp = t1.groupBy(0).aggregate(count(1, true), count(2, true), count(3, true), count(3));
           Table t3 = tmp.orderBy(Table.asc(0, true));
           HostColumnVector groupCol = t3.getColumn(0).copyToHost();
           HostColumnVector countCol = t3.getColumn(1).copyToHost();
           HostColumnVector nullCountCol = t3.getColumn(2).copyToHost();
           HostColumnVector nullCountCol2 = t3.getColumn(3).copyToHost();
           HostColumnVector nullCountCol3 = t3.getColumn(4).copyToHost()) {
        // verify t3
        assertEquals(2, t3.getRowCount());

        // compare the grouping columns
        assertTrue(groupCol.isNull(0));
        assertEquals(groupCol.getInt(1), 1);

        // compare the agg columns
        // count(1, true)
        assertEquals(countCol.getInt(0), 2);
        assertEquals(countCol.getInt(1), 4);

        // count(2, true)
        assertEquals(nullCountCol.getInt(0), 2);
        assertEquals(nullCountCol.getInt(1), 4); // counts including nulls

        // count(3, true)
        assertEquals(nullCountCol2.getInt(0), 2);
        assertEquals(nullCountCol2.getInt(1), 4); // counts including nulls

        // count(3)
        assertEquals(nullCountCol3.getInt(0), 2);
        assertEquals(nullCountCol3.getInt(1), 3); // counts only the non-nulls
      }
    }
  }

  @Test
  void testGroupByCountWithCollapsingNulls() {
    try (Table t1 = new Table.TestBuilder()
        .column(null, null,    1,    1,    1,    1)
        .column(   1,    1,    1,    1,    1,    1)
        .column(   1,    1, null, null,    1,    1)
        .column(   1,    1,    1, null,    1,    1)
        .build()) {

      GroupByOptions options = GroupByOptions.builder()
          .withIgnoreNullKeys(true)
          .build();

      try (Table tmp = t1.groupBy(options, 0).aggregate(count(1), count(2), count(3));
           Table t3 = tmp.orderBy(Table.asc(0, true));
           HostColumnVector groupCol = t3.getColumn(0).copyToHost();
           HostColumnVector countCol = t3.getColumn(1).copyToHost();
           HostColumnVector nullCountCol = t3.getColumn(2).copyToHost();
           HostColumnVector nullCountCol2 = t3.getColumn(3).copyToHost()) {
        // (null, 1) => became (1) because we are ignoring nulls
        assertEquals(1, t3.getRowCount());

        // compare the grouping columns
        assertEquals(groupCol.getInt(0), 1);

        // compare the agg columns
        // count(1)
        assertEquals(countCol.getInt(0), 4);

        // count(2)
        assertEquals(nullCountCol.getInt(0), 2); // counts only the non-nulls

        // count(3)
        assertEquals(nullCountCol2.getInt(0), 3); // counts only the non-nulls
      }
    }
  }

  @Test
  void testGroupByMax() {
    try (Table t1 = new Table.TestBuilder().column(   1,    1,    1,    1,    1,    1)
                                           .column(   1,    3,    3,    5,    5,    0)
                                           .column(12.0, 14.0, 13.0, 17.0, 17.0, 17.0)
                                           .build()) {
      try (Table t3 = t1.groupBy(0, 1)
              .aggregate(max(2));
           HostColumnVector aggOut1 = t3.getColumn(2).copyToHost()) {
        // verify t3
        assertEquals(4, t3.getRowCount());
        Map<Double, Integer> expectedAggregateResult = new HashMap() {
          {
            // value, count
            put(12.0, 1);
            put(14.0, 1);
            put(17.0, 2);
          }
        };
        for (int i = 0; i < 4; ++i) {
          Double key = aggOut1.getDouble(i);
          assertTrue(expectedAggregateResult.containsKey(key));
          Integer count = expectedAggregateResult.get(key);
          if (count == 1) {
            expectedAggregateResult.remove(key);
          } else {
            expectedAggregateResult.put(key, count - 1);
          }
        }
      }
    }
  }

  @Test
  void testGroupByArgMax() {
    // ArgMax is a sort based aggregation.
    try (Table t1 = new Table.TestBuilder()
            .column(   1,    1,    1,    1,    1,    1)
            .column(   0,    1,    2,    2,    3,    3)
            .column(17.0, 14.0, 14.0, 17.0, 17.1, 17.0)
            .build()) {
      try (Table t3 = t1.groupBy(0, 1)
              .aggregate(Aggregation.argMax().onColumn(2));
           Table sorted = t3
              .orderBy(Table.asc(0), Table.asc(1), Table.asc(2));
           Table expected = new Table.TestBuilder()
                   .column(1, 1, 1, 1)
                   .column(0, 1, 2, 3)
                   .column(0, 1, 3, 4)
                   .build()) {
        assertTablesAreEqual(expected, sorted);
      }
    }
  }

  @Test
  void testGroupByArgMin() {
    // ArgMin is a sort based aggregation
    try (Table t1 = new Table.TestBuilder()
            .column(   1,    1,    1,    1,    1,    1)
            .column(   0,    1,    2,    2,    3,    3)
            .column(17.0, 14.0, 14.0, 17.0, 17.1, 17.0)
            .build()) {
      try (Table t3 = t1.groupBy(0, 1)
              .aggregate(Aggregation.argMin().onColumn(2));
           Table sorted = t3
                   .orderBy(Table.asc(0), Table.asc(1), Table.asc(2));
           Table expected = new Table.TestBuilder()
                   .column(1, 1, 1, 1)
                   .column(0, 1, 2, 3)
                   .column(0, 1, 2, 5)
                   .build()) {
        assertTablesAreEqual(expected, sorted);
      }
    }
  }

  @Test
  void testGroupByMinBool() {
    try (Table t1 = new Table.TestBuilder()
        .column(true, null, false, true, null, null)
        .column(   1,    1,     2,    2,    3,    3).build();
         Table other = t1.groupBy(1).aggregate(min(0));
         Table ordered = other.orderBy(Table.asc(0));
         Table expected = new Table.TestBuilder()
             .column(1, 2, 3)
             .column (true, false, null)
             .build()) {
      assertTablesAreEqual(expected, ordered);
    }
  }

  @Test
  void testGroupByMaxBool() {
    try (Table t1 = new Table.TestBuilder()
        .column(false, null, false, true, null, null)
        .column(   1,    1,     2,    2,    3,    3).build();
         Table other = t1.groupBy(1).aggregate(max(0));
         Table ordered = other.orderBy(Table.asc(0));
         Table expected = new Table.TestBuilder()
             .column(1, 2, 3)
             .column (false, true, null)
             .build()) {
      assertTablesAreEqual(expected, ordered);
    }
  }

  @Test
  void testGroupByDuplicateAggregates() {
    try (Table t1 = new Table.TestBuilder().column(   1,    1,    1,    1,    1,    1)
                                           .column(   1,    3,    3,    5,    5,    0)
                                           .column(12.0, 14.0, 13.0, 15.0, 17.0, 18.0)
                                           .build();
         Table expected = new Table.TestBuilder()
             .column(1, 1, 1, 1)
             .column(1, 3, 5, 0)
             .column(12.0, 14.0, 17.0, 18.0)
             .column(12.0, 13.0, 15.0, 18.0)
             .column(12.0, 13.0, 15.0, 18.0)
             .column(12.0, 14.0, 17.0, 18.0)
             .column(12.0, 13.0, 15.0, 18.0)
             .column(   1,    2,    2,    1).build()) {
      try (Table t3 = t1.groupBy(0, 1)
          .aggregate(max(2), min(2), min(2), max(2), min(2), count(1));
          Table t4 = t3.orderBy(Table.asc(2))) {
        // verify t4
        assertEquals(4, t4.getRowCount());
        assertTablesAreEqual(t4, expected);

        assertEquals(t3.getColumn(0).getRefCount(), 1);
        assertEquals(t3.getColumn(1).getRefCount(), 1);
        assertEquals(t3.getColumn(2).getRefCount(), 2);
        assertEquals(t3.getColumn(3).getRefCount(), 3);
        assertEquals(t3.getColumn(4).getRefCount(), 3);
        assertEquals(t3.getColumn(5).getRefCount(), 2);
        assertEquals(t3.getColumn(6).getRefCount(), 3);
      }
    }
  }

  @Test
  void testGroupByMin() {
    try (Table t1 = new Table.TestBuilder().column(   1,    1,    1,    1,    1,    1)
                                           .column(   1,    3,    3,    5,    5,    0)
                                           .column(  12,   14,   13,   17,   17,   17)
                                           .build()) {
      try (Table t3 = t1.groupBy(0, 1).aggregate(min(2));
           HostColumnVector aggOut0 = t3.getColumn(2).copyToHost()) {
        // verify t3
        assertEquals(4, t3.getRowCount());
        Map<Integer, Integer> expectedAggregateResult = new HashMap() {
          {
            // value, count
            put(12, 1);
            put(13, 1);
            put(17, 2);
          }
        };
        // check to see the aggregate column type depends on the source column
        // in this case the source column is Integer, therefore the result should be Integer type
        assertEquals(DType.INT32, aggOut0.getType());
        for (int i = 0; i < 4; ++i) {
          int key = aggOut0.getInt(i);
          assertTrue(expectedAggregateResult.containsKey(key));
          Integer count = expectedAggregateResult.get(key);
          if (count == 1) {
            expectedAggregateResult.remove(key);
          } else {
            expectedAggregateResult.put(key, count - 1);
          }
        }
      }
    }
  }

  @Test
  void testGroupBySum() {
    try (Table t1 = new Table.TestBuilder().column(   1,    1,    1,    1,    1,    1)
                                           .column(   1,    3,    3,    5,    5,    0)
                                           .column(12.0, 14.0, 13.0, 17.0, 17.0, 17.0)
                                           .build()) {
      try (Table t3 = t1.groupBy(0, 1).aggregate(sum(2));
           HostColumnVector aggOut1 = t3.getColumn(2).copyToHost()) {
        // verify t3
        assertEquals(4, t3.getRowCount());
        Map<Double, Integer> expectedAggregateResult = new HashMap() {
          {
            // value, count
            put(12.0, 1);
            put(27.0, 1);
            put(34.0, 1);
            put(17.0, 1);
          }
        };
        for (int i = 0; i < 4; ++i) {
          Double key = aggOut1.getDouble(i);
          assertTrue(expectedAggregateResult.containsKey(key));
          Integer count = expectedAggregateResult.get(key);
          if (count == 1) {
            expectedAggregateResult.remove(key);
          } else {
            expectedAggregateResult.put(key, count - 1);
          }
        }
      }
    }
  }

  @Test
  void testGroupByFirstExcludeNulls() {
    try (Table input = new Table.TestBuilder()
            .column(  1,   1,    1,  1,  2,    2,  2,    2)
            .column(null, 13, null, 12, 14, null, 15, null)
            .build();
         Table expected = new Table.TestBuilder()
                 .column(1, 2)
                 .column(13, 14)
                 .build();
         Table found = input.groupBy(0).aggregate(first(1, false))) {
      assertTablesAreEqual(expected, found);
    }
  }

  @Test
  void testGroupByLastExcludeNulls() {
    try (Table input = new Table.TestBuilder()
            .column(  1,   1,    1,  1,  2,    2,  2,    2)
            .column(null, 13, null, 12, 14, null, 15, null)
            .build();
         Table expected = new Table.TestBuilder()
                 .column(1, 2)
                 .column(12, 15)
                 .build();
         Table found = input.groupBy(0).aggregate(last(1, false))) {
      assertTablesAreEqual(expected, found);
    }
  }

  @Test
  void testGroupByFirstIncludeNulls() {
    try (Table input = new Table.TestBuilder()
            .column(  1,   1,    1,  1,  2,    2,  2,    2)
            .column(null, 13, null, 12, 14, null, 15, null)
            .build();
         Table expected = new Table.TestBuilder()
                 .column(1, 2)
                 .column(null, 14)
                 .build();
         Table found = input.groupBy(0).aggregate(first(1, true))) {
      assertTablesAreEqual(expected, found);
    }
  }

  @Test
  void testGroupByLastIncludeNulls() {
    try (Table input = new Table.TestBuilder()
            .column(  1,   1,    1,  1,  2,    2,  2,    2)
            .column(null, 13, null, 12, 14, null, 15, null)
            .build();
         Table expected = new Table.TestBuilder()
                 .column(1, 2)
                 .column(12, null)
                 .build();
         Table found = input.groupBy(0).aggregate(last(1, true))) {
      assertTablesAreEqual(expected, found);
    }
  }

  @Test
  void testGroupByAvg() {
    try (Table t1 = new Table.TestBuilder().column( 1,  1,  1,  1,  1,  1)
                                           .column( 1,  3,  3,  5,  5,  0)
                                           .column(12, 14, 13,  1, 17, 17)
                                           .build()) {
      try (Table t3 = t1.groupBy(0, 1).aggregate(mean(2));
           HostColumnVector aggOut1 = t3.getColumn(2).copyToHost()) {
        // verify t3
        assertEquals(4, t3.getRowCount());
        Map<Double, Integer> expectedAggregateResult = new HashMap() {
          {
            // value, count
            put(12.0, 1);
            put(13.5, 1);
            put(17.0, 1);
            put(9.0, 1);
          }
        };
        for (int i = 0; i < 4; ++i) {
          Double key = aggOut1.getDouble(i);
          assertTrue(expectedAggregateResult.containsKey(key));
          Integer count = expectedAggregateResult.get(key);
          if (count == 1) {
            expectedAggregateResult.remove(key);
          } else {
            expectedAggregateResult.put(key, count - 1);
          }
        }
      }
    }
  }

  @Test
  void testMultiAgg() {
    try (Table t1 = new Table.TestBuilder().column(  1,   1,   1,   1,   1,    1)
                                           .column(  2,   2,   2,   3,   3,    3)
                                           .column(5.0, 2.3, 3.4, 2.3, 1.3, 12.2)
                                           .column(  3,   1,   7,  -1,   9,    0)
                                           .build()) {
      try (Table t2 = t1.groupBy(0, 1).aggregate(count(0), max(3), min(2), mean(2), sum(2));
           HostColumnVector countOut = t2.getColumn(2).copyToHost();
           HostColumnVector maxOut = t2.getColumn(3).copyToHost();
           HostColumnVector minOut = t2.getColumn(4).copyToHost();
           HostColumnVector avgOut = t2.getColumn(5).copyToHost();
           HostColumnVector sumOut = t2.getColumn(6).copyToHost()) {
        assertEquals(2, t2.getRowCount());

        // verify count
        assertEquals(3, countOut.getInt(0));
        assertEquals(3, countOut.getInt(1));

        // verify mean
        List<Double> sortedMean = new ArrayList<>();
        sortedMean.add(avgOut.getDouble(0));
        sortedMean.add(avgOut.getDouble(1));
        sortedMean = sortedMean.stream()
            .sorted(Comparator.naturalOrder())
            .collect(Collectors.toList());

        assertEqualsWithinPercentage(3.5666f, sortedMean.get(0), 0.0001);
        assertEqualsWithinPercentage(5.2666f, sortedMean.get(1), 0.0001);

        // verify sum
        List<Double> sortedSum = new ArrayList<>();
        sortedSum.add(sumOut.getDouble(0));
        sortedSum.add(sumOut.getDouble(1));
        sortedSum = sortedSum.stream()
            .sorted(Comparator.naturalOrder())
            .collect(Collectors.toList());

        assertEqualsWithinPercentage(10.7f, sortedSum.get(0), 0.0001);
        assertEqualsWithinPercentage(15.8f, sortedSum.get(1), 0.0001);

        // verify min
        List<Double> sortedMin = new ArrayList<>();
        sortedMin.add(minOut.getDouble(0));
        sortedMin.add(minOut.getDouble(1));
        sortedMin = sortedMin.stream()
            .sorted(Comparator.naturalOrder())
            .collect(Collectors.toList());

        assertEqualsWithinPercentage(1.3f, sortedMin.get(0), 0.0001);
        assertEqualsWithinPercentage(2.3f, sortedMin.get(1), 0.0001);

        // verify max
        List<Integer> sortedMax = new ArrayList<>();
        sortedMax.add(maxOut.getInt(0));
        sortedMax.add(maxOut.getInt(1));
        sortedMax = sortedMax.stream()
            .sorted(Comparator.naturalOrder())
            .collect(Collectors.toList());

        assertEquals(7, sortedMax.get(0));
        assertEquals(9, sortedMax.get(1));
      }
    }
  }

  @Test
  void testSumWithStrings() {
    try (Table t = new Table.TestBuilder()
        .column("1-URGENT", "3-MEDIUM", "1-URGENT", "3-MEDIUM")
        .column(5289L, 5203L, 5303L, 5206L)
        .build();
         Table result = t.groupBy(0).aggregate(Table.sum(1));
         Table expected = new Table.TestBuilder()
             .column("1-URGENT", "3-MEDIUM")
             .column(5289L + 5303L, 5203L + 5206L)
             .build()) {
      assertTablesAreEqual(expected, result);
    }
  }

  @Test
  void testGroupByNoAggs() {
    try (Table t1 = new Table.TestBuilder().column(   1,    1,    1,    1,    1,    1)
        .column(   1,    3,    3,    5,    5,    0)
        .column(  12,   14,   13,   17,   17,   17)
        .build()) {
      try (Table t3 = t1.groupBy(0, 1).aggregate()) {
        // verify t3
        assertEquals(4, t3.getRowCount());
      }
    }
  }

  @Test
  void testSimpleGather() {
    try (Table testTable = new Table.TestBuilder()
            .column(1, 2, 3, 4, 5)
            .column("A", "AA", "AAA", "AAAA", "AAAAA")
            .build();
         ColumnVector gatherMap = ColumnVector.fromInts(0, 2, 4, -2);
         Table expected = new Table.TestBuilder()
                 .column(1, 3, 5, 4)
                 .column("A", "AAA", "AAAAA", "AAAA")
                 .build();
         Table found = testTable.gather(gatherMap)) {
      assertTablesAreEqual(expected, found);
    }
  }

  @Test
  void testMaskWithoutValidity() {
    try (ColumnVector mask = ColumnVector.fromBoxedBooleans(true, false, true, false, true);
         ColumnVector fromInts = ColumnVector.fromInts(1, 2, 3, 4, 5);
         ColumnVector fromStrings = ColumnVector.fromStrings("1", "2", "3", "4", "5");
         Table input = new Table(fromInts, fromStrings);
         Table filteredTable = input.filter(mask);
         ColumnVector expectedInts = ColumnVector.fromInts(1, 3, 5);
         ColumnVector expectedStrings = ColumnVector.fromStrings("1", "3", "5");
         Table expected = new Table(expectedInts, expectedStrings)) {
      assertTablesAreEqual(expected, filteredTable);
    }
  }

  @Test
  void testMaskWithValidity() {
    final int numRows = 5;
    try (Builder builder = HostColumnVector.builder(DType.BOOL8, numRows)) {
      for (int i = 0; i < numRows; ++i) {
        builder.append((byte) 1);
        if (i % 2 != 0) {
          builder.setNullAt(i);
        }
      }
      try (ColumnVector mask = builder.buildAndPutOnDevice();
           ColumnVector fromInts = ColumnVector.fromBoxedInts(1, null, 2, 3, null);
           Table input = new Table(fromInts);
           Table filteredTable = input.filter(mask);
           HostColumnVector filtered = filteredTable.getColumn(0).copyToHost()) {
        assertEquals(DType.INT32, filtered.getType());
        assertEquals(3, filtered.getRowCount());
        assertEquals(1, filtered.getInt(0));
        assertEquals(2, filtered.getInt(1));
        assertTrue(filtered.isNull(2));
      }
    }
  }

  @Test
  void testMaskDataOnly() {
    byte[] maskVals = new byte[]{0, 1, 0, 1, 1};
    try (ColumnVector mask = ColumnVector.boolFromBytes(maskVals);
         ColumnVector fromBytes = ColumnVector.fromBoxedBytes((byte) 1, null, (byte) 2, (byte) 3, null);
         Table input = new Table(fromBytes);
         Table filteredTable = input.filter(mask);
         HostColumnVector filtered = filteredTable.getColumn(0).copyToHost()) {
      assertEquals(DType.INT8, filtered.getType());
      assertEquals(3, filtered.getRowCount());
      assertTrue(filtered.isNull(0));
      assertEquals(3, filtered.getByte(1));
      assertTrue(filtered.isNull(2));
    }
  }


  @Test
  void testAllFilteredFromData() {
    Boolean[] maskVals = new Boolean[5];
    Arrays.fill(maskVals, false);
    try (ColumnVector mask = ColumnVector.fromBoxedBooleans(maskVals);
         ColumnVector fromInts = ColumnVector.fromBoxedInts(1, null, 2, 3, null);
         Table input = new Table(fromInts);
         Table filteredTable = input.filter(mask)) {
      ColumnVector filtered = filteredTable.getColumn(0);
      assertEquals(DType.INT32, filtered.getType());
      assertEquals(0, filtered.getRowCount());
    }
  }

  @Test
  void testAllFilteredFromValidity() {
    final int numRows = 5;
    try (Builder builder = HostColumnVector.builder(DType.BOOL8, numRows)) {
      for (int i = 0; i < numRows; ++i) {
        builder.append((byte) 1);
        builder.setNullAt(i);
      }
      try (ColumnVector mask = builder.buildAndPutOnDevice();
           ColumnVector fromInts = ColumnVector.fromBoxedInts(1, null, 2, 3, null);
           Table input = new Table(fromInts);
           Table filteredTable = input.filter(mask)) {
        ColumnVector filtered = filteredTable.getColumn(0);
        assertEquals(DType.INT32, filtered.getType());
        assertEquals(0, filtered.getRowCount());
      }
    }
  }

  @Test
  void testMismatchedSizesForFilter() {
    Boolean[] maskVals = new Boolean[3];
    Arrays.fill(maskVals, true);
    try (ColumnVector mask = ColumnVector.fromBoxedBooleans(maskVals);
         ColumnVector fromInts = ColumnVector.fromBoxedInts(1, null, 2, 3, null);
         Table input = new Table(fromInts)) {
      assertThrows(AssertionError.class, () -> input.filter(mask).close());
    }
  }

  @Test
  void testTableBasedFilter() {
    byte[] maskVals = new byte[]{0, 1, 0, 1, 1};
    try (ColumnVector mask = ColumnVector.boolFromBytes(maskVals);
         ColumnVector fromInts = ColumnVector.fromBoxedInts(1, null, 2, 3, null);
         ColumnVector fromStrings = ColumnVector.fromStrings("one", "two", "three", null, "five");
         Table input = new Table(fromInts, fromStrings);
         Table filtered = input.filter(mask);
         ColumnVector expectedFromInts = ColumnVector.fromBoxedInts(null, 3, null);
         ColumnVector expectedFromStrings = ColumnVector.fromStrings("two", null, "five");
         Table expected = new Table(expectedFromInts, expectedFromStrings)) {
      assertTablesAreEqual(expected, filtered);
    }
  }

  private Table getExpectedFileTable() {
    return new TestBuilder()
        .column(true, false, false, true, false)
        .column(5, 1, 0, 2, 7)
        .column(new Byte[]{2, 3, 4, 5, 9})
        .column(3l, 9l, 4l, 2l, 20l)
        .column("this", "is", "a", "test", "string")
        .column(1.0f, 3.5f, 5.9f, 7.1f, 9.8f)
        .column(5.0d, 9.5d, 0.9d, 7.23d, 2.8d)
        .build();
  }

  @Test
  void testParquetWriteToFileNoNames() throws IOException {
    File tempFile = File.createTempFile("test-nonames", ".parquet");
    try (Table table0 = getExpectedFileTable()) {
      table0.writeParquet(tempFile.getAbsoluteFile());
      try (Table table1 = Table.readParquet(tempFile.getAbsoluteFile())) {
        assertTablesAreEqual(table0, table1);
      }
    } finally {
      tempFile.delete();
    }
  }

  private final class MyBufferConsumer implements HostBufferConsumer, AutoCloseable {
    public final HostMemoryBuffer buffer;
    long offset = 0;

    public MyBufferConsumer() {
      buffer = HostMemoryBuffer.allocate(10 * 1024 * 1024);
    }

    @Override
    public void handleBuffer(HostMemoryBuffer src, long len) {
      try {
        this.buffer.copyFromHostBuffer(offset, src, 0, len);
        offset += len;
      } finally {
        src.close();
      }
    }

    @Override
    public void close() {
      buffer.close();
    }
  }

  private final class MyBufferProvider implements HostBufferProvider {
    private final MyBufferConsumer wrapped;
    long offset = 0;

    private MyBufferProvider(MyBufferConsumer wrapped) {
      this.wrapped = wrapped;
    }

    @Override
    public long readInto(HostMemoryBuffer buffer, long len) {
      long amountLeft = wrapped.offset - offset;
      long amountToCopy = Math.max(0, Math.min(len, amountLeft));
      if (amountToCopy > 0) {
        buffer.copyFromHostBuffer(0, wrapped.buffer, offset, amountToCopy);
        offset += amountToCopy;
      }
      return amountToCopy;
    }
  }

  @Test
  void testParquetWriteToBufferChunked() {
    try (Table table0 = getExpectedFileTable();
         MyBufferConsumer consumer = new MyBufferConsumer()) {
         try (TableWriter writer = Table.writeParquetChunked(ParquetWriterOptions.DEFAULT, consumer)) {
           writer.write(table0);
           writer.write(table0);
           writer.write(table0);
         }
      try (Table table1 = Table.readParquet(ParquetOptions.DEFAULT, consumer.buffer, 0, consumer.offset);
           Table concat = Table.concatenate(table0, table0, table0)) {
        assertTablesAreEqual(concat, table1);
      }
    }
  }

  @Test
  void testParquetWriteToFileWithNames() throws IOException {
    File tempFile = File.createTempFile("test-names", ".parquet");
    try (Table table0 = getExpectedFileTable()) {
      ParquetWriterOptions options = ParquetWriterOptions.builder()
          .withColumnNames("first", "second", "third", "fourth", "fifth", "sixth", "seventh")
          .withCompressionType(CompressionType.NONE)
          .withStatisticsFrequency(ParquetWriterOptions.StatisticsFrequency.NONE)
          .build();
      try (TableWriter writer = Table.writeParquetChunked(options, tempFile.getAbsoluteFile())) {
        writer.write(table0);
      }
      try (Table table2 = Table.readParquet(tempFile.getAbsoluteFile())) {
        assertTablesAreEqual(table0, table2);
      }
    } finally {
      tempFile.delete();
    }
  }

  @Test
  void testParquetWriteToFileWithNamesAndMetadata() throws IOException {
    File tempFile = File.createTempFile("test-names-metadata", ".parquet");
    try (Table table0 = getExpectedFileTable()) {
      ParquetWriterOptions options = ParquetWriterOptions.builder()
          .withColumnNames("first", "second", "third", "fourth", "fifth", "sixth", "seventh")
          .withMetadata("somekey", "somevalue")
          .withCompressionType(CompressionType.NONE)
          .withStatisticsFrequency(ParquetWriterOptions.StatisticsFrequency.NONE)
          .build();
      try (TableWriter writer = Table.writeParquetChunked(options, tempFile.getAbsoluteFile())) {
        writer.write(table0);
      }
      try (Table table2 = Table.readParquet(tempFile.getAbsoluteFile())) {
        assertTablesAreEqual(table0, table2);
      }
    } finally {
      tempFile.delete();
    }
  }

  @Test
  void testParquetWriteToFileUncompressedNoStats() throws IOException {
    File tempFile = File.createTempFile("test-uncompressed", ".parquet");
    try (Table table0 = getExpectedFileTable()) {
      ParquetWriterOptions options = ParquetWriterOptions.builder()
          .withCompressionType(CompressionType.NONE)
          .withStatisticsFrequency(ParquetWriterOptions.StatisticsFrequency.NONE)
          .build();
      try (TableWriter writer = Table.writeParquetChunked(options, tempFile.getAbsoluteFile())) {
        writer.write(table0);
      }
      try (Table table2 = Table.readParquet(tempFile.getAbsoluteFile())) {
        assertTablesAreEqual(table0, table2);
      }
    } finally {
      tempFile.delete();
    }
  }

  @Test
  void testArrowIPCWriteToFileWithNamesAndMetadata() throws IOException {
    File tempFile = File.createTempFile("test-names-metadata", ".arrow");
    try (Table table0 = getExpectedFileTable()) {
      ArrowIPCWriterOptions options = ArrowIPCWriterOptions.builder()
              .withColumnNames("first", "second", "third", "fourth", "fifth", "sixth", "seventh")
              .build();
      try (TableWriter writer = Table.writeArrowIPCChunked(options, tempFile.getAbsoluteFile())) {
        writer.write(table0);
      }
      try (StreamedTableReader reader = Table.readArrowIPCChunked(tempFile)) {
        boolean done = false;
        int count = 0;
        while (!done) {
          try (Table t = reader.getNextIfAvailable()) {
            if (t == null) {
              done = true;
            } else {
              assertTablesAreEqual(table0, t);
              count++;
            }
          }
        }
        assertEquals(1, count);
      }
    } finally {
      tempFile.delete();
    }
  }

  @Test
  void testArrowIPCWriteToBufferChunked() {
    try (Table table0 = getExpectedFileTable();
         MyBufferConsumer consumer = new MyBufferConsumer()) {
      ArrowIPCWriterOptions options = ArrowIPCWriterOptions.builder()
              .withColumnNames("first", "second", "third", "fourth", "fifth", "sixth", "seventh")
              .build();
      try (TableWriter writer = Table.writeArrowIPCChunked(options, consumer)) {
        writer.write(table0);
        writer.write(table0);
        writer.write(table0);
      }
      try (StreamedTableReader reader = Table.readArrowIPCChunked(new MyBufferProvider(consumer))) {
        boolean done = false;
        int count = 0;
        while (!done) {
          try (Table t = reader.getNextIfAvailable()) {
            if (t == null) {
              done = true;
            } else {
              assertTablesAreEqual(table0, t);
              count++;
            }
          }
        }
        assertEquals(3, count);
      }
    }
  }

  @Test
  void testORCWriteToBufferChunked() {
    try (Table table0 = getExpectedFileTable();
         MyBufferConsumer consumer = new MyBufferConsumer()) {
      try (TableWriter writer = Table.writeORCChunked(ORCWriterOptions.DEFAULT, consumer)) {
        writer.write(table0);
        writer.write(table0);
        writer.write(table0);
      }
      try (Table table1 = Table.readORC(ORCOptions.DEFAULT, consumer.buffer, 0, consumer.offset);
           Table concat = Table.concatenate(table0, table0, table0)) {
        assertTablesAreEqual(concat, table1);
      }
    }
  }

  @Test
  void testORCWriteToFile() throws IOException {
    File tempFile = File.createTempFile("test", ".orc");
    try (Table table0 = getExpectedFileTable()) {
      table0.writeORC(tempFile.getAbsoluteFile());
      try (Table table1 = Table.readORC(tempFile.getAbsoluteFile())) {
        assertTablesAreEqual(table0, table1);
      }
    } finally {
      tempFile.delete();
    }
  }

  @Test
  void testORCWriteToFileWithColNames() throws IOException {
    File tempFile = File.createTempFile("test", ".orc");
    final String[] colNames = new String[]{"bool", "int", "byte","long","str","float","double"};
    try (Table table0 = getExpectedFileTable()) {
      ORCWriterOptions options = ORCWriterOptions.builder()
          .withColumnNames(colNames)
          .withMetadata("somekey", "somevalue")
          .build();
      table0.writeORC(options, tempFile.getAbsoluteFile());
      ORCOptions opts = ORCOptions.builder().includeColumn(colNames).build();
      try (Table table1 = Table.readORC(opts, tempFile.getAbsoluteFile())) {
        assertTablesAreEqual(table0, table1);
      }
    } finally {
      tempFile.delete();
    }
  }

  @Test
  void testORCWriteToFileUncompressed() throws IOException {
    File tempFileUncompressed = File.createTempFile("test-uncompressed", ".orc");
    try (Table table0 = getExpectedFileTable()) {
      table0.writeORC(ORCWriterOptions.builder().withCompressionType(CompressionType.NONE).build(), tempFileUncompressed.getAbsoluteFile());
      try (Table table2 = Table.readORC(tempFileUncompressed.getAbsoluteFile())) {
        assertTablesAreEqual(table0, table2);
      }
    } finally {
      tempFileUncompressed.delete();
    }
  }

  @Test
  void testStructColumnFilter() {
    List<HostColumnVector.DataType> children =
        Arrays.asList(new HostColumnVector.BasicType(true, DType.INT32),
            new HostColumnVector.BasicType(true, DType.INT64));
    HostColumnVector.StructType type = new HostColumnVector.StructType(true, children);
    HostColumnVector.StructType expectedType = new HostColumnVector.StructType(true, children);
    List data1 = Arrays.asList(10, 20L);
    List data2 = Arrays.asList(50, 60L);
    List data3 = Arrays.asList(null, 80L);
    List data4 = null;
    HostColumnVector.StructData structData1 = new HostColumnVector.StructData(data1);
    HostColumnVector.StructData structData2 = new HostColumnVector.StructData(data2);
    HostColumnVector.StructData structData3 = new HostColumnVector.StructData(data3);
    HostColumnVector.StructData structData4 = new HostColumnVector.StructData(data4);
    try (ColumnVector mask = ColumnVector.fromBoxedBooleans(true, false, true, false);
         ColumnVector fromStructs = ColumnVector.fromStructs(type, Arrays.asList(structData1, structData2, structData3, structData4));
         Table input = new Table(fromStructs);
         Table filteredTable = input.filter(mask);
         ColumnVector expectedStructs = ColumnVector.fromStructs(expectedType, Arrays.asList(structData1, structData3));
         Table expected = new Table(expectedStructs)) {
<<<<<<< HEAD
      assertTablesAreEqual(expected, filteredTable, new HostColumnVector.TableSchema(expectedType));
=======
      assertTablesAreEqual(expected, filteredTable);
>>>>>>> 8444c38b
    }
  }

  @Test
  void testStructColumnFilterStrings() {
    List<HostColumnVector.DataType> children =
        Arrays.asList(new HostColumnVector.BasicType(true, DType.STRING),
            new HostColumnVector.BasicType(true, DType.STRING));
    HostColumnVector.StructType type = new HostColumnVector.StructType(true, children);
    HostColumnVector.StructType expectedType = new HostColumnVector.StructType(true, children);
    List data1 = Arrays.asList("10", "aliceAndBob");
    List data2 = Arrays.asList("50", "foobar");
    List data3 = Arrays.asList(null, "zombies");
    List data4 = null;
    HostColumnVector.StructData structData1 = new HostColumnVector.StructData(data1);
    HostColumnVector.StructData structData2 = new HostColumnVector.StructData(data2);
    HostColumnVector.StructData structData3 = new HostColumnVector.StructData(data3);
    HostColumnVector.StructData structData4 = new HostColumnVector.StructData(data4);
    try (ColumnVector mask = ColumnVector.fromBoxedBooleans(true, false, true, true);
         ColumnVector fromStructs = ColumnVector.fromStructs(type, Arrays.asList(structData1, structData2, structData3, structData4));
         Table input = new Table(fromStructs);
         Table filteredTable = input.filter(mask);
         ColumnVector expectedStructs = ColumnVector.fromStructs(expectedType, Arrays.asList(structData1, structData3, structData4));
         Table expected = new Table(expectedStructs)) {
      assertEquals(expected.getRowCount(), 3L, "Expected column row count is incorrect");
<<<<<<< HEAD
      assertTablesAreEqual(expected, filteredTable, new HostColumnVector.TableSchema(expectedType));
=======
      assertTablesAreEqual(expected, filteredTable);
>>>>>>> 8444c38b
    }
  }
}<|MERGE_RESOLUTION|>--- conflicted
+++ resolved
@@ -95,7 +95,7 @@
    * @param colName The name of the column
    */
   public static void assertColumnsAreEqual(ColumnVector expected, ColumnVector cv, String colName) {
-    assertPartialColumnsAreEqual(expected, 0, expected.getRowCount(), cv, colName, true, null);
+    assertPartialColumnsAreEqual(expected, 0, expected.getRowCount(), cv, colName, true);
   }
 
   /**
@@ -105,55 +105,29 @@
    * @param colName The name of the host column
    */
   public static void assertColumnsAreEqual(HostColumnVector expected, HostColumnVector cv, String colName) {
-<<<<<<< HEAD
-    assertPartialColumnsAreEqual(expected, 0, expected.getRowCount(), cv, colName, true, null);
+    assertPartialColumnsAreEqual(expected, 0, expected.getRowCount(), cv, colName, true);
   }
 
   /**
    * Checks and asserts that passed in Struct columns match
    * @param expected The expected result Struct column
    * @param cv The input Struct column
-   * @param schema The StructType dataType schema for comparison
    */
-  public static void assertStructColumnsAreEqual(ColumnVector expected, ColumnVector cv,
-                                                 HostColumnVector.DataType schema) {
-    assertPartialStructColumnsAreEqual(expected, 0, expected.getRowCount(), cv, "unnamed", true, schema);
-=======
-    assertPartialColumnsAreEqual(expected, 0, expected.getRowCount(), cv, colName, true);
->>>>>>> 8444c38b
+  public static void assertStructColumnsAreEqual(ColumnVector expected, ColumnVector cv) {
+    assertPartialStructColumnsAreEqual(expected, 0, expected.getRowCount(), cv, "unnamed", true);
   }
 
   /**
    * Checks and asserts that passed in Struct columns match
    * @param expected The expected result Struct column
-<<<<<<< HEAD
-=======
-   * @param cv The input Struct column
-   */
-  public static void assertStructColumnsAreEqual(ColumnVector expected, ColumnVector cv) {
-    assertPartialStructColumnsAreEqual(expected, 0, expected.getRowCount(), cv, "unnamed", true);
-  }
-
-  /**
-   * Checks and asserts that passed in Struct columns match
-   * @param expected The expected result Struct column
->>>>>>> 8444c38b
    * @param rowOffset The row number to look from
    * @param length The number of rows to consider
    * @param cv The input Struct column
    * @param colName The name of the column
    * @param enableNullCheck Whether to check for nulls in the Struct column
-<<<<<<< HEAD
-   * @param schema The StructType dataType schema for comparison
-   */
-  public static void assertPartialStructColumnsAreEqual(ColumnVector expected, long rowOffset, long length,
-                                                        ColumnVector cv, String colName, boolean enableNullCheck,
-                                                        HostColumnVector.DataType schema) {
-=======
    */
   public static void assertPartialStructColumnsAreEqual(ColumnVector expected, long rowOffset, long length,
                                                         ColumnVector cv, String colName, boolean enableNullCheck) {
->>>>>>> 8444c38b
     try (HostColumnVector hostExpected = expected.copyToHost();
          HostColumnVector hostcv = cv.copyToHost()) {
       assertPartialColumnsAreEqual(hostExpected, rowOffset, length, hostcv, colName, enableNullCheck);
@@ -166,37 +140,18 @@
    * @param cv The input column
    * @param colName The name of the column
    * @param enableNullCheck Whether to check for nulls in the column
-<<<<<<< HEAD
-   * @param schema The schema or the StructDataType for struct column if present
-=======
->>>>>>> 8444c38b
    */
   public static void assertPartialColumnsAreEqual(ColumnVector expected, long rowOffset, long length,
-                                                  ColumnVector cv, String colName, boolean enableNullCheck,
-                                                  HostColumnVector.DataType schema) {
+                                                  ColumnVector cv, String colName, boolean enableNullCheck) {
     try (HostColumnVector hostExpected = expected.copyToHost();
          HostColumnVector hostcv = cv.copyToHost()) {
-<<<<<<< HEAD
-      assertPartialColumnsAreEqual(hostExpected, rowOffset, length, hostcv, colName, enableNullCheck, schema);
-=======
       assertPartialColumnsAreEqual(hostExpected, rowOffset, length, hostcv, colName, enableNullCheck);
->>>>>>> 8444c38b
     }
   }
 
   /**
    * Checks and asserts that passed in host columns match
    * @param expected The expected result host column
-<<<<<<< HEAD
-   * @param cv The input host column
-   * @param colName The name of the host column
-   * @param enableNullCheck Whether to check for nulls in the host column
-   * @param schema The schema or the StructDataType for struct host column if present
-   */
-  public static void assertPartialColumnsAreEqual(HostColumnVector expected, long rowOffset, long length,
-                                                  HostColumnVector cv, String colName, boolean enableNullCheck,
-                                                  HostColumnVector.DataType schema) {
-=======
    * @param rowOffset start row index
    * @param length  number of rows from starting offset
    * @param cv The input host column
@@ -205,7 +160,6 @@
    */
   public static void assertPartialColumnsAreEqual(HostColumnVectorCore expected, long rowOffset, long length,
                                                   HostColumnVectorCore cv, String colName, boolean enableNullCheck) {
->>>>>>> 8444c38b
     assertEquals(expected.getType(), cv.getType(), "Type For Column " + colName);
     assertEquals(length, cv.getRowCount(), "Row Count For Column " + colName);
     if (enableNullCheck) {
@@ -267,83 +221,7 @@
             assertListColumnsEquals(expected, cv, colName, enableNullCheck);
             break;
           case STRUCT:
-<<<<<<< HEAD
-            assertStructColumnsEquals(expected, cv, colName, enableNullCheck, schema);
-            break;
-          default:
-            throw new IllegalArgumentException(type + " is not supported yet");
-        }
-      }
-    }
-  }
-
-  /**
-   * Checks and asserts that passed in columns match
-   * @param expected The expected result column
-   * @param cv The input column
-   * @param colName The name of the column
-   * @param enableNullCheck Whether to check for nulls in the column
-   */
-  public static void assertPartialColumnsAreEqual(HostColumnVectorCore expected,
-                                                  HostColumnVectorCore cv,
-                                                  String colName, boolean enableNullCheck) {
-    assertEquals(expected.getType(), cv.getType(), "Type For Column " + colName);
-    assertEquals(expected.getRowCount(), cv.getRowCount(), "Row Count For Column " + colName);
-    if (enableNullCheck) {
-      assertEquals(expected.getNullCount(), cv.getNullCount(), "Null Count For Column " + colName);
-    } else {
-      // TODO add in a proper check when null counts are supported by serializing a partitioned column
-    }
-    DType type = expected.getType();
-    for (int expectedRow = 0; expectedRow < expected.getRowCount(); expectedRow++) {
-      assertEquals(expected.isNull(expectedRow), cv.isNull(expectedRow),
-          "NULL for Column " + colName + " Row " + expectedRow);
-      if (!expected.isNull(expectedRow)) {
-        switch (type) {
-          case BOOL8: // fall through
-          case INT8: // fall through
-          case UINT8: // fall through
-          case INT16: // fall through
-          case UINT16: // fall through
-          case INT32: // fall through
-          case UINT32: // fall through
-          case TIMESTAMP_DAYS: // fall through
-          case DURATION_DAYS: // fall through
-          case INT64: // fall through
-          case UINT64: // fall through
-          case DURATION_MICROSECONDS: // fall through
-          case DURATION_MILLISECONDS: // fall through
-          case DURATION_NANOSECONDS: // fall through
-          case DURATION_SECONDS: // fall through
-          case TIMESTAMP_MICROSECONDS: // fall through
-          case TIMESTAMP_MILLISECONDS: // fall through
-          case TIMESTAMP_NANOSECONDS: // fall through
-          case TIMESTAMP_SECONDS:
-            assertEquals(expected.getElement(expectedRow), cv.getElement(expectedRow),
-                "Column " + colName + " Row " + expectedRow);
-            break;
-          case FLOAT32:
-            assertEqualsWithinPercentage((float)expected.getElement(expectedRow), (float)cv.getElement(expectedRow), 0.0001,
-                "Column " + colName + " Row " + expectedRow);
-            break;
-          case FLOAT64:
-            assertEqualsWithinPercentage((double)expected.getElement(expectedRow), (double)cv.getElement(expectedRow), 0.0001,
-                "Column " + colName + " Row " + expectedRow);
-            break;
-          case STRING:
-            assertArrayEquals(((String)expected.getElement(expectedRow)).getBytes(), ((String)cv.getElement(expectedRow)).getBytes(),
-                "Column " + colName + " Row " + expectedRow);
-            break;
-          case LIST:
-          case STRUCT:
-            assertEquals(expected.getNestedChildren().size(),
-                cv.getNestedChildren().size(), " num children don't match");
-            for (int k = 0; k < expected.getNestedChildren().size(); k++)
-              assertPartialColumnsAreEqual(expected.getNestedChildren().get(k),
-                  cv.getNestedChildren().get(k), colName, enableNullCheck);
-=======
             assertStructColumnsEquals(expected, cv, colName, enableNullCheck);
->>>>>>> 8444c38b
             break;
           default:
             throw new IllegalArgumentException(type + " is not supported yet");
@@ -359,11 +237,7 @@
    * @param colName The name of the column
    * @param enableNullCheck Whether to check for nulls in this column or not
    */
-<<<<<<< HEAD
-  private static void assertListColumnsEquals(HostColumnVector expected, HostColumnVector input,
-=======
   private static void assertListColumnsEquals(HostColumnVectorCore expected, HostColumnVectorCore input,
->>>>>>> 8444c38b
                                               String colName, boolean enableNullCheck) {
     assertTrue(expected.getType() == DType.LIST);
     assertTrue(input.getData() == null);
@@ -389,13 +263,6 @@
    * @param input The input Struct column which is compared against the expected column
    * @param colName The name of the column
    * @param enableNullCheck Whether to check for nulls in this column or not
-<<<<<<< HEAD
-   * @param schema The schema for the Struct column
-   */
-  private static void assertStructColumnsEquals(HostColumnVector expected, HostColumnVector input,
-                                                String colName, boolean enableNullCheck,
-                                                HostColumnVector.DataType schema) {
-=======
    */
   private static void assertStructColumnsEquals(HostColumnVectorCore expected, HostColumnVectorCore input,
                                                 String colName, boolean enableNullCheck) {
@@ -408,7 +275,6 @@
         hasNestedTypeChildren = true;
       }
     }
->>>>>>> 8444c38b
     for (int rowIndex = 0; rowIndex < expected.getRowCount(); rowIndex++) {
       assertEquals(expected.isNull(rowIndex), input.isNull(rowIndex));
       if (expected.getStruct(rowIndex) != null && !hasNestedTypeChildren) {
@@ -423,23 +289,15 @@
   }
 
   /**
-<<<<<<< HEAD
-   * Checks and asserts that the two tables from a given rowindex match
-=======
    * Checks and asserts that the two tables from a given rowindex match based on a provided schema.
->>>>>>> 8444c38b
    * @param expected the expected result table
    * @param rowOffset the row number to start checking from
    * @param length the number of rows to check
    * @param table the input table to compare against expected
    * @param enableNullCheck whether to check for nulls or not
    */
-<<<<<<< HEAD
-  public static void assertPartialTablesAreEqual(Table expected, long rowOffset, long length, Table table, boolean enableNullCheck) {
-=======
   public static void assertPartialTablesAreEqual(Table expected, long rowOffset, long length, Table table,
                                                  boolean enableNullCheck) {
->>>>>>> 8444c38b
     assertEquals(expected.getNumberOfColumns(), table.getNumberOfColumns());
     assertEquals(length, table.getRowCount(), "ROW COUNT");
     for (int col = 0; col < expected.getNumberOfColumns(); col++) {
@@ -449,54 +307,17 @@
       if (rowOffset != 0 || length != expected.getRowCount()) {
         name = name + " PART " + rowOffset + "-" + (rowOffset + length - 1);
       }
-      assertPartialColumnsAreEqual(expect, rowOffset, length, cv, name, enableNullCheck, null);
+      assertPartialColumnsAreEqual(expect, rowOffset, length, cv, name, enableNullCheck);
     }
   }
 
   /**
-<<<<<<< HEAD
-   * Checks and asserts that the two tables from a given rowindex match based on a provided schema.
-   * @param expected the expected result table
-   * @param rowOffset the row number to start checking from
-   * @param length the number of rows to check
-   * @param table the input table to compare against expected
-   * @param enableNullCheck whether to check for nulls or not
-   * @param tableSchema the table schema as a list of DataType(s)
-   */
-  public static void assertPartialTablesAreEqual(Table expected, long rowOffset, long length, Table table,
-                                                 boolean enableNullCheck, HostColumnVector.TableSchema tableSchema) {
-    assertEquals(expected.getNumberOfColumns(), table.getNumberOfColumns());
-    assertEquals(length, table.getRowCount(), "ROW COUNT");
-    for (int col = 0; col < expected.getNumberOfColumns(); col++) {
-      ColumnVector expect = expected.getColumn(col);
-      ColumnVector cv = table.getColumn(col);
-      String name = String.valueOf(col);
-      if (rowOffset != 0 || length != expected.getRowCount()) {
-        name = name + " PART " + rowOffset + "-" + (rowOffset + length - 1);
-      }
-      assertPartialColumnsAreEqual(expect, rowOffset, length, cv, name, enableNullCheck, tableSchema.types.get(col));
-    }
-  }
-
-  /**
-=======
->>>>>>> 8444c38b
    * Checks and asserts that the two tables match
    * @param expected the expected result table
    * @param table the input table to compare against expected
    */
   public static void assertTablesAreEqual(Table expected, Table table) {
     assertPartialTablesAreEqual(expected, 0, expected.getRowCount(), table, true);
-  }
-
-  /**
-   * Checks and asserts that the two tables match
-   * @param expected the expected result table
-   * @param table the input table to compare against expected
-   * @param tableSchema The list of DataType(s) as schema for comparison
-   */
-  public static void assertTablesAreEqual(Table expected, Table table, HostColumnVector.TableSchema tableSchema) {
-    assertPartialTablesAreEqual(expected, 0, expected.getRowCount(), table, true, tableSchema);
   }
 
   void assertTablesHaveSameValues(HashMap<Object, Integer>[] expectedTable, Table table) {
@@ -3695,11 +3516,7 @@
          Table filteredTable = input.filter(mask);
          ColumnVector expectedStructs = ColumnVector.fromStructs(expectedType, Arrays.asList(structData1, structData3));
          Table expected = new Table(expectedStructs)) {
-<<<<<<< HEAD
-      assertTablesAreEqual(expected, filteredTable, new HostColumnVector.TableSchema(expectedType));
-=======
       assertTablesAreEqual(expected, filteredTable);
->>>>>>> 8444c38b
     }
   }
 
@@ -3725,11 +3542,7 @@
          ColumnVector expectedStructs = ColumnVector.fromStructs(expectedType, Arrays.asList(structData1, structData3, structData4));
          Table expected = new Table(expectedStructs)) {
       assertEquals(expected.getRowCount(), 3L, "Expected column row count is incorrect");
-<<<<<<< HEAD
-      assertTablesAreEqual(expected, filteredTable, new HostColumnVector.TableSchema(expectedType));
-=======
       assertTablesAreEqual(expected, filteredTable);
->>>>>>> 8444c38b
     }
   }
 }