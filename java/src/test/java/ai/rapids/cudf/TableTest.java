/*
 *
 *  Copyright (c) 2019-2020, NVIDIA CORPORATION.
 *
 *  Licensed under the Apache License, Version 2.0 (the "License");
 *  you may not use this file except in compliance with the License.
 *  You may obtain a copy of the License at
 *
 *      http://www.apache.org/licenses/LICENSE-2.0
 *
 *  Unless required by applicable law or agreed to in writing, software
 *  distributed under the License is distributed on an "AS IS" BASIS,
 *  WITHOUT WARRANTIES OR CONDITIONS OF ANY KIND, either express or implied.
 *  See the License for the specific language governing permissions and
 *  limitations under the License.
 *
 */

package ai.rapids.cudf;

import ai.rapids.cudf.HostColumnVector.Builder;

import org.junit.jupiter.api.Test;

import java.io.ByteArrayInputStream;
import java.io.ByteArrayOutputStream;
import java.io.DataInputStream;
import java.io.File;
import java.io.FileInputStream;
import java.io.IOException;
import java.nio.charset.StandardCharsets;
import java.nio.file.Files;
import java.util.ArrayList;
import java.util.Arrays;
import java.util.Comparator;
import java.util.HashMap;
import java.util.HashSet;
import java.util.List;
import java.util.Map;
import java.util.stream.Collectors;

import static ai.rapids.cudf.Aggregate.max;
import static ai.rapids.cudf.Aggregate.first;
import static ai.rapids.cudf.Aggregate.last;
import static ai.rapids.cudf.Table.TestBuilder;
import static ai.rapids.cudf.Table.count;
import static ai.rapids.cudf.Table.mean;
import static ai.rapids.cudf.Table.min;
import static ai.rapids.cudf.Table.sum;
import static org.junit.jupiter.api.Assertions.assertArrayEquals;
import static org.junit.jupiter.api.Assertions.assertDoesNotThrow;
import static org.junit.jupiter.api.Assertions.assertEquals;
import static org.junit.jupiter.api.Assertions.assertNotNull;
import static org.junit.jupiter.api.Assertions.assertNull;
import static org.junit.jupiter.api.Assertions.assertThrows;
import static org.junit.jupiter.api.Assertions.assertTrue;

public class TableTest extends CudfTestBase {
  private static final File TEST_PARQUET_FILE = new File("src/test/resources/acq.parquet");
  private static final File TEST_ORC_FILE = new File("src/test/resources/TestOrcFile.orc");
  private static final File TEST_ORC_TIMESTAMP_DATE_FILE = new File(
      "src/test/resources/timestamp-date-test.orc");

  private static final Schema CSV_DATA_BUFFER_SCHEMA = Schema.builder()
      .column(DType.INT32, "A")
      .column(DType.FLOAT64, "B")
      .column(DType.INT64, "C")
      .build();

  private static final byte[] CSV_DATA_BUFFER = ("A|B|C\n" +
      "'0'|'110.0'|'120'\n" +
      "1|111.0|121\n" +
      "2|112.0|122\n" +
      "3|113.0|123\n" +
      "4|114.0|124\n" +
      "5|115.0|125\n" +
      "6|116.0|126\n" +
      "7|NULL|127\n" +
      "8|118.2|128\n" +
      "9|119.8|129").getBytes(StandardCharsets.UTF_8);

  /**
   * Checks and asserts that passed in columns match
   * @param expect The expected result column
   * @param cv The input column
   */
  public static void assertColumnsAreEqual(ColumnVector expect, ColumnVector cv) {
    assertColumnsAreEqual(expect, cv, "unnamed");
  }

  /**
   * Checks and asserts that passed in columns match
   * @param expected The expected result column
   * @param cv The input column
   * @param colName The name of the column
   */
  public static void assertColumnsAreEqual(ColumnVector expected, ColumnVector cv, String colName) {
    assertPartialColumnsAreEqual(expected, 0, expected.getRowCount(), cv, colName, true, null);
  }

  /**
   * Checks and asserts that passed in host columns match
   * @param expected The expected result host column
   * @param cv The input host column
   * @param colName The name of the host column
   */
  public static void assertColumnsAreEqual(HostColumnVector expected, HostColumnVector cv, String colName) {
    assertPartialColumnsAreEqual(expected, 0, expected.getRowCount(), cv, colName, true, null);
  }

  /**
   * Checks and asserts that passed in Struct columns match
   * @param expected The expected result Struct column
   * @param cv The input Struct column
   * @param schema The StructType dataType schema for comparison
   */
  public static void assertStructColumnsAreEqual(ColumnVector expected, ColumnVector cv,
                                                 HostColumnVector.DataType schema) {
    assertPartialStructColumnsAreEqual(expected, 0, expected.getRowCount(), cv, "unnamed", true, schema);
  }

  /**
   * Checks and asserts that passed in Struct columns match
   * @param expected The expected result Struct column
   * @param rowOffset The row number to look from
   * @param length The number of rows to consider
   * @param cv The input Struct column
   * @param colName The name of the column
   * @param enableNullCheck Whether to check for nulls in the Struct column
   * @param schema The StructType dataType schema for comparison
   */
  public static void assertPartialStructColumnsAreEqual(ColumnVector expected, long rowOffset, long length,
                                                        ColumnVector cv, String colName, boolean enableNullCheck,
                                                        HostColumnVector.DataType schema) {
    try (HostColumnVector hostExpected = expected.copyToHost();
         HostColumnVector hostcv = cv.copyToHost()) {
      assertPartialColumnsAreEqual(hostExpected, rowOffset, length, hostcv, colName, enableNullCheck,
          schema);
    }
  }

  /**
   * Checks and asserts that passed in columns match
   * @param expected The expected result column
   * @param cv The input column
   * @param colName The name of the column
   * @param enableNullCheck Whether to check for nulls in the column
   * @param schema The schema or the StructDataType for struct column if present
   */
  public static void assertPartialColumnsAreEqual(ColumnVector expected, long rowOffset, long length,
                                                  ColumnVector cv, String colName, boolean enableNullCheck,
                                                  HostColumnVector.DataType schema) {
    try (HostColumnVector hostExpected = expected.copyToHost();
         HostColumnVector hostcv = cv.copyToHost()) {
      assertPartialColumnsAreEqual(hostExpected, rowOffset, length, hostcv, colName, enableNullCheck, schema);
    }
  }

  /**
   * Checks and asserts that passed in host columns match
   * @param expected The expected result host column
   * @param cv The input host column
   * @param colName The name of the host column
   * @param enableNullCheck Whether to check for nulls in the host column
   * @param schema The schema or the StructDataType for struct host column if present
   */
  public static void assertPartialColumnsAreEqual(HostColumnVector expected, long rowOffset, long length,
                                                  HostColumnVector cv, String colName, boolean enableNullCheck,
                                                  HostColumnVector.DataType schema) {
    assertEquals(expected.getType(), cv.getType(), "Type For Column " + colName);
    assertEquals(length, cv.getRowCount(), "Row Count For Column " + colName);
    if (enableNullCheck) {
      assertEquals(expected.getNullCount(), cv.getNullCount(), "Null Count For Column " + colName);
    } else {
      // TODO add in a proper check when null counts are supported by serializing a partitioned column
    }
    DType type = expected.getType();
    for (long expectedRow = rowOffset; expectedRow < (rowOffset + length); expectedRow++) {
      long tableRow = expectedRow - rowOffset;
      assertEquals(expected.isNull(expectedRow), cv.isNull(tableRow),
          "NULL for Column " + colName + " Row " + tableRow);
      if (!expected.isNull(expectedRow)) {
        switch (type) {
          case BOOL8: // fall through
          case INT8: // fall through
          case UINT8:
            assertEquals(expected.getByte(expectedRow), cv.getByte(tableRow),
                "Column " + colName + " Row " + tableRow);
            break;
          case INT16: // fall through
          case UINT16:
            assertEquals(expected.getShort(expectedRow), cv.getShort(tableRow),
                "Column " + colName + " Row " + tableRow);
            break;
          case INT32: // fall through
          case UINT32: // fall through
          case TIMESTAMP_DAYS:
          case DURATION_DAYS:
            assertEquals(expected.getInt(expectedRow), cv.getInt(tableRow),
                "Column " + colName + " Row " + tableRow);
            break;
          case INT64: // fall through
          case UINT64: // fall through
          case DURATION_MICROSECONDS: // fall through
          case DURATION_MILLISECONDS: // fall through
          case DURATION_NANOSECONDS: // fall through
          case DURATION_SECONDS: // fall through
          case TIMESTAMP_MICROSECONDS: // fall through
          case TIMESTAMP_MILLISECONDS: // fall through
          case TIMESTAMP_NANOSECONDS: // fall through
          case TIMESTAMP_SECONDS:
            assertEquals(expected.getLong(expectedRow), cv.getLong(tableRow),
                "Column " + colName + " Row " + tableRow);
            break;
          case FLOAT32:
            assertEqualsWithinPercentage(expected.getFloat(expectedRow), cv.getFloat(tableRow), 0.0001,
                "Column " + colName + " Row " + tableRow);
            break;
          case FLOAT64:
            assertEqualsWithinPercentage(expected.getDouble(expectedRow), cv.getDouble(tableRow), 0.0001,
                "Column " + colName + " Row " + tableRow);
            break;
          case STRING:
            assertArrayEquals(expected.getUTF8(expectedRow), cv.getUTF8(tableRow),
                "Column " + colName + " Row " + tableRow);
            break;
          case LIST:
            assertListColumnsEquals(expected, cv, colName, enableNullCheck);
            break;
          case STRUCT:
            assertStructColumnsEquals(expected, cv, colName, enableNullCheck, schema);
            break;
          default:
            throw new IllegalArgumentException(type + " is not supported yet");
        }
      }
    }
  }

<<<<<<< HEAD
  /**
   * Checks and asserts that passed in columns match
   * @param expected The expected result column
   * @param cv The input column
   * @param colName The name of the column
   * @param enableNullCheck Whether to check for nulls in the column
   */
  public static void assertPartialColumnsAreEqual(HostColumnVector.NestedHostColumnVector expected,
                                                  HostColumnVector.NestedHostColumnVector cv,
=======
  public static void assertPartialColumnsAreEqual(HostColumnVectorCore expected,
                                                  HostColumnVectorCore cv,
>>>>>>> 5976d745
                                                  String colName, boolean enableNullCheck) {
    assertEquals(expected.getType(), cv.getType(), "Type For Column " + colName);
    assertEquals(expected.getRowCount(), cv.getRowCount(), "Row Count For Column " + colName);
    if (enableNullCheck) {
      assertEquals(expected.getNullCount(), cv.getNullCount(), "Null Count For Column " + colName);
    } else {
      // TODO add in a proper check when null counts are supported by serializing a partitioned column
    }
    DType type = expected.getType();
    for (int expectedRow = 0; expectedRow < expected.getRowCount(); expectedRow++) {
      assertEquals(expected.isNull(expectedRow), cv.isNull(expectedRow),
          "NULL for Column " + colName + " Row " + expectedRow);
      if (!expected.isNull(expectedRow)) {
        switch (type) {
          case BOOL8: // fall through
          case INT8: // fall through
          case UINT8: // fall through
          case INT16: // fall through
          case UINT16: // fall through
          case INT32: // fall through
          case UINT32: // fall through
          case TIMESTAMP_DAYS: // fall through
          case DURATION_DAYS: // fall through
          case INT64: // fall through
          case UINT64: // fall through
          case DURATION_MICROSECONDS: // fall through
          case DURATION_MILLISECONDS: // fall through
          case DURATION_NANOSECONDS: // fall through
          case DURATION_SECONDS: // fall through
          case TIMESTAMP_MICROSECONDS: // fall through
          case TIMESTAMP_MILLISECONDS: // fall through
          case TIMESTAMP_NANOSECONDS: // fall through
          case TIMESTAMP_SECONDS:
            assertEquals(expected.getElement(expectedRow), cv.getElement(expectedRow),
                "Column " + colName + " Row " + expectedRow);
            break;
          case FLOAT32:
            assertEqualsWithinPercentage((float)expected.getElement(expectedRow), (float)cv.getElement(expectedRow), 0.0001,
                "Column " + colName + " Row " + expectedRow);
            break;
          case FLOAT64:
            assertEqualsWithinPercentage((double)expected.getElement(expectedRow), (double)cv.getElement(expectedRow), 0.0001,
                "Column " + colName + " Row " + expectedRow);
            break;
          case STRING:
            assertArrayEquals(((String)expected.getElement(expectedRow)).getBytes(), ((String)cv.getElement(expectedRow)).getBytes(),
                "Column " + colName + " Row " + expectedRow);
            break;
          case LIST:
          case STRUCT:
            assertEquals(expected.getNestedChildren().size(),
                cv.getNestedChildren().size(), " num children don't match");
            for (int k = 0; k < expected.getNestedChildren().size(); k++)
              assertPartialColumnsAreEqual(expected.getNestedChildren().get(k),
                  cv.getNestedChildren().get(k), colName, enableNullCheck);
            break;
          default:
            throw new IllegalArgumentException(type + " is not supported yet");
        }
      }
    }
  }

  /**
   * Checks and asserts that two List columns match on certain parameters
   * @param expected The expected result List column
   * @param input The input List column which is compared against the expected column
   * @param colName The name of the column
   * @param enableNullCheck Whether to check for nulls in this column or not
   */
  private static void assertListColumnsEquals(HostColumnVector expected, HostColumnVector input,
                                              String colName, boolean enableNullCheck) {
    for (int rowIndex = 0; rowIndex < expected.getRowCount(); rowIndex++) {
      assertEquals(expected.isNull(rowIndex), input.isNull(rowIndex));
      if (expected.getList(rowIndex) != null) {
        assertArrayEquals(expected.getList(rowIndex).toString().getBytes(),
          input.getList(rowIndex).toString().getBytes());
      }
    }
    for (int j = 0; j < expected.children.size(); j++) {
      assertPartialColumnsAreEqual(expected.children.get(j), input.children.get(j), colName, enableNullCheck);
    }
  }

  /**
   * Checks and asserts that two Struct columns match on certain parameters
   * @param expected The expected result Struct column
   * @param input The input Struct column which is compared against the expected column
   * @param colName The name of the column
   * @param enableNullCheck Whether to check for nulls in this column or not
   * @param schema The schema for the Struct column
   */
  private static void assertStructColumnsEquals(HostColumnVector expected, HostColumnVector input,
                                                String colName, boolean enableNullCheck,
                                                HostColumnVector.DataType schema) {
    for (int rowIndex = 0; rowIndex < expected.getRowCount(); rowIndex++) {
      assertEquals(expected.isNull(rowIndex), input.isNull(rowIndex));
      if (expected.getStruct(rowIndex, schema) != null) {
        assertArrayEquals(expected.getStruct(rowIndex, schema).dataRecord.toString().getBytes(),
            input.getStruct(rowIndex, schema).dataRecord.toString().getBytes());
      }
    }
    for (int j = 0; j < expected.children.size(); j++) {
      assertPartialColumnsAreEqual(expected.children.get(j), input.children.get(j), colName, enableNullCheck);
    }
  }

  /**
   * Checks and asserts that the two tables from a given rowindex match
   * @param expected the expected result table
   * @param rowOffset the row number to start checking from
   * @param length the number of rows to check
   * @param table the input table to compare against expected
   * @param enableNullCheck whether to check for nulls or not
   */
  public static void assertPartialTablesAreEqual(Table expected, long rowOffset, long length, Table table, boolean enableNullCheck) {
    assertEquals(expected.getNumberOfColumns(), table.getNumberOfColumns());
    assertEquals(length, table.getRowCount(), "ROW COUNT");
    for (int col = 0; col < expected.getNumberOfColumns(); col++) {
      ColumnVector expect = expected.getColumn(col);
      ColumnVector cv = table.getColumn(col);
      String name = String.valueOf(col);
      if (rowOffset != 0 || length != expected.getRowCount()) {
        name = name + " PART " + rowOffset + "-" + (rowOffset + length - 1);
      }
      assertPartialColumnsAreEqual(expect, rowOffset, length, cv, name, enableNullCheck, null);
    }
  }

  /**
   * Checks and asserts that the two tables from a given rowindex match based on a provided schema.
   * @param expected the expected result table
   * @param rowOffset the row number to start checking from
   * @param length the number of rows to check
   * @param table the input table to compare against expected
   * @param enableNullCheck whether to check for nulls or not
   * @param tableSchema the table schema as a list of DataType(s)
   */
  public static void assertPartialTablesAreEqual(Table expected, long rowOffset, long length, Table table,
                                                 boolean enableNullCheck, HostColumnVector.TableSchema tableSchema) {
    assertEquals(expected.getNumberOfColumns(), table.getNumberOfColumns());
    assertEquals(length, table.getRowCount(), "ROW COUNT");
    for (int col = 0; col < expected.getNumberOfColumns(); col++) {
      ColumnVector expect = expected.getColumn(col);
      ColumnVector cv = table.getColumn(col);
      String name = String.valueOf(col);
      if (rowOffset != 0 || length != expected.getRowCount()) {
        name = name + " PART " + rowOffset + "-" + (rowOffset + length - 1);
      }
      assertPartialColumnsAreEqual(expect, rowOffset, length, cv, name, enableNullCheck, tableSchema.types.get(col));
    }
  }

  /**
   * Checks and asserts that the two tables match
   * @param expected the expected result table
   * @param table the input table to compare against expected
   */
  public static void assertTablesAreEqual(Table expected, Table table) {
    assertPartialTablesAreEqual(expected, 0, expected.getRowCount(), table, true);
  }

  /**
   * Checks and asserts that the two tables match
   * @param expected the expected result table
   * @param table the input table to compare against expected
   * @param tableSchema The list of DataType(s) as schema for comparison
   */
  public static void assertTablesAreEqual(Table expected, Table table, HostColumnVector.TableSchema tableSchema) {
    assertPartialTablesAreEqual(expected, 0, expected.getRowCount(), table, true, tableSchema);
  }

  void assertTablesHaveSameValues(HashMap<Object, Integer>[] expectedTable, Table table) {
    assertEquals(expectedTable.length, table.getNumberOfColumns());
    int numCols = table.getNumberOfColumns();
    long numRows = table.getRowCount();
    for (int col = 0; col < numCols; col++) {
      for (long row = 0; row < numRows; row++) {
        try (HostColumnVector cv = table.getColumn(col).copyToHost()) {
          Object key = 0;
          if (cv.getType() == DType.INT32) {
            key = cv.getInt(row);
          } else {
            key = cv.getDouble(row);
          }
          assertTrue(expectedTable[col].containsKey(key));
          Integer count = expectedTable[col].get(key);
          if (count == 1) {
            expectedTable[col].remove(key);
          } else {
            expectedTable[col].put(key, count - 1);
          }
        }
      }
    }
    for (int i = 0 ; i < expectedTable.length ; i++) {
      assertTrue(expectedTable[i].isEmpty());
    }
  }

  public static void assertTableTypes(DType[] expectedTypes, Table t) {
    int len = t.getNumberOfColumns();
    assertEquals(expectedTypes.length, len);
    for (int i = 0; i < len; i++) {
      ColumnVector vec = t.getColumn(i);
      DType type = vec.getType();
      assertEquals(expectedTypes[i], type, "Types don't match at " + i);
    }
  }

  @Test
  void testMergeSimple() {
    try (Table table1 = new Table.TestBuilder()
            .column(5, 3, 3, 1, 1)
            .column(5, 3, null, 1, 2)
            .column(1, 3, 5, 7, 9)
            .build();
         Table table2 = new Table.TestBuilder()
                 .column(1, 2, 7)
                 .column(3, 2, 2)
                 .column(1, 3, 10)
                 .build();
         Table expected = new Table.TestBuilder()
                 .column(1, 1, 1, 2, 3, 3, 5, 7)
                 .column(3, 2, 1, 2, null, 3, 5, 2)
                 .column(1, 9, 7, 3, 5, 3, 1, 10)
                 .build();
         Table sortedTable1 = table1.orderBy(Table.asc(0), Table.desc(1));
         Table sortedTable2 = table2.orderBy(Table.asc(0), Table.desc(1));
         Table merged = Table.merge(Arrays.asList(sortedTable1, sortedTable2), Table.asc(0), Table.desc(1))) {
      assertTablesAreEqual(expected, merged);
    }
  }

  @Test
  void testOrderByAD() {
    try (Table table = new Table.TestBuilder()
        .column(5, 3, 3, 1, 1)
        .column(5, 3, 4, 1, 2)
        .column(1, 3, 5, 7, 9)
        .build();
         Table expected = new Table.TestBuilder()
             .column(1, 1, 3, 3, 5)
             .column(2, 1, 4, 3, 5)
             .column(9, 7, 5, 3, 1)
             .build();
         Table sortedTable = table.orderBy(Table.asc(0), Table.desc(1))) {
      assertTablesAreEqual(expected, sortedTable);
    }
  }

  @Test
  void testOrderByDD() {
    try (Table table = new Table.TestBuilder()
        .column(5, 3, 3, 1, 1)
        .column(5, 3, 4, 1, 2)
        .column(1, 3, 5, 7, 9)
        .build();
         Table expected = new Table.TestBuilder()
             .column(5, 3, 3, 1, 1)
             .column(5, 4, 3, 2, 1)
             .column(1, 5, 3, 9, 7)
             .build();
         Table sortedTable = table.orderBy(Table.desc(0), Table.desc(1))) {
      assertTablesAreEqual(expected, sortedTable);
    }
  }

  @Test
  void testOrderByWithNulls() {
    try (Table table = new Table.TestBuilder()
        .column(5, null, 3, 1, 1)
        .column(5, 3, 4, null, null)
        .column("4", "3", "2", "1", "0")
        .column(1, 3, 5, 7, 9)
        .build();
         Table expected = new Table.TestBuilder()
             .column(1, 1, 3, 5, null)
             .column(null, null, 4, 5, 3)
             .column("1", "0", "2", "4", "3")
             .column(7, 9, 5, 1, 3)
             .build();
         Table sortedTable = table.orderBy(Table.asc(0), Table.desc(1))) {
      assertTablesAreEqual(expected, sortedTable);
    }
  }

  @Test
  void testOrderByWithNullsAndStrings() {
    try (Table table = new Table.TestBuilder()
        .column("4", "3", "2", "1", "0")
        .column(5, null, 3, 1, 1)
        .column(5, 3, 4, null, null)
        .column(1, 3, 5, 7, 9)
        .build();
         Table expected = new Table.TestBuilder()
             .column("0", "1", "2", "3", "4")
             .column(1, 1, 3, null, 5)
             .column(null, null, 4, 3, 5)
             .column(9, 7, 5, 3, 1)
             .build();
         Table sortedTable = table.orderBy(Table.asc(0))) {
      assertTablesAreEqual(expected, sortedTable);
    }
  }

  @Test
  void testTableCreationIncreasesRefCount() {
    //tests the Table increases the refcount on column vectors
    assertThrows(IllegalStateException.class, () -> {
      try (ColumnVector v1 = ColumnVector.build(DType.INT32, 5, Range.appendInts(5));
           ColumnVector v2 = ColumnVector.build(DType.INT32, 5, Range.appendInts(5))) {
        assertDoesNotThrow(() -> {
          try (Table t = new Table(new ColumnVector[]{v1, v2})) {
            v1.close();
            v2.close();
          }
        });
      }
    });
  }

  @Test
  void testGetRows() {
    try (ColumnVector v1 = ColumnVector.build(DType.INT32, 5, Range.appendInts(5));
         ColumnVector v2 = ColumnVector.build(DType.INT32, 5, Range.appendInts(5));
         Table t = new Table(new ColumnVector[]{v1, v2})) {
      assertEquals(5, t.getRowCount());
    }
  }

  @Test
  void testSettingNullVectors() {
    ColumnVector[] columnVectors = null;
    assertThrows(AssertionError.class, () -> new Table(columnVectors));
  }

  @Test
  void testAllRowsSize() {
    try (ColumnVector v1 = ColumnVector.build(DType.INT32, 4, Range.appendInts(4));
         ColumnVector v2 = ColumnVector.build(DType.INT32, 5, Range.appendInts(5))) {
      assertThrows(AssertionError.class, () -> {
        try (Table t = new Table(new ColumnVector[]{v1, v2})) {
        }
      });
    }
  }

  @Test
  void testGetNumberOfColumns() {
    try (ColumnVector v1 = ColumnVector.build(DType.INT32, 5, Range.appendInts(5));
         ColumnVector v2 = ColumnVector.build(DType.INT32, 5, Range.appendInts(5));
         Table t = new Table(new ColumnVector[]{v1, v2})) {
      assertEquals(2, t.getNumberOfColumns());
    }
  }

  @Test
  void testReadCSVPrune() {
    Schema schema = Schema.builder()
        .column(DType.INT32, "A")
        .column(DType.FLOAT64, "B")
        .column(DType.INT64, "C")
        .build();
    CSVOptions opts = CSVOptions.builder()
        .includeColumn("A")
        .includeColumn("B")
        .build();
    try (Table expected = new Table.TestBuilder()
        .column(0, 1, 2, 3, 4, 5, 6, 7, 8, 9)
        .column(110.0, 111.0, 112.0, 113.0, 114.0, 115.0, 116.0, 117.0, 118.2, 119.8)
        .build();
         Table table = Table.readCSV(schema, opts, new File("./src/test/resources/simple.csv"))) {
      assertTablesAreEqual(expected, table);
    }
  }

  @Test
  void testReadCSVBufferInferred() {
    CSVOptions opts = CSVOptions.builder()
        .includeColumn("A")
        .includeColumn("B")
        .hasHeader()
        .withComment('#')
        .build();
    byte[] data = ("A,B,C\n" +
        "0,110.0,120'\n" +
        "#0.5,1.0,200\n" +
        "1,111.0,121\n" +
        "2,112.0,122\n" +
        "3,113.0,123\n" +
        "4,114.0,124\n" +
        "5,115.0,125\n" +
        "6,116.0,126\n" +
        "7,117.0,127\n" +
        "8,118.2,128\n" +
        "9,119.8,129").getBytes(StandardCharsets.UTF_8);
    try (Table expected = new Table.TestBuilder()
        .column(0L, 1L, 2L, 3L, 4L, 5L, 6L, 7L, 8L, 9L)
        .column(110.0, 111.0, 112.0, 113.0, 114.0, 115.0, 116.0, 117.0, 118.2, 119.8)
        .build();
         Table table = Table.readCSV(Schema.INFERRED, opts, data)) {
      assertTablesAreEqual(expected, table);
    }
  }

  @Test
  void testReadCSVBuffer() {
    CSVOptions opts = CSVOptions.builder()
        .includeColumn("A")
        .includeColumn("B")
        .hasHeader()
        .withDelim('|')
        .withQuote('\'')
        .withNullValue("NULL")
        .build();
    try (Table expected = new Table.TestBuilder()
        .column(0, 1, 2, 3, 4, 5, 6, 7, 8, 9)
        .column(110.0, 111.0, 112.0, 113.0, 114.0, 115.0, 116.0, null, 118.2, 119.8)
        .build();
         Table table = Table.readCSV(TableTest.CSV_DATA_BUFFER_SCHEMA, opts,
             TableTest.CSV_DATA_BUFFER)) {
      assertTablesAreEqual(expected, table);
    }
  }

  @Test
  void testReadCSVWithOffset() {
    CSVOptions opts = CSVOptions.builder()
        .includeColumn("A")
        .includeColumn("B")
        .hasHeader(false)
        .withDelim('|')
        .withNullValue("NULL")
        .build();
    int bytesToIgnore = 24;
    try (Table expected = new Table.TestBuilder()
        .column(1, 2, 3, 4, 5, 6, 7, 8, 9)
        .column(111.0, 112.0, 113.0, 114.0, 115.0, 116.0, null, 118.2, 119.8)
        .build();
         Table table = Table.readCSV(TableTest.CSV_DATA_BUFFER_SCHEMA, opts,
             TableTest.CSV_DATA_BUFFER, bytesToIgnore, CSV_DATA_BUFFER.length - bytesToIgnore)) {
      assertTablesAreEqual(expected, table);
    }
  }

  @Test
  void testReadCSVOtherTypes() {
    final byte[] CSV_DATA_WITH_TYPES = ("A,B,C,D\n" +
        "0,true,120,\"zero\"\n" +
        "1,True,121,\"one\"\n" +
        "2,false,122,\"two\"\n" +
        "3,false,123,\"three\"\n" +
        "4,TRUE,124,\"four\"\n" +
        "5,true,125,\"five\"\n" +
        "6,true,126,\"six\"\n" +
        "7,NULL,127,NULL\n" +
        "8,false,128,\"eight\"\n" +
        "9,false,129,\"nine\uD80C\uDC3F\"").getBytes(StandardCharsets.UTF_8);

    final Schema CSV_DATA_WITH_TYPES_SCHEMA = Schema.builder()
        .column(DType.INT32, "A")
        .column(DType.BOOL8, "B")
        .column(DType.INT64, "C")
        .column(DType.STRING, "D")
        .build();

    CSVOptions opts = CSVOptions.builder()
        .includeColumn("A", "B", "D")
        .hasHeader(true)
        .withNullValue("NULL")
        .withQuote('"')
        .withTrueValue("true", "True", "TRUE")
        .withFalseValue("false")
        .build();
    try (Table expected = new Table.TestBuilder()
        .column(0, 1, 2, 3, 4, 5, 6, 7, 8, 9)
        .column(true, true, false, false, true, true, true, null, false, false)
        .column("zero", "one", "two", "three", "four", "five", "six", null, "eight", "nine\uD80C\uDC3F")
        .build();
         Table table = Table.readCSV(CSV_DATA_WITH_TYPES_SCHEMA, opts, CSV_DATA_WITH_TYPES)) {
      assertTablesAreEqual(expected, table);
    }
  }

  @Test
  void testReadCSV() {
    Schema schema = Schema.builder()
        .column(DType.INT32, "A")
        .column(DType.FLOAT64, "B")
        .column(DType.INT64, "C")
        .column(DType.STRING, "D")
        .build();
    try (Table expected = new Table.TestBuilder()
        .column(0, 1, 2, 3, 4, 5, 6, 7, 8, 9)
        .column(110.0, 111.0, 112.0, 113.0, 114.0, 115.0, 116.0, 117.0, 118.2, 119.8)
        .column(120L, 121L, 122L, 123L, 124L, 125L, 126L, 127L, 128L, 129L)
        .column("one", "two", "three", "four", "five", "six", "seven\ud801\uddb8", "eight\uBF68", "nine\u03E8", "ten")
        .build();
         Table table = Table.readCSV(schema, new File("./src/test/resources/simple.csv"))) {
      assertTablesAreEqual(expected, table);
    }
  }

  @Test
  void testReadParquet() {
    ParquetOptions opts = ParquetOptions.builder()
        .includeColumn("loan_id")
        .includeColumn("zip")
        .includeColumn("num_units")
        .build();
    try (Table table = Table.readParquet(opts, TEST_PARQUET_FILE)) {
      long rows = table.getRowCount();
      assertEquals(1000, rows);
      assertTableTypes(new DType[]{DType.INT64, DType.INT32, DType.INT32}, table);
    }
  }

  @Test
  void testReadParquetBuffer() throws IOException {
    ParquetOptions opts = ParquetOptions.builder()
        .includeColumn("loan_id")
        .includeColumn("coborrow_credit_score")
        .includeColumn("borrower_credit_score")
        .build();

    byte[] buffer = new byte[(int) TEST_PARQUET_FILE.length() + 1024];
    int bufferLen = 0;
    try (FileInputStream in = new FileInputStream(TEST_PARQUET_FILE)) {
      bufferLen = in.read(buffer);
    }
    try (Table table = Table.readParquet(opts, buffer, 0, bufferLen)) {
      long rows = table.getRowCount();
      assertEquals(1000, rows);
      assertTableTypes(new DType[]{DType.INT64, DType.FLOAT64, DType.FLOAT64}, table);
    }
  }

  @Test
  void testReadParquetFull() {
    try (Table table = Table.readParquet(TEST_PARQUET_FILE)) {
      long rows = table.getRowCount();
      assertEquals(1000, rows);

      DType[] expectedTypes = new DType[]{
          DType.INT64, // loan_id
          DType.INT32, // orig_channel
          DType.FLOAT64, // orig_interest_rate
          DType.INT32, // orig_upb
          DType.INT32, // orig_loan_term
          DType.TIMESTAMP_DAYS, // orig_date
          DType.TIMESTAMP_DAYS, // first_pay_date
          DType.FLOAT64, // orig_ltv
          DType.FLOAT64, // orig_cltv
          DType.FLOAT64, // num_borrowers
          DType.FLOAT64, // dti
          DType.FLOAT64, // borrower_credit_score
          DType.INT32, // first_home_buyer
          DType.INT32, // loan_purpose
          DType.INT32, // property_type
          DType.INT32, // num_units
          DType.INT32, // occupancy_status
          DType.INT32, // property_state
          DType.INT32, // zip
          DType.FLOAT64, // mortgage_insurance_percent
          DType.INT32, // product_type
          DType.FLOAT64, // coborrow_credit_score
          DType.FLOAT64, // mortgage_insurance_type
          DType.INT32, // relocation_mortgage_indicator
          DType.INT32, // quarter
          DType.INT32 // seller_id
      };

      assertTableTypes(expectedTypes, table);
    }
  }

  @Test
  void testReadORC() {
    ORCOptions opts = ORCOptions.builder()
        .includeColumn("string1")
        .includeColumn("float1")
        .includeColumn("int1")
        .build();
    try (Table expected = new Table.TestBuilder()
        .column("hi","bye")
        .column(1.0f,2.0f)
        .column(65536,65536)
        .build();
         Table table = Table.readORC(opts, TEST_ORC_FILE)) {
      assertTablesAreEqual(expected, table);
    }
  }

  @Test
  void testReadORCBuffer() throws IOException {
    ORCOptions opts = ORCOptions.builder()
        .includeColumn("string1")
        .includeColumn("float1")
        .includeColumn("int1")
        .build();

    int bufferLen = 0;
    byte[] buffer = Files.readAllBytes(TEST_ORC_FILE.toPath());
    bufferLen = buffer.length;
    try (Table expected = new Table.TestBuilder()
        .column("hi","bye")
        .column(1.0f,2.0f)
        .column(65536,65536)
        .build();
         Table table = Table.readORC(opts, buffer, 0, bufferLen)) {
      assertTablesAreEqual(expected, table);
    }
  }

  @Test
  void testReadORCFull() {
    try (Table expected = new Table.TestBuilder()
        .column(false, true)
        .column((byte)1, (byte)100)
        .column((short)1024, (short)2048)
        .column(65536, 65536)
        .column(9223372036854775807L,9223372036854775807L)
        .column(1.0f, 2.0f)
        .column(-15.0, -5.0)
        .column("hi", "bye")
        .build();
         Table table = Table.readORC(TEST_ORC_FILE)) {
      assertTablesAreEqual(expected,  table);
    }
  }

  @Test
  void testReadORCNumPyTypes() {
    // by default ORC will promote TIMESTAMP_DAYS to TIMESTAMP_MILLISECONDS
    DType found;
    try (Table table = Table.readORC(TEST_ORC_TIMESTAMP_DATE_FILE)) {
      assertEquals(2, table.getNumberOfColumns());
      found = table.getColumn(0).getType();
      assertTrue(found.isTimestamp());
      assertEquals(DType.TIMESTAMP_MILLISECONDS, table.getColumn(1).getType());
    }

    // specifying no NumPy types should load them as TIMESTAMP_DAYS
    ORCOptions opts = ORCOptions.builder().withNumPyTypes(false).build();
    try (Table table = Table.readORC(opts, TEST_ORC_TIMESTAMP_DATE_FILE)) {
      assertEquals(2, table.getNumberOfColumns());
      assertEquals(found, table.getColumn(0).getType());
      assertEquals(DType.TIMESTAMP_DAYS, table.getColumn(1).getType());
    }
  }

  @Test
  void testReadORCTimeUnit() {
    // specifying no NumPy types should load them as TIMESTAMP_DAYS.
    // specifying a specific type will return the result in that unit
    ORCOptions opts = ORCOptions.builder()
        .withNumPyTypes(false)
        .withTimeUnit(DType.TIMESTAMP_SECONDS)
        .build();
    try (Table table = Table.readORC(opts, TEST_ORC_TIMESTAMP_DATE_FILE)) {
      assertEquals(2, table.getNumberOfColumns());
      assertEquals(DType.TIMESTAMP_SECONDS, table.getColumn(0).getType());
      assertEquals(DType.TIMESTAMP_DAYS, table.getColumn(1).getType());
    }
  }

  @Test
  void testLeftJoinWithNulls() {
    try (Table leftTable = new Table.TestBuilder()
        .column(  2,   3,   9,   0,   1,   7,   4,   6,   5,   8)
        .column(100, 101, 102, 103, 104, 105, 106, 107, 108, 109)
        .build();
         Table rightTable = new Table.TestBuilder()
             .column(  6,   5,   9,   8,  10,  32)
             .column(201, 202, 203, 204, 205, 206)
             .build();
         Table expected = new Table.TestBuilder()
             .column(   2,    3,   9,    0,    1,    7,    4,   6,   5,   8) // common
             .column( 100,  101, 102,  103,  104,  105,  106, 107, 108, 109) // left
             .column(null, null, 203, null, null, null, null, 201, 202, 204) // right
             .build();
         Table joinedTable = leftTable.onColumns(0).leftJoin(rightTable.onColumns(0), true);
         Table orderedJoinedTable = joinedTable.orderBy(Table.asc(1, true))) {
      assertTablesAreEqual(expected, orderedJoinedTable);
    }
  }

 @Test
  void testLeftJoinOnNullKeys() {
    try (Table leftTable = new Table.TestBuilder()
        .column(  2,   3,   9,   0,   1,   7,   4, null, null,   8)
        .column(100, 101, 102, 103, 104, 105, 106,  107,  108, 109)
        .build();
         
         Table rightTable = new Table.TestBuilder()
             .column(null, null,   9,   8,  10,  32)
             .column( 201,  202, 203, 204, 205, 206)
             .build()) {

       try (Table expectedResults = new Table.TestBuilder()
           .column(   2,    3,   9,    0,    1,    7,    4, null, null, null, null,   8) // common
           .column( 100,  101, 102,  103,  104,  105,  106,  107,  107,  108,  108, 109) // left
           .column(null, null, 203, null, null, null, null,  201,  202,  201,  202, 204) // right
           .build();

           Table joinedTable = leftTable.onColumns(0).leftJoin(rightTable.onColumns(0));
           Table orderedJoinedTable = joinedTable.orderBy(Table.asc(1, true))) {
         assertTablesAreEqual(expectedResults, orderedJoinedTable);
       }

       try (Table expectedResults = new Table.TestBuilder()
           .column(   2,    3,   9,    0,    1,    7,    4, null, null,    8) // common
           .column( 100,  101, 102,  103,  104,  105,  106,  107,  108,  109) // left
           .column(null, null, 203, null, null, null, null, null, null,  204) // right
           .build();

           Table joinedTable = leftTable.onColumns(0).leftJoin(rightTable.onColumns(0), false);
           Table orderedJoinedTable = joinedTable.orderBy(Table.asc(1, true))) {
         assertTablesAreEqual(expectedResults, orderedJoinedTable);
       }
    }
  }

  @Test
  void testLeftJoin() {
    try (Table leftTable = new Table.TestBuilder()
        .column(360, 326, 254, 306, 109, 361, 251, 335, 301, 317)
        .column( 10,  11,  12,  13,  14,  15,  16,  17,  18,  19)
        .build();
         Table rightTable = new Table.TestBuilder()
             .column(306, 301, 360, 109, 335, 254, 317, 361, 251, 326)
             .column( 20,  21,  22,  23,  24,  25,  26,  27,  28,  29)
             .build();
         Table joinedTable = leftTable.onColumns(0).leftJoin(rightTable.onColumns(0), true);
         Table orderedJoinedTable = joinedTable.orderBy(Table.asc(1, true));
         Table expected = new Table.TestBuilder()
             .column(360, 326, 254, 306, 109, 361, 251, 335, 301, 317) // common
             .column( 10,  11,  12,  13,  14,  15,  16,  17,  18,  19) // left
             .column( 22,  29,  25,  20,  23,  27,  28,  24,  21,  26) // right
             .build()) {
      assertTablesAreEqual(expected, orderedJoinedTable);
    }
  }

  @Test
  void testFullJoinWithNonCommonKeys() {
    try (Table leftTable = new Table.TestBuilder()
            .column(  2,   3,   9,   0,   1,   7,   4,   6,   5,   8)
            .column(100, 101, 102, 103, 104, 105, 106, 107, 108, 109)
            .build();
         Table rightTable = new Table.TestBuilder()
                 .column(  6,   5,   9,   8,  10,  32)
                 .column(200, 201, 202, 203, 204, 205)
                 .build();
         Table expected = new Table.TestBuilder()
                 .column(   0,    1,    2,    3,    4,   5,   6,    7,   8,   9,   10,   32) // common
                 .column( 103,  104,  100,  101,  106, 108, 107,  105, 109, 102, null, null) // left
                 .column(null, null, null, null, null, 201, 200, null, 203, 202,  204,  205) // right
                 .build();
         Table joinedTable = leftTable.onColumns(0).fullJoin(rightTable.onColumns(0), true);
         Table orderedJoinedTable = joinedTable.orderBy(Table.asc(0, true))) {
      assertTablesAreEqual(expected, orderedJoinedTable);
    }
  }

  @Test
  void testFullJoinOnNullKeys() {
    try (Table leftTable = new Table.TestBuilder()
            .column(  2,   3, null,   0,   1,   7,   4, null,   5,   8)
            .column(100, 101,  102, 103, 104, 105, 106,  107, 108, 109)
            .build();
         Table rightTable = new Table.TestBuilder()
                 .column(null,   5, null,   8,  10,  32)
                 .column( 200, 201,  202, 203, 204, 205)
                 .build()) {

      // First, test that null-key rows match, with compareNullsEqual=true.
      try (Table expectedResults = new Table.TestBuilder()
              .column(null, null, null, null,    0,    1,    2,    3,    4,   5,    7,   8,   10,   32) // common
              .column( 102,  102,  107,  107,  103,  104,  100,  101,  106, 108,  105, 109, null, null) // left
              .column( 200,  202,  200,  202, null, null, null, null, null, 201, null, 203,  204,  205) // right
              .build();
           Table joinedTable = leftTable.onColumns(0).fullJoin(rightTable.onColumns(0));
           Table orderedJoinedTable = joinedTable.orderBy(Table.asc(0, true), Table.asc(1, true))) {
        assertTablesAreEqual(expectedResults, orderedJoinedTable);
      }

      // Next, test that null-key rows do not match, with compareNullsEqual=false.
      try (Table expectedResults = new Table.TestBuilder()
              .column(null, null, null, null,    0,    1,    2,    3,    4,   5,    7,   8,   10,   32) // common
              .column(null, null,  102,  107,  103,  104,  100,  101,  106, 108,  105, 109, null, null) // left
              .column( 200,  202, null, null, null, null, null, null, null, 201, null, 203,  204,  205) // right
              .build();
           Table joinedTable = leftTable.onColumns(0).fullJoin(rightTable.onColumns(0), false);
           Table orderedJoinedTable = joinedTable.orderBy(
                   Table.asc(0, true), Table.asc(1, true), Table.asc(2, true))) {
        assertTablesAreEqual(expectedResults, orderedJoinedTable);
      }
    }
  }

  @Test
  void testFullJoinWithOnlyCommonKeys() {
    try (Table leftTable = new Table.TestBuilder()
            .column(360, 326, 254, 306, 109, 361, 251, 335, 301, 317)
            .column(100, 101, 102, 103, 104, 105, 106, 107, 108, 109)
            .build();
         Table rightTable = new Table.TestBuilder()
                 .column(306, 301, 360, 109, 335, 254, 317, 361, 251, 326)
                 .column(200, 201, 202, 203, 204, 205, 206, 207, 208, 209)
                 .build();
         Table joinedTable = leftTable.onColumns(0).fullJoin(rightTable.onColumns(new int[]{0}), true);
         Table orderedJoinedTable = joinedTable.orderBy(Table.asc(1, true));
         Table expected = new Table.TestBuilder()
                 .column(360, 326, 254, 306, 109, 361, 251, 335, 301, 317) // common
                 .column(100, 101, 102, 103, 104, 105, 106, 107, 108, 109) // left
                 .column(202, 209, 205, 200, 203, 207, 208, 204, 201, 206) // right
                 .build()) {
      assertTablesAreEqual(expected, orderedJoinedTable);
    }
  }

  @Test
  void testInnerJoinWithNonCommonKeys() {
    try (Table leftTable = new Table.TestBuilder()
        .column(  2,   3,   9,   0,   1,   7,   4,   6,   5,   8)
        .column(100, 101, 102, 103, 104, 105, 106, 107, 108, 109)
        .build();
         Table rightTable = new Table.TestBuilder()
             .column(  6,   5,   9,   8,  10,  32)
             .column(200, 201, 202, 203, 204, 205)
             .build();
         Table expected = new Table.TestBuilder()
             .column(  9,   6,   5,   8) // common
             .column(102, 107, 108, 109) // left
             .column(202, 200, 201, 203) // right
             .build();
         Table joinedTable = leftTable.onColumns(0).innerJoin(rightTable.onColumns(0), true);
         Table orderedJoinedTable = joinedTable.orderBy(Table.asc(1, true))) {
      assertTablesAreEqual(expected, orderedJoinedTable);
    }
  }

  @Test
  void testInnerJoinOnNullKeys() {
    try (Table leftTable = new Table.TestBuilder()
             .column(  2,   3,   9,   0,   1,   7,   4,   6, null,   8)
             .column(100, 101, 102, 103, 104, 105, 106, 107,  108, 109)
             .build();
         Table rightTable = new Table.TestBuilder()
             .column(  6, null,   9,   8,  10,  32)
             .column(200,  201, 202, 203, 204, 205)
             .build()) {

      // First, test that null-key rows match, with compareNullsEqual=true.
      try (Table expected = new Table.TestBuilder()
             .column(  9,   6, null,   8) // common
             .column(102, 107,  108, 109) // left
             .column(202, 200,  201, 203) // right
             .build();
         Table joinedTable = leftTable.onColumns(0).innerJoin(rightTable.onColumns(0));
         Table orderedJoinedTable = joinedTable.orderBy(Table.asc(1, true))) {
        assertTablesAreEqual(expected, orderedJoinedTable);
      }

      // Next, test that null-key rows do not match, with compareNullsEqual=false.
      try (Table expected = new Table.TestBuilder()
              .column(  9,   6,    8) // common
              .column(102, 107,  109) // left
              .column(202, 200,  203) // right
              .build();
           Table joinedTable = leftTable.onColumns(0).innerJoin(rightTable.onColumns(0), false);
           Table orderedJoinedTable = joinedTable.orderBy(Table.asc(1, true))){
        assertTablesAreEqual(expected, orderedJoinedTable);
      }
    }
  }

  @Test
  void testInnerJoinWithOnlyCommonKeys() {
    try (Table leftTable = new Table.TestBuilder()
        .column(360, 326, 254, 306, 109, 361, 251, 335, 301, 317)
        .column(100, 101, 102, 103, 104, 105, 106, 107, 108, 109)
        .build();
         Table rightTable = new Table.TestBuilder()
             .column(306, 301, 360, 109, 335, 254, 317, 361, 251, 326)
             .column(200, 201, 202, 203, 204, 205, 206, 207, 208, 209)
             .build();
         Table joinedTable = leftTable.onColumns(0).innerJoin(rightTable.onColumns(new int[]{0}), true);
         Table orderedJoinedTable = joinedTable.orderBy(Table.asc(1, true));
         Table expected = new Table.TestBuilder()
             .column(360, 326, 254, 306, 109, 361, 251, 335, 301, 317) // common
             .column(100, 101, 102, 103, 104, 105, 106, 107, 108, 109) // left
             .column(202, 209, 205, 200, 203, 207, 208, 204, 201, 206) // right
             .build()) {
      assertTablesAreEqual(expected, orderedJoinedTable);
    }
  }

  @Test
  void testLeftSemiJoin() {
    try (Table leftTable = new Table.TestBuilder()
        .column(  2,   3,   9,   0,   1,   7,   4,   6,   5,   8)
        .column(100, 101, 102, 103, 104, 105, 106, 107, 108, 109)
        .build();
         Table rightTable = new Table.TestBuilder()
             .column(  6,   5,   9,   8,  10,  32)
             .column(201, 202, 203, 204, 205, 206)
             .build();
         Table expected = new Table.TestBuilder()
             .column(  9,   6,   5,   8)
             .column(102, 107, 108, 109)
             .build();
         Table joinedTable = leftTable.onColumns(0).leftSemiJoin(rightTable.onColumns(0), true);
         Table orderedJoinedTable = joinedTable.orderBy(Table.asc(1, true))) {
      assertTablesAreEqual(expected, orderedJoinedTable);
    }
  }

  @Test
  void testLeftSemiJoinWithNulls() {
    try (Table leftTable = new Table.TestBuilder()
        .column( 360,  326, null,  306, null,  254,  251,  361,  301,  317)
        .column(  10,   11, null,   13,   14, null,   16,   17,   18,   19)
        .column("20", "29", "22", "23", "24", "25", "26", "27", "28", "29")
        .build();
         Table rightTable = new Table.TestBuilder()
             .column( 306,  301,  360,  109,  335,  254,  317,  361,  251,  326)
             .column("20", "21", "22", "23", "24", "25", "26", "27", "28", "29")
             .build();
         Table joinedTable = leftTable.onColumns(0, 2).leftSemiJoin(rightTable.onColumns(0, 1), true);
         Table orderedJoinedTable = joinedTable.orderBy(Table.asc(0, true));
         Table expected = new Table.TestBuilder()
             .column(254,   326,   361)
             .column(null,   11,    17)
             .column("25", "29",  "27")
             .build()) {
      assertTablesAreEqual(expected, orderedJoinedTable);
    }
  }

  @Test
  void testLeftSemiJoinOnNullKeys() {
    try (Table leftTable = new Table.TestBuilder()
            .column(  2,   3,   9,   0,   1,   7,   4,   6, null,   8)
            .column(100, 101, 102, 103, 104, 105, 106, 107,  108, 109)
            .build();
         Table rightTable = new Table.TestBuilder()
                 .column(  6, null,   9,   8,  10,  32)
                 .column(201,  202, 203, 204, 205, 206)
                 .build()) {

       // First, test that null-key rows match, with compareNullsEqual=true.
       try (Table expected = new Table.TestBuilder()
               .column(  9,   6, null,   8)
               .column(102, 107,  108, 109)
               .build();
            Table joinedTable = leftTable.onColumns(0).leftSemiJoin(rightTable.onColumns(0));
            Table orderedJoinedTable = joinedTable.orderBy(Table.asc(1, true))) {
          assertTablesAreEqual(expected, orderedJoinedTable);
       }

      // Next, test that null-key rows do not match, with compareNullsEqual=false.
      try (Table expected = new Table.TestBuilder()
              .column(  9,   6,   8)
              .column(102, 107, 109)
              .build();
           Table joinedTable = leftTable.onColumns(0).leftSemiJoin(rightTable.onColumns(0), false);
           Table orderedJoinedTable = joinedTable.orderBy(Table.asc(1, true))) {
        assertTablesAreEqual(expected, orderedJoinedTable);
      }
    }
  }

  @Test
  void testLeftAntiJoin() {
    try (Table leftTable = new Table.TestBuilder()
        .column(  2,   3,   9,   0,   1,   7,   4,   6,   5,   8)
        .column(100, 101, 102, 103, 104, 105, 106, 107, 108, 109)
        .build();
         Table rightTable = new Table.TestBuilder()
             .column(  6,   5,   9,   8,  10,  32)
             .column(201, 202, 203, 204, 205, 206)
             .build();
         Table expected = new Table.TestBuilder()
             .column(  2,   3,   0,   1,   7,   4)
             .column(100, 101, 103, 104, 105, 106)
             .build();
         Table joinedTable = leftTable.onColumns(0).leftAntiJoin(rightTable.onColumns(0), true);
         Table orderedJoinedTable = joinedTable.orderBy(Table.asc(1, true))) {
      assertTablesAreEqual(expected, orderedJoinedTable);
    }
  }

  @Test
  void testLeftAntiJoinOnNullKeys() {
    try (Table leftTable = new Table.TestBuilder()
            .column(  2,   3,   9,   0,   1,   7,   4,   6, null,   8)
            .column(100, 101, 102, 103, 104, 105, 106, 107,  108, 109)
            .build();
         Table rightTable = new Table.TestBuilder()
                 .column(  6, null,   9,   8,  10,  32)
                 .column(201,  202, 203, 204, 205, 206)
                 .build()) {

      // First, test that null-key rows match, with compareNullsEqual=true.
      try (Table expected = new Table.TestBuilder()
              .column(  2,   3,   0,   1,   7,   4)
              .column(100, 101, 103, 104, 105, 106)
              .build();
           Table joinedTable = leftTable.onColumns(0).leftAntiJoin(rightTable.onColumns(0));
           Table orderedJoinedTable = joinedTable.orderBy(Table.asc(1, true))) {
        assertTablesAreEqual(expected, orderedJoinedTable);
      }

      // Next, test that null-key rows do not match, with compareNullsEqual=false.
      try (Table expected = new Table.TestBuilder()
              .column(  2,   3,   0,   1,   7,   4, null)
              .column(100, 101, 103, 104, 105, 106,  108)
              .build();
           Table joinedTable = leftTable.onColumns(0).leftAntiJoin(rightTable.onColumns(0), false);
           Table orderedJoinedTable = joinedTable.orderBy(Table.asc(1, true))) {
        assertTablesAreEqual(expected, orderedJoinedTable);
      }
    }
  }

  @Test
  void testLeftAntiJoinWithNulls() {
    try (Table leftTable = new Table.TestBuilder()
        .column( 360,  326, null,  306, null,  254,  251,  361,  301,  317)
        .column(  10,   11, null,   13,   14, null,   16,   17,   18,   19)
        .column("20", "21", "22", "23", "24", "25", "26", "27", "28", "29")
        .build();
         Table rightTable = new Table.TestBuilder()
             .column( 306,  301,  360,  109,  335,  254,  317,  361,  251,  326)
             .column("20", "21", "22", "23", "24", "25", "26", "27", "28", "29")
             .build();
         Table joinedTable = leftTable.onColumns(0, 2).leftAntiJoin(rightTable.onColumns(0, 1), true);
         Table orderedJoinedTable = joinedTable.orderBy(Table.asc(2, true));
         Table expected = new Table.TestBuilder()
             .column( 360,  326, null,  306, null,  251,  301,  317)
             .column(  10,   11, null,   13,   14,   16,   18,   19)
             .column("20", "21", "22", "23", "24", "26", "28", "29")
             .build()) {
      assertTablesAreEqual(expected, orderedJoinedTable);
    }
  }

  @Test
  void testCrossJoin() {
    try (Table leftTable = new Table.TestBuilder()
            .column(100, 101, 102)
            .build();
         Table rightTable = new Table.TestBuilder()
                 .column(200, null)
                 .build();
         Table expected = new Table.TestBuilder()
                 .column(  100, 100,  101, 101,  102, 102) // left
                 .column( null, 200, null, 200, null, 200) // right
                 .build();
         Table joinedTable = leftTable.crossJoin(rightTable);
         Table orderedJoinedTable =
                 joinedTable.orderBy(
                         Table.asc(0, true),
                         Table.asc(1, true))) {
      assertTablesAreEqual(expected, orderedJoinedTable);
    }
  }

  @Test
  void testBoundsNulls() {
    boolean[] descFlags = new boolean[1];
    try (Table table = new TestBuilder()
            .column(null, 20, 20, 20, 30)
            .build();
        Table values = new TestBuilder()
            .column(15)
            .build();
         ColumnVector expected = ColumnVector.fromBoxedInts(1)) {
      try (ColumnVector columnVector = getBoundsCv(descFlags, true, table, values)) {
        assertColumnsAreEqual(expected, columnVector);
      }
      try (ColumnVector columnVector = getBoundsCv(descFlags, false, table, values)) {
        assertColumnsAreEqual(expected, columnVector);
      }
    }
  }

  @Test
  void testBoundsValuesSizeBigger() {
    boolean[] descFlags = new boolean[2];
    try(Table table = new TestBuilder()
            .column(90, 100, 120, 130, 135)
            .column(.5, .5, .5, .7, .7)
            .build();
        Table values = new TestBuilder()
            .column(120)
            .column(.3)
            .column(.7)
            .build()) {
      assertThrows(CudfException.class, () -> getBoundsCv(descFlags, true, table, values));
      assertThrows(CudfException.class, () ->  getBoundsCv(descFlags, false, table, values));
    }
  }

  @Test
  void testBoundsInputSizeBigger() {
    boolean[] descFlags = new boolean[3];
    try(Table table = new TestBuilder()
            .column(90, 100, 120, 130, 135)
            .column(.5, .5, .5, .7, .7)
            .column(90, 100, 120, 130, 135)
            .build();
        Table values = new TestBuilder()
            .column(120)
            .column(.3)
            .build()) {
      assertThrows(CudfException.class, () -> getBoundsCv(descFlags, true, table, values));
      assertThrows(CudfException.class, () -> getBoundsCv(descFlags, false, table, values));
    }
  }

  @Test
  void testBoundsMultiCol() {
    boolean[] descFlags = new boolean[4];
    try (Table table = new TestBuilder()
            .column(10, 20, 20, 20, 20)
            .column(5.0, .5, .5, .7, .7)
            .column("1","2","3","4","4")
            .column(90, 77, 78, 61, 61)
            .build();
        Table values = new TestBuilder()
            .column(20)
            .column(0.7)
            .column("4")
            .column(61)
            .build()) {
      try (ColumnVector columnVector = getBoundsCv(descFlags, true, table, values);
           ColumnVector expected = ColumnVector.fromBoxedInts(5)) {
        assertColumnsAreEqual(expected, columnVector);
      }
      try (ColumnVector columnVector = getBoundsCv(descFlags, false, table, values);
           ColumnVector expected = ColumnVector.fromBoxedInts(3)) {
        assertColumnsAreEqual(expected, columnVector);
      }
    }
  }

  @Test
  void testBoundsFloatsMultiVal() {
    boolean[] descFlags = new boolean[1];
    try (Table table = new TestBuilder()
            .column(10.0, 20.6, 20.7)
            .build();
        Table values = new TestBuilder()
            .column(20.3, 20.8)
            .build();
         ColumnVector expected = ColumnVector.fromBoxedInts(1, 3)) {
      try (ColumnVector columnVector = getBoundsCv(descFlags, true, table, values)) {
        assertColumnsAreEqual(expected, columnVector);
      }
      try (ColumnVector columnVector = getBoundsCv(descFlags, false, table, values)) {
        assertColumnsAreEqual(expected, columnVector);
      }
    }
  }

  @Test
  void testBoundsFloatsSingleCol() {
    boolean[] descFlags = {false};
    try(Table table = new TestBuilder()
            .column(10.0, 20.6, 20.7)
            .build();
        Table values = new TestBuilder()
            .column(20.6)
            .build()) {
      try (ColumnVector columnVector = getBoundsCv(descFlags, true, table, values);
           ColumnVector expected = ColumnVector.fromBoxedInts(2)) {
        assertColumnsAreEqual(expected, columnVector);
      }
      try (ColumnVector columnVector = getBoundsCv(descFlags, false, table, values);
           ColumnVector expected = ColumnVector.fromBoxedInts(1)) {
        assertColumnsAreEqual(expected, columnVector);
      }
    }
  }

  @Test
  void testBoundsFloatsSingleColDesc() {
    boolean[] descFlags = new boolean[] {true};
    try(Table table = new TestBuilder()
        .column(20.7, 20.6, 10.0)
        .build();
        Table values = new TestBuilder()
            .column(20.6)
            .build()) {
      try (ColumnVector columnVector = getBoundsCv(descFlags, true, table, values);
           ColumnVector expected = ColumnVector.fromBoxedInts(2)) {
        assertColumnsAreEqual(expected, columnVector);
      }
      try (ColumnVector columnVector = getBoundsCv(descFlags, false, table, values);
           ColumnVector expected = ColumnVector.fromBoxedInts(1)) {
        assertColumnsAreEqual(expected, columnVector);
      }
    }
  }

  @Test
  void testBoundsIntsSingleCol() {
    boolean[] descFlags = new boolean[1];
    try(Table table = new TestBuilder()
            .column(10, 20, 20, 20, 20)
            .build();
        Table values = new TestBuilder()
            .column(20)
            .build()) {
      try (ColumnVector columnVector = getBoundsCv(descFlags, true, table, values);
           ColumnVector expected = ColumnVector.fromBoxedInts(5)) {
        assertColumnsAreEqual(expected, columnVector);
      }
      try (ColumnVector columnVector = getBoundsCv(descFlags, false, table, values);
           ColumnVector expected = ColumnVector.fromBoxedInts(1)) {
        assertColumnsAreEqual(expected, columnVector);
      }
    }
  }

  @Test
  void testBoundsIntsSingleColDesc() {
    boolean[] descFlags = new boolean[]{true};
    try (Table table = new TestBuilder()
        .column(20, 20, 20, 20, 10)
        .build();
         Table values = new TestBuilder()
             .column(5)
             .build();
         ColumnVector expected = ColumnVector.fromBoxedInts(5)) {
      try (ColumnVector columnVector = getBoundsCv(descFlags, true, table, values)) {
        assertColumnsAreEqual(expected, columnVector);
      }
      try (ColumnVector columnVector = getBoundsCv(descFlags, false, table, values)) {
        assertColumnsAreEqual(expected, columnVector);
      }
    }
  }

  @Test
  void testBoundsString() {
    boolean[] descFlags = new boolean[1];
    try (ColumnVector cIn = ColumnVector.build(DType.STRING, 4, (b) -> {
           for (int i = 0; i < 4; i++) {
             b.appendUTF8String(String.valueOf(i).getBytes());
           }
        });
        Table table = new Table(cIn);
        ColumnVector cVal = ColumnVector.fromStrings("0");
        Table values = new Table(cVal)) {
      try (ColumnVector cv = getBoundsCv(descFlags, true, table, values);
           ColumnVector expected = ColumnVector.fromInts(1)) {
        assertColumnsAreEqual(expected, cv);
      }
      try (ColumnVector cv = getBoundsCv(descFlags, false, table, values);
           ColumnVector expected = ColumnVector.fromInts(0)) {
        assertColumnsAreEqual(expected, cv);
      }
    }
  }

  @Test
  void testBoundsEmptyValues() {
    boolean[] descFlags = new boolean[1];
    try (ColumnVector cv = ColumnVector.fromBoxedLongs();
         Table table = new TestBuilder()
             .column(10, 20, 20, 20, 20)
             .build();
         Table values = new Table(cv)) {
      assertThrows(AssertionError.class,
          () -> getBoundsCv(descFlags, true, table, values).close());
      assertThrows(AssertionError.class,
          () -> getBoundsCv(descFlags, false, table, values).close());
    }
  }

  @Test
  void testBoundsEmptyInput() {
    boolean[] descFlags = new boolean[1];
    try (ColumnVector cv =  ColumnVector.fromBoxedLongs();
         Table table = new Table(cv);
         Table values = new TestBuilder()
             .column(20)
             .build()) {
      assertThrows(AssertionError.class,
          () -> getBoundsCv(descFlags, true, table, values).close());
      assertThrows(AssertionError.class,
          () -> getBoundsCv(descFlags, false, table, values).close());
    }
  }

  private ColumnVector getBoundsCv(boolean[] descFlags, boolean isUpperBound,
      Table table, Table values) {
    boolean[] nullsAreSmallest = new boolean[descFlags.length];
    Arrays.fill(nullsAreSmallest, true);
    return isUpperBound ?
        table.upperBound(nullsAreSmallest, values, descFlags) :
        table.lowerBound(nullsAreSmallest, values, descFlags);
  }

  @Test
  void testRepeat() {
    try (Table t = new Table.TestBuilder()
            .column(1, 2)
            .column("a", "b")
            .build();
         Table expected = new Table.TestBuilder()
                 .column(1, 1, 1, 2, 2, 2)
                 .column("a", "a", "a", "b", "b", "b")
                 .build();
         Table repeated = t.repeat(3)) {
      assertTablesAreEqual(expected, repeated);
    }
  }

  @Test
  void testRepeatColumn() {
    try (Table t = new Table.TestBuilder()
            .column(1, 2)
            .column("a", "b")
            .build();
         ColumnVector repeats = ColumnVector.fromBytes((byte)1, (byte)4);
         Table expected = new Table.TestBuilder()
                 .column(1, 2, 2, 2, 2)
                 .column("a", "b", "b", "b", "b")
                 .build();
         Table repeated = t.repeat(repeats)) {
      assertTablesAreEqual(expected, repeated);
    }
  }

  @Test
  void testRepeatColumnBad() {
    try (Table t = new Table.TestBuilder()
            .column(1, 2)
            .column("a", "b")
            .build();
         ColumnVector repeats = ColumnVector.fromBytes((byte)2, (byte)-1)) {
      assertThrows(CudfException.class, () -> t.repeat(repeats));
    }
  }

  @Test
  void testInterleaveIntColumns() {
    try (Table t = new Table.TestBuilder()
          .column(1,2,3,4,5)
          .column(6,7,8,9,10)
          .build();
         ColumnVector expected = ColumnVector.fromInts(1,6,2,7,3,8,4,9,5,10);
         ColumnVector actual = t.interleaveColumns()) {
      assertColumnsAreEqual(expected, actual);
    }
  }

  @Test
  void testInterleaveFloatColumns() {
    try (Table t = new Table.TestBuilder()
        .column(1f,2f,3f,4f,5f)
        .column(6f,7f,8f,9f,10f)
        .build();
         ColumnVector expected = ColumnVector.fromFloats(1f,6f,2f,7f,3f,8f,4f,9f,5f,10f);
         ColumnVector actual = t.interleaveColumns()) {
      assertColumnsAreEqual(expected, actual);
    }
  }

  @Test
  void testInterleaveStringColumns() {
    try (Table t = new Table.TestBuilder()
        .column("a", "b", "c")
        .column("d", "e", "f")
        .build();
         ColumnVector expected = ColumnVector.fromStrings("a", "d", "b", "e", "c", "f");
         ColumnVector actual = t.interleaveColumns()) {
      assertColumnsAreEqual(expected, actual);
    }
  }

  @Test
  void testInterleaveMixedColumns() {
    try (Table t = new Table.TestBuilder()
        .column(1f,2f,3f,4f,5f)
        .column(6,7,8,9,10)
        .build()) {
      assertThrows(CudfException.class, () -> t.interleaveColumns(),
          "All columns must have the same data type in interleave_columns");
    }
  }

  @Test
  void testConcatNoNulls() {
    try (Table t1 = new Table.TestBuilder()
        .column(1, 2, 3)
        .column("1", "2", "3")
        .timestampMicrosecondsColumn(1L, 2L, 3L)
        .column(11.0, 12.0, 13.0).build();
         Table t2 = new Table.TestBuilder()
             .column(4, 5)
             .column("4", "3")
             .timestampMicrosecondsColumn(4L, 3L)
             .column(14.0, 15.0).build();
         Table t3 = new Table.TestBuilder()
             .column(6, 7, 8, 9)
             .column("4", "1", "2", "2")
             .timestampMicrosecondsColumn(4L, 1L, 2L, 2L)
             .column(16.0, 17.0, 18.0, 19.0).build();
         Table concat = Table.concatenate(t1, t2, t3);
         Table expected = new Table.TestBuilder()
             .column(1, 2, 3, 4, 5, 6, 7, 8, 9)
             .column("1", "2", "3", "4", "3", "4", "1", "2", "2")
             .timestampMicrosecondsColumn(1L, 2L, 3L, 4L, 3L, 4L, 1L, 2L, 2L)
             .column(11.0, 12.0, 13.0, 14.0, 15.0, 16.0, 17.0, 18.0, 19.0).build()) {
      assertTablesAreEqual(expected, concat);
    }
  }

  @Test
  void testConcatWithNulls() {
    try (Table t1 = new Table.TestBuilder()
        .column(1, null, 3)
        .column(11.0, 12.0, 13.0).build();
         Table t2 = new Table.TestBuilder()
             .column(4, null)
             .column(14.0, 15.0).build();
         Table t3 = new Table.TestBuilder()
             .column(6, 7, 8, 9)
             .column(null, null, 18.0, 19.0).build();
         Table concat = Table.concatenate(t1, t2, t3);
         Table expected = new Table.TestBuilder()
             .column(1, null, 3, 4, null, 6, 7, 8, 9)
             .column(11.0, 12.0, 13.0, 14.0, 15.0, null, null, 18.0, 19.0).build()) {
      assertTablesAreEqual(expected, concat);
    }
  }

  @Test
  void testContiguousSplit() {
    ContiguousTable[] splits = null;
    try (Table t1 = new Table.TestBuilder()
        .column(10, 12, 14, 16, 18, 20, 22, 24, null, 28)
        .column(50, 52, 54, 56, 58, 60, 62, 64, 66, null)
        .build()) {
      splits = t1.contiguousSplit(2, 5, 9);
      assertEquals(4, splits.length);
      assertEquals(2, splits[0].getTable().getRowCount());
      assertEquals(3, splits[1].getTable().getRowCount());
      assertEquals(4, splits[2].getTable().getRowCount());
      assertEquals(1, splits[3].getTable().getRowCount());
    } finally {
      if (splits != null) {
        for (int i = 0; i < splits.length; i++) {
          splits[i].close();
        }
      }
    }
  }

  @Test
  void testContiguousSplitWithStrings() {
    ContiguousTable[] splits = null;
    try (Table t1 = new Table.TestBuilder()
        .column(10, 12, 14, 16, 18, 20, 22, 24, null, 28)
        .column(50, 52, 54, 56, 58, 60, 62, 64, 66, null)
        .column("A", "B", "C", "D", "E", "F", "G", "H", "I", "J")
        .build()) {
      splits = t1.contiguousSplit(2, 5, 9);
      assertEquals(4, splits.length);
      assertEquals(2, splits[0].getTable().getRowCount());
      assertEquals(3, splits[1].getTable().getRowCount());
      assertEquals(4, splits[2].getTable().getRowCount());
      assertEquals(1, splits[3].getTable().getRowCount());
    } finally {
      if (splits != null) {
        for (int i = 0; i < splits.length; i++) {
          splits[i].close();
        }
      }
    }
  }

  @Test
  void testPartStability() {
    final int PARTS = 5;
    int expectedPart = -1;
    try (Table start = new Table.TestBuilder().column(0).build();
         PartitionedTable out = start.onColumns(0).partition(PARTS)) {
      // Lets figure out what partitions this is a part of.
      int[] parts = out.getPartitions();
      for (int i = 0; i < parts.length; i++) {
        if (parts[i] > 0) {
          expectedPart = i;
        }
      }
    }
    final int COUNT = 20;
    for (int numEntries = 1; numEntries < COUNT; numEntries++) {
      try (ColumnVector data = ColumnVector.build(DType.INT32, numEntries, Range.appendInts(0, numEntries));
           Table t = new Table(data);
           PartitionedTable out = t.onColumns(0).partition(PARTS);
           HostColumnVector tmp = out.getColumn(0).copyToHost()) {
        // Now we need to get the range out for the partition we expect
        int[] parts = out.getPartitions();
        int start = expectedPart == 0 ? 0 : parts[expectedPart - 1];
        int end = parts[expectedPart];
        boolean found = false;
        for (int i = start; i < end; i++) {
          if (tmp.getInt(i) == 0) {
            found = true;
            break;
          }
        }
        assertTrue(found);
      }
    }
  }

  @Test
  void testPartition() {
    final int count = 1024 * 1024;
    try (ColumnVector aIn = ColumnVector.build(DType.INT64, count, Range.appendLongs(count));
         ColumnVector bIn = ColumnVector.build(DType.INT32, count, (b) -> {
           for (int i = 0; i < count; i++) {
             b.append(i / 2);
           }
         });
         ColumnVector cIn = ColumnVector.build(DType.STRING, count, (b) -> {
           for (int i = 0; i < count; i++) {
             b.appendUTF8String(String.valueOf(i).getBytes());
           }
         })) {

      HashSet<Long> expected = new HashSet<>();
      for (long i = 0; i < count; i++) {
        expected.add(i);
      }
      try (Table input = new Table(new ColumnVector[]{aIn, bIn, cIn});
           PartitionedTable output = input.onColumns(0).partition(5)) {
        int[] parts = output.getPartitions();
        assertEquals(5, parts.length);
        assertEquals(0, parts[0]);
        int previous = 0;
        long rows = 0;
        for (int i = 1; i < parts.length; i++) {
          assertTrue(parts[i] >= previous);
          rows += parts[i] - previous;
          previous = parts[i];
        }
        assertTrue(rows <= count);
        try (HostColumnVector aOut = output.getColumn(0).copyToHost();
             HostColumnVector bOut = output.getColumn(1).copyToHost();
             HostColumnVector cOut = output.getColumn(2).copyToHost()) {

          for (int i = 0; i < count; i++) {
            long fromA = aOut.getLong(i);
            long fromB = bOut.getInt(i);
            String fromC = cOut.getJavaString(i);
            assertTrue(expected.remove(fromA));
            assertEquals(fromA / 2, fromB);
            assertEquals(String.valueOf(fromA), fromC, "At Index " + i);
          }
          assertTrue(expected.isEmpty());
        }
      }
    }
  }

  @Test
  void testSerializationRoundTripEmpty() throws IOException {
    try (ColumnVector emptyInt = ColumnVector.fromInts();
         ColumnVector emptyDouble = ColumnVector.fromDoubles();
         ColumnVector emptyString = ColumnVector.fromStrings();
         Table t = new Table(emptyInt, emptyInt, emptyDouble, emptyString)) {
      ByteArrayOutputStream bout = new ByteArrayOutputStream();
      JCudfSerialization.writeToStream(t, bout, 0, 0);
      ByteArrayInputStream bin = new ByteArrayInputStream(bout.toByteArray());
      DataInputStream din = new DataInputStream(bin);
      try (JCudfSerialization.TableAndRowCountPair result = JCudfSerialization.readTableFrom(din)) {
        assertTablesAreEqual(t, result.getTable());
        assertEquals(result.getTable(), result.getContiguousTable().getTable());
        assertNotNull(result.getContiguousTable().getBuffer());
      }
    }
  }

  @Test
  void testSerializationZeroColumns() throws IOException {
    ByteArrayOutputStream bout = new ByteArrayOutputStream();
    JCudfSerialization.writeRowsToStream(bout, 10);
    ByteArrayInputStream bin = new ByteArrayInputStream(bout.toByteArray());
    try (JCudfSerialization.TableAndRowCountPair result = JCudfSerialization.readTableFrom(bin)) {
      assertNull(result.getTable());
      assertNull(result.getContiguousTable());
      assertEquals(10, result.getNumRows());
    }
  }

  @Test
  void testSerializationZeroColsZeroRows() throws IOException {
    ByteArrayOutputStream bout = new ByteArrayOutputStream();
    JCudfSerialization.writeRowsToStream(bout, 0);
    ByteArrayInputStream bin = new ByteArrayInputStream(bout.toByteArray());
    try (JCudfSerialization.TableAndRowCountPair result = JCudfSerialization.readTableFrom(bin)) {
      assertNull(result.getTable());
      assertNull(result.getContiguousTable());
      assertEquals(0, result.getNumRows());
    }
  }

  @Test
  void testSerializationRoundTripConcatOnHostEmpty() throws IOException {
    try (ColumnVector emptyInt = ColumnVector.fromInts();
         ColumnVector emptyDouble = ColumnVector.fromDoubles();
         ColumnVector emptyString = ColumnVector.fromStrings();
         Table t = new Table(emptyInt, emptyInt, emptyDouble, emptyString)) {
      ByteArrayOutputStream bout = new ByteArrayOutputStream();
      JCudfSerialization.writeToStream(t, bout, 0, 0);
      JCudfSerialization.writeToStream(t, bout, 0, 0);
      ByteArrayInputStream bin = new ByteArrayInputStream(bout.toByteArray());
      DataInputStream din = new DataInputStream(bin);

      ArrayList<JCudfSerialization.SerializedTableHeader> headers = new ArrayList<>();
      List<HostMemoryBuffer> buffers = new ArrayList<>();
      try {
        JCudfSerialization.SerializedTableHeader head;
        long numRows = 0;
        do {
          head = new JCudfSerialization.SerializedTableHeader(din);
          if (head.wasInitialized()) {
            HostMemoryBuffer buff = HostMemoryBuffer.allocate(head.dataLen);
            buffers.add(buff);
            JCudfSerialization.readTableIntoBuffer(din, head, buff);
            assert head.wasDataRead();
            numRows += head.getNumRows();
            assert numRows <= Integer.MAX_VALUE;
            headers.add(head);
          }
        } while (head.wasInitialized());
        assert numRows == t.getRowCount();
        try (Table found = JCudfSerialization.readAndConcat(
            headers.toArray(new JCudfSerialization.SerializedTableHeader[headers.size()]),
            buffers.toArray(new HostMemoryBuffer[buffers.size()]))) {
          assertTablesAreEqual(t, found);
        }
      } finally {
        for (HostMemoryBuffer buff: buffers) {
          buff.close();
        }
      }
    }
  }

  @Test
  void testRoundRobinPartition() {
    try (Table t = new Table.TestBuilder()
        .column(     100,      202,      3003,    40004,        5,      -60,       1,      null,        3,  null,        5,     null,        7, null,        9,      null,       11,      null,        13,      null,       15)
        .column(    true,     true,     false,    false,     true,     null,     true,     true,     null, false,    false,     null,     true, true,     null,     false,    false,      null,      true,      true,     null)
        .column( (byte)1,  (byte)2,      null,  (byte)4,  (byte)5,  (byte)6,  (byte)1,  (byte)2,  (byte)3,  null,  (byte)5,  (byte)6,  (byte)7, null,  (byte)9,  (byte)10, (byte)11,      null,  (byte)13,  (byte)14, (byte)15)
        .column((short)6, (short)5,  (short)4,     null, (short)2, (short)1, (short)1, (short)2, (short)3,  null, (short)5, (short)6, (short)7, null, (short)9, (short)10,     null, (short)12, (short)13, (short)14,     null)
        .column(      1L,     null,     1001L,      50L,   -2000L,     null,       1L,       2L,       3L,    4L,     null,       6L,       7L,   8L,       9L,      null,      11L,       12L,       13L,       14L,     null)
        .column(   10.1f,      20f, Float.NaN,  3.1415f,     -60f,     null,       1f,       2f,       3f,    4f,       5f,     null,       7f,   8f,       9f,       10f,      11f,      null,       13f,       14f,      15f)
        .column(    10.1,     20.0,      33.1,   3.1415,    -60.5,     null,       1.,       2.,       3.,    4.,       5.,       6.,     null,   8.,       9.,       10.,      11.,       12.,      null,       14.,      15.)
        .timestampDayColumn(99, 100,      101,      102,      103,      104,        1,        2,        3,     4,        5,        6,        7, null,        9,        10,       11,        12,        13,      null,       15)
        .timestampMillisecondsColumn(9L, 1006L, 101L, 5092L, null,      88L,       1L,       2L,       3L,    4L,       5L,       6L,       7L,   8L,     null,       10L,      11L,       12L,       13L,       14L,      15L)
        .timestampSecondsColumn(1L, null,  3L,       4L,       5L,       6L,       1L,       2L,       3L,    4L,       5L,       6L,       7L,   8L,       9L,      null,      11L,       12L,       13L,       14L,      15L)
        .column(     "A",      "B",       "C",      "D",     null, "TESTING",     "1",      "2",      "3",   "4",      "5",      "6",      "7", null,      "9",      "10",     "11",      "12",      "13",      null,     "15")
        .column(     "A",      "A",       "C",      "C",     null, "TESTING",     "1",      "2",      "3",   "4",      "5",      "6",      "7", null,      "9",      "10",     "11",      "12",      "13",      null,     "15")
        .build()) {
      try (Table expectedTable = new Table.TestBuilder()
          .column(     100,   40004,        1,  null,        7,      null,        13,      202,        5,     null,        5, null,       11,      null,      3003,       -60,        3,     null,        9,      null,       15)
          .column(    true,   false,     true, false,     true,     false,      true,     true,     true,     true,    false, true,    false,      true,     false,      null,     null,     null,     null,      null,     null)
          .column( (byte)1, (byte)4,  (byte)1,  null,  (byte)7,  (byte)10,  (byte)13,  (byte)2,  (byte)5,  (byte)2,  (byte)5, null, (byte)11,  (byte)14,      null,   (byte)6,  (byte)3,  (byte)6,  (byte)9,      null, (byte)15)
          .column((short)6,    null, (short)1,  null, (short)7, (short)10, (short)13, (short)5, (short)2, (short)2, (short)5, null,     null, (short)14,  (short)4,  (short)1, (short)3, (short)6, (short)9, (short)12,     null)
          .column(      1L,     50L,       1L,    4L,       7L,      null,       13L,     null,   -2000L,       2L,     null,   8L,      11L,       14L,     1001L,      null,       3L,       6L,       9L,       12L,     null)
          .column(   10.1f, 3.1415f,       1f,    4f,       7f,       10f,       13f,      20f,     -60f,       2f,       5f,   8f,      11f,       14f, Float.NaN,      null,       3f,     null,       9f,      null,      15f)
          .column(    10.1,  3.1415,       1.,    4.,     null,       10.,      null,     20.0,    -60.5,       2.,       5.,   8.,      11.,       14.,      33.1,      null,       3.,       6.,       9.,       12.,      15.)
          .timestampDayColumn(99, 102,      1,     4,        7,        10,        13,      100,      103,        2,        5, null,       11,      null,       101,       104,        3,        6,        9,        12,       15)
          .timestampMillisecondsColumn(9L, 5092L, 1L, 4L,   7L,       10L,       13L,    1006L,     null,       2L,       5L,   8L,      11L,       14L,      101L,       88L,       3L,       6L,     null,       12L,      15L)
          .timestampSecondsColumn(1L, 4L,   1L,   4L,       7L,      null,       13L,     null,       5L,       2L,       5L,   8L,      11L,       14L,        3L,        6L,       3L,       6L,       9L,       12L,      15L)
          .column(     "A",     "D",       "1",  "4",      "7",      "10",      "13",      "B",     null,      "2",      "5", null,     "11",      null,       "C", "TESTING",      "3",      "6",      "9",      "12",     "15")
          .column(     "A",     "C",       "1",  "4",      "7",      "10",      "13",      "A",     null,      "2",      "5", null,     "11",      null,       "C", "TESTING",      "3",      "6",      "9",      "12",     "15")
          .build();
           PartitionedTable pt = t.roundRobinPartition(3, 0)) {
        assertTablesAreEqual(expectedTable, pt.getTable());
        int[] parts = pt.getPartitions();
        assertEquals(3, parts.length);
        assertEquals(0, parts[0]);
        assertEquals(7, parts[1]);
        assertEquals(14, parts[2]);
      }

      try (Table expectedTable = new Table.TestBuilder()
          .column(      3003,       -60,        3,     null,        9,      null,       15,     100,   40004,        1,  null,        7,      null,        13,      202,        5,     null,        5, null,       11,      null)
          .column(     false,      null,     null,     null,     null,      null,     null,    true,   false,     true, false,     true,     false,      true,     true,     true,     true,    false, true,    false,      true)
          .column(      null,   (byte)6,  (byte)3,  (byte)6,  (byte)9,      null, (byte)15, (byte)1, (byte)4,  (byte)1,  null,  (byte)7,  (byte)10,  (byte)13,  (byte)2,  (byte)5,  (byte)2,  (byte)5, null, (byte)11,  (byte)14)
          .column(  (short)4,  (short)1, (short)3, (short)6, (short)9, (short)12,     null,(short)6,    null, (short)1,  null, (short)7, (short)10, (short)13, (short)5, (short)2, (short)2, (short)5, null,     null, (short)14)
          .column(     1001L,      null,       3L,       6L,       9L,       12L,     null,      1L,     50L,       1L,    4L,       7L,      null,       13L,     null,   -2000L,       2L,     null,   8L,      11L,       14L)
          .column( Float.NaN,      null,       3f,     null,       9f,      null,      15f,   10.1f, 3.1415f,       1f,    4f,       7f,       10f,       13f,      20f,     -60f,       2f,       5f,   8f,      11f,       14f)
          .column(      33.1,      null,       3.,       6.,       9.,       12.,      15.,    10.1,  3.1415,       1.,    4.,     null,       10.,      null,     20.0,    -60.5,       2.,       5.,   8.,      11.,       14.)
          .timestampDayColumn(101, 104,         3,        6,        9,        12,       15,      99,     102,        1,     4,        7,        10,        13,      100,      103,        2,        5, null,       11,      null)
          .timestampMillisecondsColumn(101L, 88L, 3L,    6L,     null,       12L,      15L,      9L,   5092L,       1L,    4L,       7L,       10L,       13L,    1006L,     null,       2L,       5L,   8L,      11L,       14L)
          .timestampSecondsColumn(3L, 6L,      3L,       6L,       9L,       12L,      15L,      1L,      4L,       1L,    4L,       7L,      null,       13L,     null,       5L,       2L,       5L,   8L,      11L,       14L)
          .column(       "C", "TESTING",      "3",      "6",      "9",      "12",     "15",     "A",     "D",       "1",  "4",      "7",      "10",      "13",      "B",     null,      "2",      "5", null,     "11",      null)
          .column(       "C", "TESTING",      "3",      "6",      "9",      "12",     "15",     "A",     "C",       "1",  "4",      "7",      "10",      "13",      "A",     null,      "2",      "5", null,     "11",      null)
          .build();
           PartitionedTable pt = t.roundRobinPartition(3, 1)) {
        assertTablesAreEqual(expectedTable, pt.getTable());
        int[] parts = pt.getPartitions();
        assertEquals(3, parts.length);
        assertEquals(0, parts[0]);
        assertEquals(7, parts[1]);
        assertEquals(14, parts[2]);
      }

      try (Table expectedTable = new Table.TestBuilder()
          .column(      202,        5,     null,        5, null,       11,      null,      3003,       -60,        3,     null,        9,      null,       15,     100,   40004,        1,  null,        7,      null,        13)
          .column(     true,     true,     true,    false, true,    false,      true,     false,      null,     null,     null,     null,      null,     null,    true,   false,     true, false,     true,     false,      true)
          .column(  (byte)2,  (byte)5,  (byte)2,  (byte)5, null, (byte)11,  (byte)14,      null,   (byte)6,  (byte)3,  (byte)6,  (byte)9,      null, (byte)15, (byte)1, (byte)4,  (byte)1,  null,  (byte)7,  (byte)10,  (byte)13)
          .column( (short)5, (short)2, (short)2, (short)5, null,     null, (short)14,  (short)4,  (short)1, (short)3, (short)6, (short)9, (short)12,     null,(short)6,    null, (short)1,  null, (short)7, (short)10, (short)13)
          .column(     null,   -2000L,       2L,     null,   8L,      11L,       14L,     1001L,      null,       3L,       6L,       9L,       12L,     null,      1L,     50L,       1L,    4L,       7L,      null,       13L)
          .column(      20f,     -60f,       2f,       5f,   8f,      11f,       14f, Float.NaN,      null,       3f,     null,       9f,      null,      15f,   10.1f, 3.1415f,       1f,    4f,       7f,       10f,       13f)
          .column(     20.0,    -60.5,       2.,       5.,   8.,      11.,       14.,      33.1,      null,       3.,       6.,       9.,       12.,      15.,    10.1,  3.1415,       1.,    4.,     null,       10.,      null)
          .timestampDayColumn(100, 103,       2,        5, null,       11,      null,       101,       104,        3,        6,        9,        12,       15,      99,     102,        1,     4,        7,        10,        13)
          .timestampMillisecondsColumn(1006L, null, 2L, 5L,  8L,      11L,       14L,      101L,      88L,       3L,       6L,      null,       12L,      15L,      9L,   5092L,       1L,    4L,       7L,       10L,       13L)
          .timestampSecondsColumn(null, 5L,  2L,       5L,   8L,      11L,       14L,        3L,        6L,       3L,       6L,       9L,       12L,      15L,      1L,      4L,       1L,    4L,       7L,      null,       13L)
          .column(      "B",     null,      "2",      "5", null,     "11",      null,       "C", "TESTING",      "3",      "6",      "9",      "12",     "15",     "A",     "D",       "1",  "4",      "7",      "10",      "13")
          .column(      "A",     null,      "2",      "5", null,     "11",      null,       "C", "TESTING",      "3",      "6",      "9",      "12",     "15",     "A",     "C",       "1",  "4",      "7",      "10",      "13")
          .build();
           PartitionedTable pt = t.roundRobinPartition(3, 2)) {
        assertTablesAreEqual(expectedTable, pt.getTable());
        int[] parts = pt.getPartitions();
        assertEquals(3, parts.length);
        assertEquals(0, parts[0]);
        assertEquals(7, parts[1]);
        assertEquals(14, parts[2]);
      }
    }
  }

  @Test
  void testSerializationRoundTripConcatHostSide() throws IOException {
    try (Table t = new Table.TestBuilder()
        .column(     100,      202,      3003,    40004,        5,      -60,    1, null,    3,  null,     5, null,    7, null,   9,   null,    11, null,   13, null,  15)
        .column(    true,     true,     false,    false,     true,     null, true, true, null, false, false, null, true, true, null, false, false, null, true, true, null)
        .column( (byte)1,  (byte)2,      null,  (byte)4,  (byte)5,  (byte)6, (byte)1, (byte)2, (byte)3, null, (byte)5, (byte)6, (byte)7, null, (byte)9, (byte)10, (byte)11, null, (byte)13, (byte)14, (byte)15)
        .column((short)6, (short)5,  (short)4,     null, (short)2, (short)1, (short)1, (short)2, (short)3, null, (short)5, (short)6, (short)7, null, (short)9, (short)10, null, (short)12, (short)13, (short)14, null)
        .column(      1L,     null,     1001L,      50L,   -2000L,     null, 1L, 2L, 3L, 4L, null, 6L, 7L, 8L, 9L, null, 11L, 12L, 13L, 14L, null)
        .column(   10.1f,      20f, Float.NaN,  3.1415f,     -60f,     null, 1f, 2f, 3f, 4f, 5f, null, 7f, 8f, 9f, 10f, 11f, null, 13f, 14f, 15f)
        .column(    10.1,     20.0,      33.1,   3.1415,    -60.5,     null, 1., 2., 3., 4., 5., 6., null, 8., 9., 10., 11., 12., null, 14., 15.)
        .timestampDayColumn(99,      100,      101,      102,      103,      104, 1, 2, 3, 4, 5, 6, 7, null, 9, 10, 11, 12, 13, null, 15)
        .timestampMillisecondsColumn(9L,    1006L,     101L,    5092L,     null,      88L, 1L, 2L, 3L, 4L, 5L ,6L, 7L, 8L, null, 10L, 11L, 12L, 13L, 14L, 15L)
        .timestampSecondsColumn(1L, null, 3L, 4L, 5L, 6L, 1L, 2L, 3L, 4L, 5L ,6L, 7L, 8L, 9L, null, 11L, 12L, 13L, 14L, 15L)
        .column(     "A",      "B",      "C",      "D",     null,   "TESTING", "1", "2", "3", "4", "5", "6", "7", null, "9", "10", "11", "12", "13", null, "15")
        .column(     "A",      "A",      "C",      "C",     null,   "TESTING", "1", "2", "3", "4", "5", "6", "7", null, "9", "10", "11", "12", "13", null, "15")
        .build()) {
      for (int sliceAmount = 1; sliceAmount < t.getRowCount(); sliceAmount ++) {
        ByteArrayOutputStream bout = new ByteArrayOutputStream();
        for (int i = 0; i < t.getRowCount(); i += sliceAmount) {
          int len = (int) Math.min(t.getRowCount() - i, sliceAmount);
          JCudfSerialization.writeToStream(t, bout, i, len);
        }
        ByteArrayInputStream bin = new ByteArrayInputStream(bout.toByteArray());
        DataInputStream din = new DataInputStream(bin);
        ArrayList<JCudfSerialization.SerializedTableHeader> headers = new ArrayList<>();
        List<HostMemoryBuffer> buffers = new ArrayList<>();
        try {
          JCudfSerialization.SerializedTableHeader head;
          long numRows = 0;
          do {
            head = new JCudfSerialization.SerializedTableHeader(din);
            if (head.wasInitialized()) {
              HostMemoryBuffer buff = HostMemoryBuffer.allocate(100 * 1024);
              buffers.add(buff);
              JCudfSerialization.readTableIntoBuffer(din, head, buff);
              assert head.wasDataRead();
              numRows += head.getNumRows();
              assert numRows <= Integer.MAX_VALUE;
              headers.add(head);
            }
          } while (head.wasInitialized());
          assert numRows == t.getRowCount();
          try (Table found = JCudfSerialization.readAndConcat(
              headers.toArray(new JCudfSerialization.SerializedTableHeader[headers.size()]),
              buffers.toArray(new HostMemoryBuffer[buffers.size()]))) {
            assertPartialTablesAreEqual(t, 0, t.getRowCount(), found, false);
          }
        } finally {
          for (HostMemoryBuffer buff: buffers) {
            buff.close();
          }
        }
      }
    }
  }

  @Test
  void testConcatHost() throws IOException {
    try (Table t1 = new Table.TestBuilder()
        .column(
            1, 2, null, 4, 5, 6, 7, 8, 9, 10, null, 12, 13, 14, null, null,
            1, 2, null, 4 , 5, 6, 7, 8, 9, 10, null, 12, 13, 14, null, null)
        .build();
         Table expected = new Table.TestBuilder()
             .column(
                 null, 12, 13, 14, null, null,
                 1, 2, null, 4 , 5, 6, 7, 8, 9, 10, null, 12, 13, 14, null, null,
                 1, 2, null, 4 , 5, 6, 7, 8, 9, 10, null, 12, 13, 14, null, null,
                 1, 2, null, 4 , 5, 6, 7, 8, 9, 10, null, 12, 13, 14, null, null,
                 null, 12, 13, 14, null, null,
                 1, 2, null, 4 , 5, 6, 7, 8, 9, 10, null, 12, 13, 14, null, null,
                 1, 2, null, 4 , 5, 6, 7, 8, 9, 10, null, 12, 13, 14, null, null,
                 1, 2, null, 4 , 5, 6, 7, 8, 9, 10, null, 12, 13, 14, null, null)
             .build();
         Table t2 = t1.concatenate(t1, t1)) {
      ByteArrayOutputStream out = new ByteArrayOutputStream();
      JCudfSerialization.writeToStream(t2, out, 10, t2.getRowCount() - 10);
      DataInputStream in = new DataInputStream(new ByteArrayInputStream(out.toByteArray()));
      JCudfSerialization.SerializedTableHeader header = new JCudfSerialization.SerializedTableHeader(in);
      assert header.wasInitialized();
      try (HostMemoryBuffer buff = HostMemoryBuffer.allocate(header.dataLen)) {
        JCudfSerialization.readTableIntoBuffer(in, header, buff);
        assert header.wasDataRead();
        try (Table result = JCudfSerialization.readAndConcat(
            new JCudfSerialization.SerializedTableHeader[] {header, header},
            new HostMemoryBuffer[] {buff, buff})) {
          assertPartialTablesAreEqual(expected, 0, expected.getRowCount(), result, false);
        }
      }
    }
  }

  @Test
  void testSerializationRoundTripSlicedHostSide() throws IOException {
    try (Table t = new Table.TestBuilder()
        .column(     100,      202,     3003,    40004,        5,      -60,    1, null,    3,  null,     5, null,    7, null,   9,   null,    11, null,   13, null,  15)
        .column(    true,     true,    false,    false,     true,     null, true, true, null, false, false, null, true, true, null, false, false, null, true, true, null)
        .column( (byte)1,  (byte)2,     null,  (byte)4,  (byte)5,  (byte)6, (byte)1, (byte)2, (byte)3, null, (byte)5, (byte)6, (byte)7, null, (byte)9, (byte)10, (byte)11, null, (byte)13, (byte)14, (byte)15)
        .column((short)6, (short)5, (short)4,     null, (short)2, (short)1, (short)1, (short)2, (short)3, null, (short)5, (short)6, (short)7, null, (short)9, (short)10, null, (short)12, (short)13, (short)14, null)
        .column(      1L,     null,    1001L,      50L,   -2000L,     null, 1L, 2L, 3L, 4L, null, 6L, 7L, 8L, 9L, null, 11L, 12L, 13L, 14L, null)
        .column(   10.1f,      20f,Float.NaN,  3.1415f,     -60f,     null, 1f, 2f, 3f, 4f, 5f, null, 7f, 8f, 9f, 10f, 11f, null, 13f, 14f, 15f)
        .column(    10.1,     20.0,     33.1,   3.1415,    -60.5,     null, 1., 2., 3., 4., 5., 6., null, 8., 9., 10., 11., 12., null, 14., 15.)
        .timestampDayColumn(99,      100,      101,      102,      103,      104, 1, 2, 3, 4, 5, 6, 7, null, 9, 10, 11, 12, 13, null, 15)
        .timestampMillisecondsColumn(9L,    1006L,     101L,    5092L,     null,      88L, 1L, 2L, 3L, 4L, 5L ,6L, 7L, 8L, null, 10L, 11L, 12L, 13L, 14L, 15L)
        .timestampSecondsColumn(1L, null, 3L, 4L, 5L, 6L, 1L, 2L, 3L, 4L, 5L ,6L, 7L, 8L, 9L, null, 11L, 12L, 13L, 14L, 15L)
        .column(     "A",      "B",      "C",      "D",     null,   "TESTING", "1", "2", "3", "4", "5", "6", "7", null, "9", "10", "11", "12", "13", null, "15")
        .column(     "A",      "A",      "C",      "C",     null,   "TESTING", "1", "2", "3", "4", "5", "6", "7", null, "9", "10", "11", "12", "13", null, "15")
        .build()) {
      for (int sliceAmount = 1; sliceAmount < t.getRowCount(); sliceAmount ++) {
        ByteArrayOutputStream bout = new ByteArrayOutputStream();
        for (int i = 0; i < t.getRowCount(); i += sliceAmount) {
          int len = (int) Math.min(t.getRowCount() - i, sliceAmount);
          JCudfSerialization.writeToStream(t, bout, i, len);
        }
        ByteArrayInputStream bin = new ByteArrayInputStream(bout.toByteArray());
        DataInputStream din = new DataInputStream(bin);
        ArrayList<JCudfSerialization.SerializedTableHeader> headers = new ArrayList<>();
        List<HostMemoryBuffer> buffers = new ArrayList<>();
        try {
          JCudfSerialization.SerializedTableHeader head;
          long numRows = 0;
          do {
            head = new JCudfSerialization.SerializedTableHeader(din);
            if (head.wasInitialized()) {
              HostMemoryBuffer buff = HostMemoryBuffer.allocate(100 * 1024);
              buffers.add(buff);
              JCudfSerialization.readTableIntoBuffer(din, head, buff);
              assert head.wasDataRead();
            }
            numRows += head.getNumRows();
            assert numRows <= Integer.MAX_VALUE;
            headers.add(head);
          } while (head.wasInitialized());
          assert numRows == t.getRowCount();
          ByteArrayOutputStream bout2 = new ByteArrayOutputStream();
          JCudfSerialization.writeConcatedStream(
              headers.toArray(new JCudfSerialization.SerializedTableHeader[headers.size()]),
              buffers.toArray(new HostMemoryBuffer[buffers.size()]), bout2);
          ByteArrayInputStream bin2 = new ByteArrayInputStream(bout2.toByteArray());
          try (JCudfSerialization.TableAndRowCountPair found = JCudfSerialization.readTableFrom(bin2)) {
            assertPartialTablesAreEqual(t, 0, t.getRowCount(), found.getTable(), false);
            assertEquals(found.getTable(), found.getContiguousTable().getTable());
            assertNotNull(found.getContiguousTable().getBuffer());
          }
          JCudfSerialization.TableAndRowCountPair tp = JCudfSerialization.readTableFrom(bin2);
          assertNull(tp.getTable());
          assertNull(tp.getContiguousTable());
        } finally {
          for (HostMemoryBuffer buff: buffers) {
            buff.close();
          }
        }
      }
    }
  }

  @Test
  void testSerializationRoundTripSliced() throws IOException {
    try (Table t = new Table.TestBuilder()
        .column(     100,      202,     3003,    40004,        5,      -60,    1, null,    3,  null,     5, null,    7, null,   9,   null,    11, null,   13, null,  15)
        .column(    true,     true,    false,    false,     true,     null, true, true, null, false, false, null, true, true, null, false, false, null, true, true, null)
        .column( (byte)1,  (byte)2,     null,  (byte)4,  (byte)5,  (byte)6, (byte)1, (byte)2, (byte)3, null, (byte)5, (byte)6, (byte)7, null, (byte)9, (byte)10, (byte)11, null, (byte)13, (byte)14, (byte)15)
        .column((short)6, (short)5, (short)4,     null, (short)2, (short)1, (short)1, (short)2, (short)3, null, (short)5, (short)6, (short)7, null, (short)9, (short)10, null, (short)12, (short)13, (short)14, null)
        .column(      1L,     null,    1001L,      50L,   -2000L,     null, 1L, 2L, 3L, 4L, null, 6L, 7L, 8L, 9L, null, 11L, 12L, 13L, 14L, null)
        .column(   10.1f,      20f,Float.NaN,  3.1415f,     -60f,     null, 1f, 2f, 3f, 4f, 5f, null, 7f, 8f, 9f, 10f, 11f, null, 13f, 14f, 15f)
        .column(    10.1,     20.0,     33.1,   3.1415,    -60.5,     null, 1., 2., 3., 4., 5., 6., null, 8., 9., 10., 11., 12., null, 14., 15.)
        .timestampDayColumn(99,      100,      101,      102,      103,      104, 1, 2, 3, 4, 5, 6, 7, null, 9, 10, 11, 12, 13, null, 15)
        .timestampMillisecondsColumn(9L,    1006L,     101L,    5092L,     null,      88L, 1L, 2L, 3L, 4L, 5L ,6L, 7L, 8L, null, 10L, 11L, 12L, 13L, 14L, 15L)
        .timestampSecondsColumn(1L, null, 3L, 4L, 5L, 6L, 1L, 2L, 3L, 4L, 5L ,6L, 7L, 8L, 9L, null, 11L, 12L, 13L, 14L, 15L)
        .column(     "A",      "B",      "C",      "D",     null,   "TESTING", "1", "2", "3", "4", "5", "6", "7", null, "9", "10", "11", "12", "13", null, "15")
        .column(     "A",      "A",      "C",      "C",     null,   "TESTING", "1", "2", "3", "4", "5", "6", "7", null, "9", "10", "11", "12", "13", null, "15")
        .build()) {
      for (int sliceAmount = 1; sliceAmount < t.getRowCount(); sliceAmount ++) {
        for (int i = 0; i < t.getRowCount(); i += sliceAmount) {
          ByteArrayOutputStream bout = new ByteArrayOutputStream();
          int len = (int) Math.min(t.getRowCount() - i, sliceAmount);
          JCudfSerialization.writeToStream(t, bout, i, len);
          ByteArrayInputStream bin = new ByteArrayInputStream(bout.toByteArray());
          try (JCudfSerialization.TableAndRowCountPair found = JCudfSerialization.readTableFrom(bin)) {
            assertPartialTablesAreEqual(t, i, len, found.getTable(), i == 0 && len == t.getRowCount());
            assertEquals(found.getTable(), found.getContiguousTable().getTable());
            assertNotNull(found.getContiguousTable().getBuffer());
          }
          JCudfSerialization.TableAndRowCountPair tp = JCudfSerialization.readTableFrom(bin);
          assertNull(tp.getTable());
          assertNull(tp.getContiguousTable());
        }
      }
    }
  }

  @Test
  void testValidityFill() {
    byte[] buff = new byte[2];
    buff[0] = 0;
    int bitsToFill = (buff.length * 8) - 1;
    assertEquals(bitsToFill, JCudfSerialization.fillValidity(buff, 1, bitsToFill));
    assertEquals(buff[0], 0xFFFFFFFE);
    assertEquals(buff[1], 0xFFFFFFFF);
  }

  @Test
  void testGroupByUniqueCount() {
    try (Table t1 = new Table.TestBuilder()
            .column( "1",  "1",  "1",  "1",  "1",  "1")
            .column(   1,    3,    3,    5,    5,    0)
            .column(12.0, 14.0, 13.0, 17.0, 17.0, 17.0)
            .build()) {
      try (Table t3 = t1
              .groupBy(0, 1)
              .aggregate(Aggregation.nunique().onColumn(0));
           Table sorted = t3.orderBy(Table.asc(0), Table.asc(1), Table.asc(2));
           Table expected = new Table.TestBuilder()
                   .column( "1",  "1",  "1",  "1")
                   .column(   0,    1,    3,    5)
                   .column(   1,    1,    1,    1)
                   .build()) {
        assertTablesAreEqual(expected, sorted);
      }
    }
  }

  @Test
  void testGroupByUniqueCountNulls() {
    try (Table t1 = new Table.TestBuilder()
            .column( "1",  "1",  "1",  "1",  "1",  "1")
            .column(   1,    3,    3,    5,    5,    0)
            .column(null, null, 13.0, null, null, null)
            .build()) {
      try (Table t3 = t1
              .groupBy(0, 1)
              .aggregate(Aggregation.nunique(true).onColumn(0));
           Table sorted = t3.orderBy(Table.asc(0), Table.asc(1), Table.asc(2));
           Table expected = new Table.TestBuilder()
                   .column( "1",  "1",  "1",  "1")
                   .column(   0,    1,    3,    5)
                   .column(   1,    1,    1,    1)
                   .build()) {
        assertTablesAreEqual(expected, sorted);
      }
    }
  }

  @Test
  void testGroupByCount() {
    try (Table t1 = new Table.TestBuilder().column( "1",  "1",  "1",  "1",  "1",  "1")
                                           .column(   1,    3,    3,    5,    5,    0)
                                           .column(12.0, 14.0, 13.0, 17.0, 17.0, 17.0)
                                           .build()) {
      try (Table t3 = t1.groupBy(0, 1).aggregate(count(0));
           HostColumnVector aggOut1 = t3.getColumn(2).copyToHost()) {
        // verify t3
        assertEquals(4, t3.getRowCount());
        Map<Object, Integer> expectedAggregateResult = new HashMap() {
          {
            // value, count
            put(1, 2);
            put(2, 2);
          }
        };
        for (int i = 0; i < 4; ++i) {
          int key = aggOut1.getInt(i);
          assertTrue(expectedAggregateResult.containsKey(key));
          Integer count = expectedAggregateResult.get(key);
          if (count == 1) {
            expectedAggregateResult.remove(key);
          } else {
            expectedAggregateResult.put(key, count - 1);
          }
        }
      }
    }
  }

  @Test
  void testWindowingCount() {
    try (Table unsorted = new Table.TestBuilder().column( 1, 1, 1, 1, 1, 1, 1, 1, 1, 1, 1, 1) // GBY Key
                                                 .column( 1, 1, 1, 1, 2, 2, 2, 2, 3, 3, 3, 3) // GBY Key
                                                 .column( 1, 1, 2, 2, 3, 3, 4, 4, 5, 5, 6, 6) // OBY Key
                                                 .column( 7, 5, 1, 9, 7, 9, 8, 2, 8, 0, 6, 6) // Agg Column
                                                 .build()) {
      try (Table sorted = unsorted.orderBy(Table.asc(0), Table.asc(1), Table.asc(2));
           ColumnVector expectSortedAggColumn = ColumnVector.fromBoxedInts(7, 5, 1, 9, 7, 9, 8, 2, 8, 0, 6, 6)) {
        ColumnVector sortedAggColumn = sorted.getColumn(3);
        assertColumnsAreEqual(expectSortedAggColumn, sortedAggColumn);

        WindowOptions window = WindowOptions.builder()
                                            .minPeriods(1)
                                            .window(2, 1)
                                            .build();

        try (Table windowAggResults = sorted.groupBy(0, 1)
                                            .aggregateWindows(WindowAggregate.count(3, window));
             ColumnVector expect = ColumnVector.fromBoxedInts(2, 3, 3, 2, 2, 3, 3, 2, 2, 3, 3, 2)) {
          assertColumnsAreEqual(expect, windowAggResults.getColumn(0));
        }
      }
    }
  }

  @Test
  void testWindowingMin() {
    try (Table unsorted = new Table.TestBuilder().column( 1, 1, 1, 1, 1, 1, 1, 1, 1, 1, 1, 1) // GBY Key
                                                 .column( 1, 1, 1, 1, 2, 2, 2, 2, 3, 3, 3, 3) // GBY Key
                                                 .column( 1, 1, 2, 2, 3, 3, 4, 4, 5, 5, 6, 6) // OBY Key
                                                 .column( 7, 5, 1, 9, 7, 9, 8, 2, 8, 0, 6, 6) // Agg Column
                                                 .build()) {
      try (Table sorted = unsorted.orderBy(Table.asc(0), Table.asc(1), Table.asc(2));
           ColumnVector expectSortedAggCol = ColumnVector.fromBoxedInts(7, 5, 1, 9, 7, 9, 8, 2, 8, 0, 6, 6)) {
        ColumnVector sortedAggColumn = sorted.getColumn(3);
        assertColumnsAreEqual(expectSortedAggCol, sortedAggColumn);

        WindowOptions window = WindowOptions.builder()
                                            .minPeriods(1)
                                            .window(2, 1)
                                            .build();

        try (Table windowAggResults = sorted.groupBy(0, 1)
                                            .aggregateWindows(WindowAggregate.min(3, window));
             ColumnVector expect = ColumnVector.fromBoxedInts(5, 1, 1, 1, 7, 7, 2, 2, 0, 0, 0, 6)) {
          assertColumnsAreEqual(expect, windowAggResults.getColumn(0));
        }
      }
    }
  }

  @Test
  void testWindowingMax() {
    try (Table unsorted = new Table.TestBuilder().column( 1, 1, 1, 1, 1, 1, 1, 1, 1, 1, 1, 1) // GBY Key
                                                 .column( 1, 1, 1, 1, 2, 2, 2, 2, 3, 3, 3, 3) // GBY Key
                                                 .column( 1, 1, 2, 2, 3, 3, 4, 4, 5, 5, 6, 6) // OBY Key
                                                 .column( 7, 5, 1, 9, 7, 9, 8, 2, 8, 0, 6, 6) // Agg Column
                                                 .build()) {
      try (Table sorted = unsorted.orderBy(Table.asc(0), Table.asc(1), Table.asc(2));
           ColumnVector expectSortedAggCol = ColumnVector.fromBoxedInts(7, 5, 1, 9, 7, 9, 8, 2, 8, 0, 6, 6)) {
        ColumnVector sortedAggColumn = sorted.getColumn(3);
        assertColumnsAreEqual(expectSortedAggCol, sortedAggColumn);

        WindowOptions window = WindowOptions.builder()
                                            .minPeriods(1)
                                            .window(2, 1)
                                            .build();

        try (Table windowAggResults = sorted.groupBy(0, 1)
                                            .aggregateWindows(WindowAggregate.max(3, window));
             ColumnVector expect = ColumnVector.fromBoxedInts(7, 7, 9, 9, 9, 9, 9, 8, 8, 8, 6, 6)) {
          assertColumnsAreEqual(expect, windowAggResults.getColumn(0));
        }
      }
    }
  }

  @Test
  void testWindowingSum() {
    try (Table unsorted = new Table.TestBuilder().column( 1, 1, 1, 1, 1, 1, 1, 1, 1, 1, 1, 1) // GBY Key
                                                 .column( 1, 1, 1, 1, 2, 2, 2, 2, 3, 3, 3, 3) // GBY Key
                                                 .column( 1, 1, 2, 2, 3, 3, 4, 4, 5, 5, 6, 6) // OBY Key
                                                 .column( 7, 5, 1, 9, 7, 9, 8, 2, 8, 0, 6, 6) // Agg Column
                                                 .build();
         ColumnVector expectSortedAggColumn = ColumnVector.fromBoxedInts(7, 5, 1, 9, 7, 9, 8, 2, 8, 0, 6, 6)) {

      try (Table sorted = unsorted.orderBy(Table.asc(0), Table.asc(1), Table.asc(2))) {
        ColumnVector sortedAggColumn = sorted.getColumn(3);
        assertColumnsAreEqual(expectSortedAggColumn, sortedAggColumn);

        WindowOptions window = WindowOptions.builder()
                                            .minPeriods(1)
                                            .window(2, 1)
                                            .build();

        try (Table windowAggResults = sorted.groupBy(0, 1)
                                            .aggregateWindows(WindowAggregate.sum(3, window));
             ColumnVector expectAggResult = ColumnVector.fromBoxedLongs(12L, 13L, 15L, 10L, 16L, 24L, 19L, 10L, 8L, 14L, 12L, 12L);
        ) {
          assertColumnsAreEqual(expectAggResult, windowAggResults.getColumn(0));
        }
      }
    }
  }

  @Test
  void testWindowingRowNumber() {
    try (Table unsorted = new Table.TestBuilder().column( 1, 1, 1, 1, 1, 1, 1, 1, 1, 1, 1, 1) // GBY Key
                                                 .column( 1, 1, 1, 1, 2, 2, 2, 2, 3, 3, 3, 3) // GBY Key
                                                 .column( 1, 1, 2, 2, 3, 3, 4, 4, 5, 5, 6, 6) // OBY Key
                                                 .column( 7, 5, 1, 9, 7, 9, 8, 2, 8, 0, 6, 6) // Agg Column
                                                 .build();
         ColumnVector expectSortedAggColumn = ColumnVector.fromBoxedInts(7, 5, 1, 9, 7, 9, 8, 2, 8, 0, 6, 6)) {

      try (Table sorted = unsorted.orderBy(Table.asc(0), Table.asc(1), Table.asc(2))) {
        ColumnVector sortedAggColumn = sorted.getColumn(3);
        assertColumnsAreEqual(expectSortedAggColumn, sortedAggColumn);

        WindowOptions.Builder windowBuilder = WindowOptions.builder().minPeriods(1);

        try (Table windowAggResults = sorted.groupBy(0, 1)
                                            .aggregateWindows(WindowAggregate.row_number(3, windowBuilder.window(2,1).build()));
             ColumnVector expectAggResult = ColumnVector.fromBoxedInts(1,2,2,2, 1,2,2,2, 1,2,2,2);
        ) {
          assertColumnsAreEqual(expectAggResult, windowAggResults.getColumn(0));
        }

        try (Table windowAggResults = sorted.groupBy(0, 1)
                                            .aggregateWindows(WindowAggregate.row_number(3, windowBuilder.window(3,2).build()));
             ColumnVector expectAggResult = ColumnVector.fromBoxedInts(1,2,3,3, 1,2,3,3, 1,2,3,3);
        ) {
          assertColumnsAreEqual(expectAggResult, windowAggResults.getColumn(0));
        }

        try (Table windowAggResults = sorted.groupBy(0, 1)
                                            .aggregateWindows(WindowAggregate.row_number(3, windowBuilder.window(4,3).build()));
             ColumnVector expectAggResult = ColumnVector.fromBoxedInts(1,2,3,4, 1,2,3,4, 1,2,3,4);
        ) {
          assertColumnsAreEqual(expectAggResult, windowAggResults.getColumn(0));
        }
       }
    }
  }

  @Test
  void testWindowingMean() {
    try (Table unsorted = new Table.TestBuilder().column( 1, 1, 1, 1, 1, 1, 1, 1, 1, 1, 1, 1) // GBY Key
                                                 .column( 1, 1, 1, 1, 2, 2, 2, 2, 3, 3, 3, 3) // GBY Key
                                                 .column( 1, 1, 2, 2, 3, 3, 4, 4, 5, 5, 6, 6) // OBY Key
                                                 .column( 7, 5, 3, 7, 7, 9, 8, 4, 8, 0, 4, 8) // Agg Column
                                                 .build()) {
      try (Table sorted = unsorted.orderBy(Table.asc(0), Table.asc(1), Table.asc(2));
           ColumnVector expectedSortedAggCol = ColumnVector.fromBoxedInts(7, 5, 3, 7, 7, 9, 8, 4, 8, 0, 4, 8)) {
        ColumnVector sortedAggColumn = sorted.getColumn(3);
        assertColumnsAreEqual(expectedSortedAggCol, sortedAggColumn);

        WindowOptions window = WindowOptions.builder()
                                            .minPeriods(1)
                                            .window(2, 1)
                                            .build();

        try (Table windowAggResults = sorted.groupBy(0, 1)
                                            .aggregateWindows(WindowAggregate.mean(3, window));
             ColumnVector expect = ColumnVector.fromBoxedDoubles(6.0d, 5.0d, 5.0d, 5.0d, 8.0d, 8.0d, 7.0d, 6.0d, 4.0d, 4.0d, 4.0d, 6.0d)) {
          assertColumnsAreEqual(expect, windowAggResults.getColumn(0));
        }
      }
    }
  }

  @Test
  void testWindowingOnMultipleDifferentColumns() {
    try (Table unsorted = new Table.TestBuilder().column( 1, 1, 1, 1, 1, 1, 1, 1, 1, 1, 1, 1) // GBY Key
                                                 .column( 1, 1, 1, 1, 2, 2, 2, 2, 3, 3, 3, 3) // GBY Key
                                                 .column( 1, 1, 2, 2, 3, 3, 4, 4, 5, 5, 6, 6) // OBY Key
                                                 .column( 7, 5, 1, 9, 7, 9, 8, 2, 8, 0, 6, 6) // Agg Column
                                                 .build()) {
      try (Table sorted = unsorted.orderBy(Table.asc(0), Table.asc(1), Table.asc(2));
           ColumnVector expectedSortedAggCol = ColumnVector.fromBoxedInts(7, 5, 1, 9, 7, 9, 8, 2, 8, 0, 6, 6)) {
        ColumnVector sortedAggColumn = sorted.getColumn(3);
        assertColumnsAreEqual(expectedSortedAggCol, sortedAggColumn);

        // Window (1,1), with a minimum of 1 reading.
        WindowOptions window_1 = WindowOptions.builder()
                                              .minPeriods(1)
                                              .window(2, 1)
                                              .build();

        // Window (2,2), with a minimum of 2 readings.
        WindowOptions window_2 = WindowOptions.builder()
                                              .minPeriods(2)
                                              .window(3, 2)
                                              .build();

        // Window (1,1), with a minimum of 3 readings.
        WindowOptions window_3 = WindowOptions.builder()
                                              .minPeriods(3)
                                              .window(2, 1)
                                              .build();

        try (Table windowAggResults = sorted.groupBy(0, 1)
                                            .aggregateWindows(
                                                WindowAggregate.sum(3, window_1),
                                                WindowAggregate.max(3, window_1),
                                                WindowAggregate.sum(3, window_2),
                                                WindowAggregate.min(2, window_3)
                                            );
             ColumnVector expect_0 = ColumnVector.fromBoxedLongs(12L, 13L, 15L, 10L, 16L, 24L, 19L, 10L, 8L, 14L, 12L, 12L);
             ColumnVector expect_1 = ColumnVector.fromBoxedInts(7, 7, 9, 9, 9, 9, 9, 8, 8, 8, 6, 6);
             ColumnVector expect_2 = ColumnVector.fromBoxedLongs(13L, 22L, 22L, 15L, 24L, 26L, 26L, 19L, 14L, 20L, 20L, 12L);
             ColumnVector expect_3 = ColumnVector.fromBoxedInts(null, 1, 1, null, null, 3, 3, null, null, 5, 5, null)) {
          assertColumnsAreEqual(expect_0, windowAggResults.getColumn(0));
          assertColumnsAreEqual(expect_1, windowAggResults.getColumn(1));
          assertColumnsAreEqual(expect_2, windowAggResults.getColumn(2));
          assertColumnsAreEqual(expect_3, windowAggResults.getColumn(3));
        }
      }
    }
  }

  @Test
  void testWindowingWithoutGroupByColumns() {
    try (Table unsorted = new Table.TestBuilder().column( 1, 1, 2, 2, 3, 3, 4, 4, 5, 5, 6, 6) // OBY Key
                                                 .column( 7, 5, 1, 9, 7, 9, 8, 2, 8, 0, 6, 6) // Agg Column
                                                 .build();
         ColumnVector expectSortedAggColumn = ColumnVector.fromBoxedInts(7, 5, 1, 9, 7, 9, 8, 2, 8, 0, 6, 6)) {

      try (Table sorted = unsorted.orderBy(Table.asc(0))) {
        ColumnVector sortedAggColumn = sorted.getColumn(1);
        assertColumnsAreEqual(expectSortedAggColumn, sortedAggColumn);

        WindowOptions window = WindowOptions.builder()
                                            .minPeriods(1)
                                            .window(2, 1)
                                            .build();

        try (Table windowAggResults = sorted.groupBy().aggregateWindows(WindowAggregate.sum(1, window));
             ColumnVector expectAggResult = ColumnVector.fromBoxedLongs(12L, 13L, 15L, 17L, 25L, 24L, 19L, 18L, 10L, 14L, 12L, 12L);
        ) {
          assertColumnsAreEqual(expectAggResult, windowAggResults.getColumn(0));
        }
      }
    }
  }

  @Test
  void testTimeRangeWindowingCount() {
    try (Table unsorted = new Table.TestBuilder().column(             1, 1, 1, 1, 1, 1, 1, 1, 1, 1, 1, 1, 1) // GBY Key
                                                 .column(             0, 0, 0, 0, 1, 1, 1, 1, 2, 2, 2, 2, 2) // GBY Key
                                                 .timestampDayColumn( 1, 1, 2, 3, 3, 3, 4, 4, 5, 5, 6, 6, 7) // Timestamp Key
                                                 .column(             7, 5, 1, 9, 7, 9, 8, 2, 8, 0, 6, 6, 8) // Agg Column
                                                 .build()) {
      try (Table sorted = unsorted.orderBy(Table.asc(0), Table.asc(1), Table.asc(2));
           ColumnVector expectSortedAggColumn = ColumnVector.fromBoxedInts(7, 5, 1, 9, 7, 9, 8, 2, 8, 0, 6, 6, 8)) {
        ColumnVector sortedAggColumn = sorted.getColumn(3);
        assertColumnsAreEqual(expectSortedAggColumn, sortedAggColumn);

        WindowOptions window = WindowOptions.builder()
            .minPeriods(1)
            .window(1, 1)
            .timestampColumnIndex(2)
            .build();

        try (Table windowAggResults = sorted.groupBy(0, 1)
                  .aggregateWindowsOverTimeRanges(WindowAggregate.count(3, window));
             ColumnVector expect = ColumnVector.fromBoxedInts(3, 3, 4, 2, 4, 4, 4, 4, 4, 4, 5, 5, 3)) {
          assertColumnsAreEqual(expect, windowAggResults.getColumn(0));
        }
      }
    }
  }

  @Test
  void testTimeRangeWindowingMax() {
    try (Table unsorted = new Table.TestBuilder().column(             1, 1, 1, 1, 1, 1, 1, 1, 1, 1, 1, 1, 1) // GBY Key
                                                 .column(             0, 0, 0, 0, 1, 1, 1, 1, 2, 2, 2, 2, 2) // GBY Key
                                                 .timestampDayColumn( 1, 1, 2, 3, 3, 3, 4, 4, 5, 5, 6, 6, 7) // Timestamp Key
                                                 .column(             7, 5, 1, 9, 7, 9, 8, 2, 8, 0, 6, 6, 8) // Agg Column
                                                 .build()) {
      try (Table sorted = unsorted.orderBy(Table.asc(0), Table.asc(1), Table.asc(2));
           ColumnVector expectSortedAggColumn = ColumnVector.fromBoxedInts(7, 5, 1, 9, 7, 9, 8, 2, 8, 0, 6, 6, 8)) {
        ColumnVector sortedAggColumn = sorted.getColumn(3);
        assertColumnsAreEqual(expectSortedAggColumn, sortedAggColumn);

        WindowOptions window = WindowOptions.builder()
            .minPeriods(1)
            .window(1, 1)
            .timestampColumnIndex(2)
            .build();

        try (Table windowAggResults = sorted.groupBy(0, 1)
                  .aggregateWindowsOverTimeRanges(WindowAggregate.max(3, window));
             ColumnVector expect = ColumnVector.fromBoxedInts(        7, 7, 9, 9, 9, 9, 9, 9, 8, 8, 8, 8, 8)) {
          assertColumnsAreEqual(expect, windowAggResults.getColumn(0));
        }

        window = WindowOptions.builder()
            .minPeriods(1)
            .window(2, 1)
            .build();

        try (Table windowAggResults = sorted.groupBy(0, 1)
                  .aggregateWindows(WindowAggregate.max(3, window));
             ColumnVector expect = ColumnVector.fromBoxedInts(        7, 7, 9, 9, 9, 9, 9, 8, 8, 8, 6, 8, 8)) {
          assertColumnsAreEqual(expect, windowAggResults.getColumn(0));
        }
      }
    }
  }

  @Test
  void testTimeRangeWindowingRowNumber() {
    try (Table unsorted = new Table.TestBuilder().column(             1, 1, 1, 1, 1, 1, 1, 1, 1, 1, 1, 1, 1) // GBY Key
                                                 .column(             0, 0, 0, 0, 1, 1, 1, 1, 2, 2, 2, 2, 2) // GBY Key
                                                 .timestampDayColumn( 1, 1, 2, 3, 3, 3, 4, 4, 5, 5, 6, 6, 7) // Timestamp Key
                                                 .column(             7, 5, 1, 9, 7, 9, 8, 2, 8, 0, 6, 6, 8) // Agg Column
                                                 .build()) {
      try (Table sorted = unsorted.orderBy(Table.asc(0), Table.asc(1), Table.asc(2));
           ColumnVector expectSortedAggColumn = ColumnVector.fromBoxedInts(7, 5, 1, 9, 7, 9, 8, 2, 8, 0, 6, 6, 8)) {
        ColumnVector sortedAggColumn = sorted.getColumn(3);
        assertColumnsAreEqual(expectSortedAggColumn, sortedAggColumn);

        WindowOptions window = WindowOptions.builder()
            .minPeriods(1)
            .window(3, 0)
            .timestampColumnIndex(2)
            .build();

        try (Table windowAggResults = sorted.groupBy(0, 1)
                  .aggregateWindowsOverTimeRanges(WindowAggregate.row_number(3, window));
             ColumnVector expect = ColumnVector.fromBoxedInts(1, 2, 3, 4,  1, 2, 3, 4,  1, 2, 3, 4, 5)) {
          assertColumnsAreEqual(expect, windowAggResults.getColumn(0));
        }
      }
    }
  }

  @Test
  void testTimeRangeWindowingCountDescendingTimestamps() {
    try (Table unsorted = new Table.TestBuilder().column(             1, 1, 1, 1,  1, 1, 1, 1,  1, 1, 1, 1, 1) // GBY Key
                                                 .column(             0, 0, 0, 0,  1, 1, 1, 1,  2, 2, 2, 2, 2) // GBY Key
                                                 .timestampDayColumn( 7, 6, 6, 5,  5, 4, 4, 3,  3, 3, 2, 1, 1) // Timestamp Key
                                                 .column(             7, 5, 1, 9,  7, 9, 8, 2,  8, 0, 6, 6, 8) // Agg Column
                                                 .build()) {
      try (Table sorted = unsorted.orderBy(Table.asc(0), Table.asc(1), Table.desc(2));
           ColumnVector expectSortedAggColumn = ColumnVector.fromBoxedInts(7, 5, 1, 9, 7, 9, 8, 2, 8, 0, 6, 6, 8)) {
        ColumnVector sortedAggColumn = sorted.getColumn(3);
        assertColumnsAreEqual(expectSortedAggColumn, sortedAggColumn);

        WindowOptions window_0 = WindowOptions.builder()
            .minPeriods(1)
            .window(2, 1)
            .timestampColumnIndex(2)
            .timestampDescending()
            .build();

        WindowOptions window_1 = WindowOptions.builder()
            .minPeriods(1)
            .window(3, 0)
            .timestampColumnIndex(2)
            .timestampDescending()
            .build();

        try (Table windowAggResults = sorted.groupBy(0, 1)
                  .aggregateWindowsOverTimeRanges(
                    WindowAggregate.count(3, window_0),
                    WindowAggregate.sum  (3, window_1));
             ColumnVector expect_0 = ColumnVector.fromBoxedInts(3,  4,  4,  4,  3, 4, 4, 4,  3, 3, 5, 5, 5);
             ColumnVector expect_1 = ColumnVector.fromBoxedLongs(7L, 13L, 13L, 22L,  7L, 24L, 24L, 26L,  8L, 8L, 14L, 28L, 28L)) {
          assertColumnsAreEqual(expect_0, windowAggResults.getColumn(0));
          assertColumnsAreEqual(expect_1, windowAggResults.getColumn(1));
        }
      }
    }
  }

  @Test
  void testTimeRangeWindowingWithoutGroupByColumns() {
    try (Table unsorted = new Table.TestBuilder().timestampDayColumn( 1, 1, 2, 3, 3, 3, 4, 4, 5, 5, 6, 6, 7) // Timestamp Key
                                                 .column(             7, 5, 1, 9, 7, 9, 8, 2, 8, 0, 6, 6, 8) // Agg Column
                                                 .build()) {
      try (Table sorted = unsorted.orderBy(Table.asc(0));
           ColumnVector expectSortedAggColumn = ColumnVector.fromBoxedInts(7, 5, 1, 9, 7, 9, 8, 2, 8, 0, 6, 6, 8)) {
        ColumnVector sortedAggColumn = sorted.getColumn(1);
        assertColumnsAreEqual(expectSortedAggColumn, sortedAggColumn);

        WindowOptions window = WindowOptions.builder()
            .minPeriods(1)
            .window(1, 1)
            .timestampColumnIndex(0)
            .build();

        try (Table windowAggResults = sorted.groupBy()
                  .aggregateWindowsOverTimeRanges(WindowAggregate.count(1, window));
             ColumnVector expect = ColumnVector.fromBoxedInts(3, 3, 6, 6, 6, 6, 7, 7, 6, 6, 5, 5, 3)) {
          assertColumnsAreEqual(expect, windowAggResults.getColumn(0));
        }
      }
    }
  }

  @Test
  void testInvalidWindowTypeExceptions() {
      try (Table table = new Table.TestBuilder().column(             1, 1, 1, 1, 1, 1, 1, 1, 1, 1, 1, 1, 1) // GBY Key
                                                .column(             0, 0, 0, 0, 1, 1, 1, 1, 2, 2, 2, 2, 2) // GBY Key
                                                .timestampDayColumn( 1, 1, 2, 3, 3, 3, 4, 4, 5, 5, 6, 6, 7) // Timestamp Key
                                                .column(             7, 5, 1, 9, 7, 9, 8, 2, 8, 0, 6, 6, 8) // Agg Column
                                                .build()) {

        WindowOptions rowBasedWindow = WindowOptions.builder().minPeriods(1).window(1,1).build();
        assertThrows(IllegalArgumentException.class, () -> table.groupBy(0, 1).aggregateWindowsOverTimeRanges(WindowAggregate.max(3, rowBasedWindow)));

        WindowOptions rangeBasedWindow = WindowOptions.builder().minPeriods(1).window(1,1).timestampColumnIndex(2).build();
        assertThrows(IllegalArgumentException.class, () -> table.groupBy(0, 1).aggregateWindows(WindowAggregate.max(3, rangeBasedWindow)));

      }
  }

  @Test
  void testGroupByCountWithNulls() {
    try (Table t1 = new Table.TestBuilder().column(null, null,    1,    1,    1,    1)
                                           .column(   1,    1,    1,    1,    1,    1)
                                           .column(   1,    1, null, null,    1,    1)
                                           .column(   1,    1,    1, null,    1,    1)
                                           .build()) {
      try (Table tmp = t1.groupBy(0).aggregate(count(1), count(2), count(3));
           Table t3 = tmp.orderBy(Table.asc(0, true));
           HostColumnVector groupCol = t3.getColumn(0).copyToHost();
           HostColumnVector countCol = t3.getColumn(1).copyToHost();
           HostColumnVector nullCountCol = t3.getColumn(2).copyToHost();
           HostColumnVector nullCountCol2 = t3.getColumn(3).copyToHost()) {
        // verify t3
        assertEquals(2, t3.getRowCount());

        // compare the grouping columns
        assertTrue(groupCol.isNull(0));
        assertEquals(groupCol.getInt(1), 1);

        // compare the agg columns
        // count(1)
        assertEquals(countCol.getInt(0), 2);
        assertEquals(countCol.getInt(1), 4);

        // count(2)
        assertEquals(nullCountCol.getInt(0), 2);
        assertEquals(nullCountCol.getInt(1), 2); // counts only the non-nulls

        // count(3)
        assertEquals(nullCountCol2.getInt(0), 2);
        assertEquals(nullCountCol2.getInt(1), 3); // counts only the non-nulls
      }
    }
  }

  @Test
  void testGroupByCountWithNullsIncluded() {
    try (Table t1 = new Table.TestBuilder()
            .column(null, null,    1,    1,    1,    1)
            .column(   1,    1,    1,    1,    1,    1)
            .column(   1,    1, null, null,    1,    1)
            .column(   1,    1,    1, null,    1,    1)
            .build()) {
      try (Table tmp = t1.groupBy(0).aggregate(count(1, true), count(2, true), count(3, true), count(3));
           Table t3 = tmp.orderBy(Table.asc(0, true));
           HostColumnVector groupCol = t3.getColumn(0).copyToHost();
           HostColumnVector countCol = t3.getColumn(1).copyToHost();
           HostColumnVector nullCountCol = t3.getColumn(2).copyToHost();
           HostColumnVector nullCountCol2 = t3.getColumn(3).copyToHost();
           HostColumnVector nullCountCol3 = t3.getColumn(4).copyToHost()) {
        // verify t3
        assertEquals(2, t3.getRowCount());

        // compare the grouping columns
        assertTrue(groupCol.isNull(0));
        assertEquals(groupCol.getInt(1), 1);

        // compare the agg columns
        // count(1, true)
        assertEquals(countCol.getInt(0), 2);
        assertEquals(countCol.getInt(1), 4);

        // count(2, true)
        assertEquals(nullCountCol.getInt(0), 2);
        assertEquals(nullCountCol.getInt(1), 4); // counts including nulls

        // count(3, true)
        assertEquals(nullCountCol2.getInt(0), 2);
        assertEquals(nullCountCol2.getInt(1), 4); // counts including nulls

        // count(3)
        assertEquals(nullCountCol3.getInt(0), 2);
        assertEquals(nullCountCol3.getInt(1), 3); // counts only the non-nulls
      }
    }
  }

  @Test
  void testGroupByCountWithCollapsingNulls() {
    try (Table t1 = new Table.TestBuilder()
        .column(null, null,    1,    1,    1,    1)
        .column(   1,    1,    1,    1,    1,    1)
        .column(   1,    1, null, null,    1,    1)
        .column(   1,    1,    1, null,    1,    1)
        .build()) {

      GroupByOptions options = GroupByOptions.builder()
          .withIgnoreNullKeys(true)
          .build();

      try (Table tmp = t1.groupBy(options, 0).aggregate(count(1), count(2), count(3));
           Table t3 = tmp.orderBy(Table.asc(0, true));
           HostColumnVector groupCol = t3.getColumn(0).copyToHost();
           HostColumnVector countCol = t3.getColumn(1).copyToHost();
           HostColumnVector nullCountCol = t3.getColumn(2).copyToHost();
           HostColumnVector nullCountCol2 = t3.getColumn(3).copyToHost()) {
        // (null, 1) => became (1) because we are ignoring nulls
        assertEquals(1, t3.getRowCount());

        // compare the grouping columns
        assertEquals(groupCol.getInt(0), 1);

        // compare the agg columns
        // count(1)
        assertEquals(countCol.getInt(0), 4);

        // count(2)
        assertEquals(nullCountCol.getInt(0), 2); // counts only the non-nulls

        // count(3)
        assertEquals(nullCountCol2.getInt(0), 3); // counts only the non-nulls
      }
    }
  }

  @Test
  void testGroupByMax() {
    try (Table t1 = new Table.TestBuilder().column(   1,    1,    1,    1,    1,    1)
                                           .column(   1,    3,    3,    5,    5,    0)
                                           .column(12.0, 14.0, 13.0, 17.0, 17.0, 17.0)
                                           .build()) {
      try (Table t3 = t1.groupBy(0, 1)
              .aggregate(max(2));
           HostColumnVector aggOut1 = t3.getColumn(2).copyToHost()) {
        // verify t3
        assertEquals(4, t3.getRowCount());
        Map<Double, Integer> expectedAggregateResult = new HashMap() {
          {
            // value, count
            put(12.0, 1);
            put(14.0, 1);
            put(17.0, 2);
          }
        };
        for (int i = 0; i < 4; ++i) {
          Double key = aggOut1.getDouble(i);
          assertTrue(expectedAggregateResult.containsKey(key));
          Integer count = expectedAggregateResult.get(key);
          if (count == 1) {
            expectedAggregateResult.remove(key);
          } else {
            expectedAggregateResult.put(key, count - 1);
          }
        }
      }
    }
  }

  @Test
  void testGroupByArgMax() {
    // ArgMax is a sort based aggregation.
    try (Table t1 = new Table.TestBuilder()
            .column(   1,    1,    1,    1,    1,    1)
            .column(   0,    1,    2,    2,    3,    3)
            .column(17.0, 14.0, 14.0, 17.0, 17.1, 17.0)
            .build()) {
      try (Table t3 = t1.groupBy(0, 1)
              .aggregate(Aggregation.argMax().onColumn(2));
           Table sorted = t3
              .orderBy(Table.asc(0), Table.asc(1), Table.asc(2));
           Table expected = new Table.TestBuilder()
                   .column(1, 1, 1, 1)
                   .column(0, 1, 2, 3)
                   .column(0, 1, 3, 4)
                   .build()) {
        assertTablesAreEqual(expected, sorted);
      }
    }
  }

  @Test
  void testGroupByArgMin() {
    // ArgMin is a sort based aggregation
    try (Table t1 = new Table.TestBuilder()
            .column(   1,    1,    1,    1,    1,    1)
            .column(   0,    1,    2,    2,    3,    3)
            .column(17.0, 14.0, 14.0, 17.0, 17.1, 17.0)
            .build()) {
      try (Table t3 = t1.groupBy(0, 1)
              .aggregate(Aggregation.argMin().onColumn(2));
           Table sorted = t3
                   .orderBy(Table.asc(0), Table.asc(1), Table.asc(2));
           Table expected = new Table.TestBuilder()
                   .column(1, 1, 1, 1)
                   .column(0, 1, 2, 3)
                   .column(0, 1, 2, 5)
                   .build()) {
        assertTablesAreEqual(expected, sorted);
      }
    }
  }

  @Test
  void testGroupByMinBool() {
    try (Table t1 = new Table.TestBuilder()
        .column(true, null, false, true, null, null)
        .column(   1,    1,     2,    2,    3,    3).build();
         Table other = t1.groupBy(1).aggregate(min(0));
         Table ordered = other.orderBy(Table.asc(0));
         Table expected = new Table.TestBuilder()
             .column(1, 2, 3)
             .column (true, false, null)
             .build()) {
      assertTablesAreEqual(expected, ordered);
    }
  }

  @Test
  void testGroupByMaxBool() {
    try (Table t1 = new Table.TestBuilder()
        .column(false, null, false, true, null, null)
        .column(   1,    1,     2,    2,    3,    3).build();
         Table other = t1.groupBy(1).aggregate(max(0));
         Table ordered = other.orderBy(Table.asc(0));
         Table expected = new Table.TestBuilder()
             .column(1, 2, 3)
             .column (false, true, null)
             .build()) {
      assertTablesAreEqual(expected, ordered);
    }
  }

  @Test
  void testGroupByDuplicateAggregates() {
    try (Table t1 = new Table.TestBuilder().column(   1,    1,    1,    1,    1,    1)
                                           .column(   1,    3,    3,    5,    5,    0)
                                           .column(12.0, 14.0, 13.0, 15.0, 17.0, 18.0)
                                           .build();
         Table expected = new Table.TestBuilder()
             .column(1, 1, 1, 1)
             .column(1, 3, 5, 0)
             .column(12.0, 14.0, 17.0, 18.0)
             .column(12.0, 13.0, 15.0, 18.0)
             .column(12.0, 13.0, 15.0, 18.0)
             .column(12.0, 14.0, 17.0, 18.0)
             .column(12.0, 13.0, 15.0, 18.0)
             .column(   1,    2,    2,    1).build()) {
      try (Table t3 = t1.groupBy(0, 1)
          .aggregate(max(2), min(2), min(2), max(2), min(2), count(1));
          Table t4 = t3.orderBy(Table.asc(2))) {
        // verify t4
        assertEquals(4, t4.getRowCount());
        assertTablesAreEqual(t4, expected);

        assertEquals(t3.getColumn(0).getRefCount(), 1);
        assertEquals(t3.getColumn(1).getRefCount(), 1);
        assertEquals(t3.getColumn(2).getRefCount(), 2);
        assertEquals(t3.getColumn(3).getRefCount(), 3);
        assertEquals(t3.getColumn(4).getRefCount(), 3);
        assertEquals(t3.getColumn(5).getRefCount(), 2);
        assertEquals(t3.getColumn(6).getRefCount(), 3);
      }
    }
  }

  @Test
  void testGroupByMin() {
    try (Table t1 = new Table.TestBuilder().column(   1,    1,    1,    1,    1,    1)
                                           .column(   1,    3,    3,    5,    5,    0)
                                           .column(  12,   14,   13,   17,   17,   17)
                                           .build()) {
      try (Table t3 = t1.groupBy(0, 1).aggregate(min(2));
           HostColumnVector aggOut0 = t3.getColumn(2).copyToHost()) {
        // verify t3
        assertEquals(4, t3.getRowCount());
        Map<Integer, Integer> expectedAggregateResult = new HashMap() {
          {
            // value, count
            put(12, 1);
            put(13, 1);
            put(17, 2);
          }
        };
        // check to see the aggregate column type depends on the source column
        // in this case the source column is Integer, therefore the result should be Integer type
        assertEquals(DType.INT32, aggOut0.getType());
        for (int i = 0; i < 4; ++i) {
          int key = aggOut0.getInt(i);
          assertTrue(expectedAggregateResult.containsKey(key));
          Integer count = expectedAggregateResult.get(key);
          if (count == 1) {
            expectedAggregateResult.remove(key);
          } else {
            expectedAggregateResult.put(key, count - 1);
          }
        }
      }
    }
  }

  @Test
  void testGroupBySum() {
    try (Table t1 = new Table.TestBuilder().column(   1,    1,    1,    1,    1,    1)
                                           .column(   1,    3,    3,    5,    5,    0)
                                           .column(12.0, 14.0, 13.0, 17.0, 17.0, 17.0)
                                           .build()) {
      try (Table t3 = t1.groupBy(0, 1).aggregate(sum(2));
           HostColumnVector aggOut1 = t3.getColumn(2).copyToHost()) {
        // verify t3
        assertEquals(4, t3.getRowCount());
        Map<Double, Integer> expectedAggregateResult = new HashMap() {
          {
            // value, count
            put(12.0, 1);
            put(27.0, 1);
            put(34.0, 1);
            put(17.0, 1);
          }
        };
        for (int i = 0; i < 4; ++i) {
          Double key = aggOut1.getDouble(i);
          assertTrue(expectedAggregateResult.containsKey(key));
          Integer count = expectedAggregateResult.get(key);
          if (count == 1) {
            expectedAggregateResult.remove(key);
          } else {
            expectedAggregateResult.put(key, count - 1);
          }
        }
      }
    }
  }

  @Test
  void testGroupByFirstExcludeNulls() {
    try (Table input = new Table.TestBuilder()
            .column(  1,   1,    1,  1,  2,    2,  2,    2)
            .column(null, 13, null, 12, 14, null, 15, null)
            .build();
         Table expected = new Table.TestBuilder()
                 .column(1, 2)
                 .column(13, 14)
                 .build();
         Table found = input.groupBy(0).aggregate(first(1, false))) {
      assertTablesAreEqual(expected, found);
    }
  }

  @Test
  void testGroupByLastExcludeNulls() {
    try (Table input = new Table.TestBuilder()
            .column(  1,   1,    1,  1,  2,    2,  2,    2)
            .column(null, 13, null, 12, 14, null, 15, null)
            .build();
         Table expected = new Table.TestBuilder()
                 .column(1, 2)
                 .column(12, 15)
                 .build();
         Table found = input.groupBy(0).aggregate(last(1, false))) {
      assertTablesAreEqual(expected, found);
    }
  }

  @Test
  void testGroupByFirstIncludeNulls() {
    try (Table input = new Table.TestBuilder()
            .column(  1,   1,    1,  1,  2,    2,  2,    2)
            .column(null, 13, null, 12, 14, null, 15, null)
            .build();
         Table expected = new Table.TestBuilder()
                 .column(1, 2)
                 .column(null, 14)
                 .build();
         Table found = input.groupBy(0).aggregate(first(1, true))) {
      assertTablesAreEqual(expected, found);
    }
  }

  @Test
  void testGroupByLastIncludeNulls() {
    try (Table input = new Table.TestBuilder()
            .column(  1,   1,    1,  1,  2,    2,  2,    2)
            .column(null, 13, null, 12, 14, null, 15, null)
            .build();
         Table expected = new Table.TestBuilder()
                 .column(1, 2)
                 .column(12, null)
                 .build();
         Table found = input.groupBy(0).aggregate(last(1, true))) {
      assertTablesAreEqual(expected, found);
    }
  }

  @Test
  void testGroupByAvg() {
    try (Table t1 = new Table.TestBuilder().column( 1,  1,  1,  1,  1,  1)
                                           .column( 1,  3,  3,  5,  5,  0)
                                           .column(12, 14, 13,  1, 17, 17)
                                           .build()) {
      try (Table t3 = t1.groupBy(0, 1).aggregate(mean(2));
           HostColumnVector aggOut1 = t3.getColumn(2).copyToHost()) {
        // verify t3
        assertEquals(4, t3.getRowCount());
        Map<Double, Integer> expectedAggregateResult = new HashMap() {
          {
            // value, count
            put(12.0, 1);
            put(13.5, 1);
            put(17.0, 1);
            put(9.0, 1);
          }
        };
        for (int i = 0; i < 4; ++i) {
          Double key = aggOut1.getDouble(i);
          assertTrue(expectedAggregateResult.containsKey(key));
          Integer count = expectedAggregateResult.get(key);
          if (count == 1) {
            expectedAggregateResult.remove(key);
          } else {
            expectedAggregateResult.put(key, count - 1);
          }
        }
      }
    }
  }

  @Test
  void testMultiAgg() {
    try (Table t1 = new Table.TestBuilder().column(  1,   1,   1,   1,   1,    1)
                                           .column(  2,   2,   2,   3,   3,    3)
                                           .column(5.0, 2.3, 3.4, 2.3, 1.3, 12.2)
                                           .column(  3,   1,   7,  -1,   9,    0)
                                           .build()) {
      try (Table t2 = t1.groupBy(0, 1).aggregate(count(0), max(3), min(2), mean(2), sum(2));
           HostColumnVector countOut = t2.getColumn(2).copyToHost();
           HostColumnVector maxOut = t2.getColumn(3).copyToHost();
           HostColumnVector minOut = t2.getColumn(4).copyToHost();
           HostColumnVector avgOut = t2.getColumn(5).copyToHost();
           HostColumnVector sumOut = t2.getColumn(6).copyToHost()) {
        assertEquals(2, t2.getRowCount());

        // verify count
        assertEquals(3, countOut.getInt(0));
        assertEquals(3, countOut.getInt(1));

        // verify mean
        List<Double> sortedMean = new ArrayList<>();
        sortedMean.add(avgOut.getDouble(0));
        sortedMean.add(avgOut.getDouble(1));
        sortedMean = sortedMean.stream()
            .sorted(Comparator.naturalOrder())
            .collect(Collectors.toList());

        assertEqualsWithinPercentage(3.5666f, sortedMean.get(0), 0.0001);
        assertEqualsWithinPercentage(5.2666f, sortedMean.get(1), 0.0001);

        // verify sum
        List<Double> sortedSum = new ArrayList<>();
        sortedSum.add(sumOut.getDouble(0));
        sortedSum.add(sumOut.getDouble(1));
        sortedSum = sortedSum.stream()
            .sorted(Comparator.naturalOrder())
            .collect(Collectors.toList());

        assertEqualsWithinPercentage(10.7f, sortedSum.get(0), 0.0001);
        assertEqualsWithinPercentage(15.8f, sortedSum.get(1), 0.0001);

        // verify min
        List<Double> sortedMin = new ArrayList<>();
        sortedMin.add(minOut.getDouble(0));
        sortedMin.add(minOut.getDouble(1));
        sortedMin = sortedMin.stream()
            .sorted(Comparator.naturalOrder())
            .collect(Collectors.toList());

        assertEqualsWithinPercentage(1.3f, sortedMin.get(0), 0.0001);
        assertEqualsWithinPercentage(2.3f, sortedMin.get(1), 0.0001);

        // verify max
        List<Integer> sortedMax = new ArrayList<>();
        sortedMax.add(maxOut.getInt(0));
        sortedMax.add(maxOut.getInt(1));
        sortedMax = sortedMax.stream()
            .sorted(Comparator.naturalOrder())
            .collect(Collectors.toList());

        assertEquals(7, sortedMax.get(0));
        assertEquals(9, sortedMax.get(1));
      }
    }
  }

  @Test
  void testSumWithStrings() {
    try (Table t = new Table.TestBuilder()
        .column("1-URGENT", "3-MEDIUM", "1-URGENT", "3-MEDIUM")
        .column(5289L, 5203L, 5303L, 5206L)
        .build();
         Table result = t.groupBy(0).aggregate(Table.sum(1));
         Table expected = new Table.TestBuilder()
             .column("1-URGENT", "3-MEDIUM")
             .column(5289L + 5303L, 5203L + 5206L)
             .build()) {
      assertTablesAreEqual(expected, result);
    }
  }

  @Test
  void testGroupByNoAggs() {
    try (Table t1 = new Table.TestBuilder().column(   1,    1,    1,    1,    1,    1)
        .column(   1,    3,    3,    5,    5,    0)
        .column(  12,   14,   13,   17,   17,   17)
        .build()) {
      try (Table t3 = t1.groupBy(0, 1).aggregate()) {
        // verify t3
        assertEquals(4, t3.getRowCount());
      }
    }
  }

  @Test
  void testSimpleGather() {
    try (Table testTable = new Table.TestBuilder()
            .column(1, 2, 3, 4, 5)
            .column("A", "AA", "AAA", "AAAA", "AAAAA")
            .build();
         ColumnVector gatherMap = ColumnVector.fromInts(0, 2, 4, -2);
         Table expected = new Table.TestBuilder()
                 .column(1, 3, 5, 4)
                 .column("A", "AAA", "AAAAA", "AAAA")
                 .build();
         Table found = testTable.gather(gatherMap)) {
      assertTablesAreEqual(expected, found);
    }
  }

  @Test
  void testMaskWithoutValidity() {
    try (ColumnVector mask = ColumnVector.fromBoxedBooleans(true, false, true, false, true);
         ColumnVector fromInts = ColumnVector.fromInts(1, 2, 3, 4, 5);
         ColumnVector fromStrings = ColumnVector.fromStrings("1", "2", "3", "4", "5");
         Table input = new Table(fromInts, fromStrings);
         Table filteredTable = input.filter(mask);
         ColumnVector expectedInts = ColumnVector.fromInts(1, 3, 5);
         ColumnVector expectedStrings = ColumnVector.fromStrings("1", "3", "5");
         Table expected = new Table(expectedInts, expectedStrings)) {
      assertTablesAreEqual(expected, filteredTable);
    }
  }

  @Test
  void testMaskWithValidity() {
    final int numRows = 5;
    try (Builder builder = HostColumnVector.builder(DType.BOOL8, numRows)) {
      for (int i = 0; i < numRows; ++i) {
        builder.append((byte) 1);
        if (i % 2 != 0) {
          builder.setNullAt(i);
        }
      }
      try (ColumnVector mask = builder.buildAndPutOnDevice();
           ColumnVector fromInts = ColumnVector.fromBoxedInts(1, null, 2, 3, null);
           Table input = new Table(fromInts);
           Table filteredTable = input.filter(mask);
           HostColumnVector filtered = filteredTable.getColumn(0).copyToHost()) {
        assertEquals(DType.INT32, filtered.getType());
        assertEquals(3, filtered.getRowCount());
        assertEquals(1, filtered.getInt(0));
        assertEquals(2, filtered.getInt(1));
        assertTrue(filtered.isNull(2));
      }
    }
  }

  @Test
  void testMaskDataOnly() {
    byte[] maskVals = new byte[]{0, 1, 0, 1, 1};
    try (ColumnVector mask = ColumnVector.boolFromBytes(maskVals);
         ColumnVector fromBytes = ColumnVector.fromBoxedBytes((byte) 1, null, (byte) 2, (byte) 3, null);
         Table input = new Table(fromBytes);
         Table filteredTable = input.filter(mask);
         HostColumnVector filtered = filteredTable.getColumn(0).copyToHost()) {
      assertEquals(DType.INT8, filtered.getType());
      assertEquals(3, filtered.getRowCount());
      assertTrue(filtered.isNull(0));
      assertEquals(3, filtered.getByte(1));
      assertTrue(filtered.isNull(2));
    }
  }


  @Test
  void testAllFilteredFromData() {
    Boolean[] maskVals = new Boolean[5];
    Arrays.fill(maskVals, false);
    try (ColumnVector mask = ColumnVector.fromBoxedBooleans(maskVals);
         ColumnVector fromInts = ColumnVector.fromBoxedInts(1, null, 2, 3, null);
         Table input = new Table(fromInts);
         Table filteredTable = input.filter(mask)) {
      ColumnVector filtered = filteredTable.getColumn(0);
      assertEquals(DType.INT32, filtered.getType());
      assertEquals(0, filtered.getRowCount());
    }
  }

  @Test
  void testAllFilteredFromValidity() {
    final int numRows = 5;
    try (Builder builder = HostColumnVector.builder(DType.BOOL8, numRows)) {
      for (int i = 0; i < numRows; ++i) {
        builder.append((byte) 1);
        builder.setNullAt(i);
      }
      try (ColumnVector mask = builder.buildAndPutOnDevice();
           ColumnVector fromInts = ColumnVector.fromBoxedInts(1, null, 2, 3, null);
           Table input = new Table(fromInts);
           Table filteredTable = input.filter(mask)) {
        ColumnVector filtered = filteredTable.getColumn(0);
        assertEquals(DType.INT32, filtered.getType());
        assertEquals(0, filtered.getRowCount());
      }
    }
  }

  @Test
  void testMismatchedSizesForFilter() {
    Boolean[] maskVals = new Boolean[3];
    Arrays.fill(maskVals, true);
    try (ColumnVector mask = ColumnVector.fromBoxedBooleans(maskVals);
         ColumnVector fromInts = ColumnVector.fromBoxedInts(1, null, 2, 3, null);
         Table input = new Table(fromInts)) {
      assertThrows(AssertionError.class, () -> input.filter(mask).close());
    }
  }

  @Test
  void testTableBasedFilter() {
    byte[] maskVals = new byte[]{0, 1, 0, 1, 1};
    try (ColumnVector mask = ColumnVector.boolFromBytes(maskVals);
         ColumnVector fromInts = ColumnVector.fromBoxedInts(1, null, 2, 3, null);
         ColumnVector fromStrings = ColumnVector.fromStrings("one", "two", "three", null, "five");
         Table input = new Table(fromInts, fromStrings);
         Table filtered = input.filter(mask);
         ColumnVector expectedFromInts = ColumnVector.fromBoxedInts(null, 3, null);
         ColumnVector expectedFromStrings = ColumnVector.fromStrings("two", null, "five");
         Table expected = new Table(expectedFromInts, expectedFromStrings)) {
      assertTablesAreEqual(expected, filtered);
    }
  }

  private Table getExpectedFileTable() {
    return new TestBuilder()
        .column(true, false, false, true, false)
        .column(5, 1, 0, 2, 7)
        .column(new Byte[]{2, 3, 4, 5, 9})
        .column(3l, 9l, 4l, 2l, 20l)
        .column("this", "is", "a", "test", "string")
        .column(1.0f, 3.5f, 5.9f, 7.1f, 9.8f)
        .column(5.0d, 9.5d, 0.9d, 7.23d, 2.8d)
        .build();
  }

  @Test
  void testParquetWriteToFileNoNames() throws IOException {
    File tempFile = File.createTempFile("test-nonames", ".parquet");
    try (Table table0 = getExpectedFileTable()) {
      table0.writeParquet(tempFile.getAbsoluteFile());
      try (Table table1 = Table.readParquet(tempFile.getAbsoluteFile())) {
        assertTablesAreEqual(table0, table1);
      }
    } finally {
      tempFile.delete();
    }
  }

  private final class MyBufferConsumer implements HostBufferConsumer, AutoCloseable {
    public final HostMemoryBuffer buffer;
    long offset = 0;

    public MyBufferConsumer() {
      buffer = HostMemoryBuffer.allocate(10 * 1024 * 1024);
    }

    @Override
    public void handleBuffer(HostMemoryBuffer src, long len) {
      try {
        this.buffer.copyFromHostBuffer(offset, src, 0, len);
        offset += len;
      } finally {
        src.close();
      }
    }

    @Override
    public void close() {
      buffer.close();
    }
  }

  private final class MyBufferProvider implements HostBufferProvider {
    private final MyBufferConsumer wrapped;
    long offset = 0;

    private MyBufferProvider(MyBufferConsumer wrapped) {
      this.wrapped = wrapped;
    }

    @Override
    public long readInto(HostMemoryBuffer buffer, long len) {
      long amountLeft = wrapped.offset - offset;
      long amountToCopy = Math.max(0, Math.min(len, amountLeft));
      if (amountToCopy > 0) {
        buffer.copyFromHostBuffer(0, wrapped.buffer, offset, amountToCopy);
        offset += amountToCopy;
      }
      return amountToCopy;
    }
  }

  @Test
  void testParquetWriteToBufferChunked() {
    try (Table table0 = getExpectedFileTable();
         MyBufferConsumer consumer = new MyBufferConsumer()) {
         try (TableWriter writer = Table.writeParquetChunked(ParquetWriterOptions.DEFAULT, consumer)) {
           writer.write(table0);
           writer.write(table0);
           writer.write(table0);
         }
      try (Table table1 = Table.readParquet(ParquetOptions.DEFAULT, consumer.buffer, 0, consumer.offset);
           Table concat = Table.concatenate(table0, table0, table0)) {
        assertTablesAreEqual(concat, table1);
      }
    }
  }

  @Test
  void testParquetWriteToFileWithNames() throws IOException {
    File tempFile = File.createTempFile("test-names", ".parquet");
    try (Table table0 = getExpectedFileTable()) {
      ParquetWriterOptions options = ParquetWriterOptions.builder()
          .withColumnNames("first", "second", "third", "fourth", "fifth", "sixth", "seventh")
          .withCompressionType(CompressionType.NONE)
          .withStatisticsFrequency(ParquetWriterOptions.StatisticsFrequency.NONE)
          .build();
      try (TableWriter writer = Table.writeParquetChunked(options, tempFile.getAbsoluteFile())) {
        writer.write(table0);
      }
      try (Table table2 = Table.readParquet(tempFile.getAbsoluteFile())) {
        assertTablesAreEqual(table0, table2);
      }
    } finally {
      tempFile.delete();
    }
  }

  @Test
  void testParquetWriteToFileWithNamesAndMetadata() throws IOException {
    File tempFile = File.createTempFile("test-names-metadata", ".parquet");
    try (Table table0 = getExpectedFileTable()) {
      ParquetWriterOptions options = ParquetWriterOptions.builder()
          .withColumnNames("first", "second", "third", "fourth", "fifth", "sixth", "seventh")
          .withMetadata("somekey", "somevalue")
          .withCompressionType(CompressionType.NONE)
          .withStatisticsFrequency(ParquetWriterOptions.StatisticsFrequency.NONE)
          .build();
      try (TableWriter writer = Table.writeParquetChunked(options, tempFile.getAbsoluteFile())) {
        writer.write(table0);
      }
      try (Table table2 = Table.readParquet(tempFile.getAbsoluteFile())) {
        assertTablesAreEqual(table0, table2);
      }
    } finally {
      tempFile.delete();
    }
  }

  @Test
  void testParquetWriteToFileUncompressedNoStats() throws IOException {
    File tempFile = File.createTempFile("test-uncompressed", ".parquet");
    try (Table table0 = getExpectedFileTable()) {
      ParquetWriterOptions options = ParquetWriterOptions.builder()
          .withCompressionType(CompressionType.NONE)
          .withStatisticsFrequency(ParquetWriterOptions.StatisticsFrequency.NONE)
          .build();
      try (TableWriter writer = Table.writeParquetChunked(options, tempFile.getAbsoluteFile())) {
        writer.write(table0);
      }
      try (Table table2 = Table.readParquet(tempFile.getAbsoluteFile())) {
        assertTablesAreEqual(table0, table2);
      }
    } finally {
      tempFile.delete();
    }
  }

  @Test
  void testArrowIPCWriteToFileWithNamesAndMetadata() throws IOException {
    File tempFile = File.createTempFile("test-names-metadata", ".arrow");
    try (Table table0 = getExpectedFileTable()) {
      ArrowIPCWriterOptions options = ArrowIPCWriterOptions.builder()
              .withColumnNames("first", "second", "third", "fourth", "fifth", "sixth", "seventh")
              .build();
      try (TableWriter writer = Table.writeArrowIPCChunked(options, tempFile.getAbsoluteFile())) {
        writer.write(table0);
      }
      try (StreamedTableReader reader = Table.readArrowIPCChunked(tempFile)) {
        boolean done = false;
        int count = 0;
        while (!done) {
          try (Table t = reader.getNextIfAvailable()) {
            if (t == null) {
              done = true;
            } else {
              assertTablesAreEqual(table0, t);
              count++;
            }
          }
        }
        assertEquals(1, count);
      }
    } finally {
      tempFile.delete();
    }
  }

  @Test
  void testArrowIPCWriteToBufferChunked() {
    try (Table table0 = getExpectedFileTable();
         MyBufferConsumer consumer = new MyBufferConsumer()) {
      ArrowIPCWriterOptions options = ArrowIPCWriterOptions.builder()
              .withColumnNames("first", "second", "third", "fourth", "fifth", "sixth", "seventh")
              .build();
      try (TableWriter writer = Table.writeArrowIPCChunked(options, consumer)) {
        writer.write(table0);
        writer.write(table0);
        writer.write(table0);
      }
      try (StreamedTableReader reader = Table.readArrowIPCChunked(new MyBufferProvider(consumer))) {
        boolean done = false;
        int count = 0;
        while (!done) {
          try (Table t = reader.getNextIfAvailable()) {
            if (t == null) {
              done = true;
            } else {
              assertTablesAreEqual(table0, t);
              count++;
            }
          }
        }
        assertEquals(3, count);
      }
    }
  }

  @Test
  void testORCWriteToBufferChunked() {
    try (Table table0 = getExpectedFileTable();
         MyBufferConsumer consumer = new MyBufferConsumer()) {
      try (TableWriter writer = Table.writeORCChunked(ORCWriterOptions.DEFAULT, consumer)) {
        writer.write(table0);
        writer.write(table0);
        writer.write(table0);
      }
      try (Table table1 = Table.readORC(ORCOptions.DEFAULT, consumer.buffer, 0, consumer.offset);
           Table concat = Table.concatenate(table0, table0, table0)) {
        assertTablesAreEqual(concat, table1);
      }
    }
  }

  @Test
  void testORCWriteToFile() throws IOException {
    File tempFile = File.createTempFile("test", ".orc");
    try (Table table0 = getExpectedFileTable()) {
      table0.writeORC(tempFile.getAbsoluteFile());
      try (Table table1 = Table.readORC(tempFile.getAbsoluteFile())) {
        assertTablesAreEqual(table0, table1);
      }
    } finally {
      tempFile.delete();
    }
  }

  @Test
  void testORCWriteToFileWithColNames() throws IOException {
    File tempFile = File.createTempFile("test", ".orc");
    final String[] colNames = new String[]{"bool", "int", "byte","long","str","float","double"};
    try (Table table0 = getExpectedFileTable()) {
      ORCWriterOptions options = ORCWriterOptions.builder()
          .withColumnNames(colNames)
          .withMetadata("somekey", "somevalue")
          .build();
      table0.writeORC(options, tempFile.getAbsoluteFile());
      ORCOptions opts = ORCOptions.builder().includeColumn(colNames).build();
      try (Table table1 = Table.readORC(opts, tempFile.getAbsoluteFile())) {
        assertTablesAreEqual(table0, table1);
      }
    } finally {
      tempFile.delete();
    }
  }

  @Test
  void testORCWriteToFileUncompressed() throws IOException {
    File tempFileUncompressed = File.createTempFile("test-uncompressed", ".orc");
    try (Table table0 = getExpectedFileTable()) {
      table0.writeORC(ORCWriterOptions.builder().withCompressionType(CompressionType.NONE).build(), tempFileUncompressed.getAbsoluteFile());
      try (Table table2 = Table.readORC(tempFileUncompressed.getAbsoluteFile())) {
        assertTablesAreEqual(table0, table2);
      }
    } finally {
      tempFileUncompressed.delete();
    }
  }

  @Test
  void testStructColumnFilter() {
    List<HostColumnVector.DataType> children =
        Arrays.asList(new HostColumnVector.BasicType(true, DType.INT32),
            new HostColumnVector.BasicType(true, DType.INT64));
    HostColumnVector.StructType type = new HostColumnVector.StructType(true, children);
    HostColumnVector.StructType expectedType = new HostColumnVector.StructType(true, children);
    List data1 = Arrays.asList(10, 20L);
    List data2 = Arrays.asList(50, 60L);
    List data3 = Arrays.asList(null, 80L);
    List data4 = null;
    HostColumnVector.StructData structData1 = new HostColumnVector.StructData(data1);
    HostColumnVector.StructData structData2 = new HostColumnVector.StructData(data2);
    HostColumnVector.StructData structData3 = new HostColumnVector.StructData(data3);
    HostColumnVector.StructData structData4 = new HostColumnVector.StructData(data4);
    try (ColumnVector mask = ColumnVector.fromBoxedBooleans(true, false, true, false);
         ColumnVector fromStructs = ColumnVector.fromStructs(type, Arrays.asList(structData1, structData2, structData3, structData4));
         Table input = new Table(fromStructs);
         Table filteredTable = input.filter(mask);
         ColumnVector expectedStructs = ColumnVector.fromStructs(expectedType, Arrays.asList(structData1, structData3));
         Table expected = new Table(expectedStructs)) {
      assertTablesAreEqual(expected, filteredTable, new HostColumnVector.TableSchema(expectedType));
    }
  }

  @Test
  void testStructColumnFilterStrings() {
    List<HostColumnVector.DataType> children =
        Arrays.asList(new HostColumnVector.BasicType(true, DType.STRING),
            new HostColumnVector.BasicType(true, DType.STRING));
    HostColumnVector.StructType type = new HostColumnVector.StructType(true, children);
    HostColumnVector.StructType expectedType = new HostColumnVector.StructType(true, children);
    List data1 = Arrays.asList("10", "aliceAndBob");
    List data2 = Arrays.asList("50", "foobar");
    List data3 = Arrays.asList(null, "zombies");
    List data4 = null;
    HostColumnVector.StructData structData1 = new HostColumnVector.StructData(data1);
    HostColumnVector.StructData structData2 = new HostColumnVector.StructData(data2);
    HostColumnVector.StructData structData3 = new HostColumnVector.StructData(data3);
    HostColumnVector.StructData structData4 = new HostColumnVector.StructData(data4);
    try (ColumnVector mask = ColumnVector.fromBoxedBooleans(true, false, true, true);
         ColumnVector fromStructs = ColumnVector.fromStructs(type, Arrays.asList(structData1, structData2, structData3, structData4));
         Table input = new Table(fromStructs);
         Table filteredTable = input.filter(mask);
         ColumnVector expectedStructs = ColumnVector.fromStructs(expectedType, Arrays.asList(structData1, structData3, structData4));
         Table expected = new Table(expectedStructs)) {
      assertEquals(expected.getRowCount(), 3L, "Expected column row count is incorrect");
      assertTablesAreEqual(expected, filteredTable, new HostColumnVector.TableSchema(expectedType));
    }
  }
}<|MERGE_RESOLUTION|>--- conflicted
+++ resolved
@@ -237,7 +237,6 @@
     }
   }
 
-<<<<<<< HEAD
   /**
    * Checks and asserts that passed in columns match
    * @param expected The expected result column
@@ -245,12 +244,8 @@
    * @param colName The name of the column
    * @param enableNullCheck Whether to check for nulls in the column
    */
-  public static void assertPartialColumnsAreEqual(HostColumnVector.NestedHostColumnVector expected,
-                                                  HostColumnVector.NestedHostColumnVector cv,
-=======
   public static void assertPartialColumnsAreEqual(HostColumnVectorCore expected,
                                                   HostColumnVectorCore cv,
->>>>>>> 5976d745
                                                   String colName, boolean enableNullCheck) {
     assertEquals(expected.getType(), cv.getType(), "Type For Column " + colName);
     assertEquals(expected.getRowCount(), cv.getRowCount(), "Row Count For Column " + colName);
