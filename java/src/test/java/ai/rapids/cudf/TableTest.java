--- conflicted
+++ resolved
@@ -2381,7 +2381,6 @@
   }
 
   @Test
-<<<<<<< HEAD
   void testMixedLeftSemiJoinGatherMap() {
     BinaryOperation expr = new BinaryOperation(BinaryOperator.GREATER,
         new ColumnReference(1, TableReference.LEFT),
@@ -2598,8 +2597,6 @@
   }
 
   @Test
-=======
->>>>>>> 8fd7dd26
   void testLeftSemiJoinGatherMap() {
     try (Table leftKeys = new Table.TestBuilder().column(2, 3, 9, 0, 1, 7, 4, 6, 5, 8).build();
          Table rightKeys = new Table.TestBuilder().column(6, 5, 9, 8, 10, 32).build();
