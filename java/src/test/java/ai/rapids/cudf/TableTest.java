/*
 *
 *  Copyright (c) 2019-2021, NVIDIA CORPORATION.
 *
 *  Licensed under the Apache License, Version 2.0 (the "License");
 *  you may not use this file except in compliance with the License.
 *  You may obtain a copy of the License at
 *
 *      http://www.apache.org/licenses/LICENSE-2.0
 *
 *  Unless required by applicable law or agreed to in writing, software
 *  distributed under the License is distributed on an "AS IS" BASIS,
 *  WITHOUT WARRANTIES OR CONDITIONS OF ANY KIND, either express or implied.
 *  See the License for the specific language governing permissions and
 *  limitations under the License.
 *
 */

package ai.rapids.cudf;

import ai.rapids.cudf.HostColumnVector.BasicType;
import ai.rapids.cudf.HostColumnVector.Builder;
import ai.rapids.cudf.HostColumnVector.DataType;
import ai.rapids.cudf.HostColumnVector.ListType;
import ai.rapids.cudf.HostColumnVector.StructData;
import ai.rapids.cudf.HostColumnVector.StructType;

import org.junit.jupiter.api.Test;

import java.io.ByteArrayInputStream;
import java.io.ByteArrayOutputStream;
import java.io.DataInputStream;
import java.io.File;
import java.io.FileInputStream;
import java.io.IOException;
import java.math.BigDecimal;
import java.math.RoundingMode;
import java.nio.ByteBuffer;
import java.nio.charset.StandardCharsets;
import java.nio.file.Files;
import java.util.ArrayList;
import java.util.Arrays;
import java.util.Comparator;
import java.util.HashMap;
import java.util.HashSet;
import java.util.List;
import java.util.Map;
import java.util.stream.Collectors;

<<<<<<< HEAD
=======
import static ai.rapids.cudf.Aggregate.max;
import static ai.rapids.cudf.Aggregate.first;
import static ai.rapids.cudf.Aggregate.last;
import static ai.rapids.cudf.ParquetWriterOptions.listBuilder;
import static ai.rapids.cudf.ParquetWriterOptions.structBuilder;
>>>>>>> d4cc46e3
import static ai.rapids.cudf.Table.TestBuilder;
import static org.junit.jupiter.api.Assertions.assertArrayEquals;
import static org.junit.jupiter.api.Assertions.assertDoesNotThrow;
import static org.junit.jupiter.api.Assertions.assertEquals;
import static org.junit.jupiter.api.Assertions.assertNotNull;
import static org.junit.jupiter.api.Assertions.assertNull;
import static org.junit.jupiter.api.Assertions.assertThrows;
import static org.junit.jupiter.api.Assertions.assertTrue;

public class TableTest extends CudfTestBase {
  private static final File TEST_PARQUET_FILE = new File("src/test/resources/acq.parquet");
  private static final File TEST_ORC_FILE = new File("src/test/resources/TestOrcFile.orc");
  private static final File TEST_ORC_TIMESTAMP_DATE_FILE = new File(
      "src/test/resources/timestamp-date-test.orc");
  private static final File TEST_DECIMAL_PARQUET_FILE = new File("src/test/resources/decimal.parquet");

  private static final Schema CSV_DATA_BUFFER_SCHEMA = Schema.builder()
      .column(DType.INT32, "A")
      .column(DType.FLOAT64, "B")
      .column(DType.INT64, "C")
      .build();

  private static final byte[] CSV_DATA_BUFFER = ("A|B|C\n" +
      "'0'|'110.0'|'120'\n" +
      "1|111.0|121\n" +
      "2|112.0|122\n" +
      "3|113.0|123\n" +
      "4|114.0|124\n" +
      "5|115.0|125\n" +
      "6|116.0|126\n" +
      "7|NULL|127\n" +
      "8|118.2|128\n" +
      "9|119.8|129").getBytes(StandardCharsets.UTF_8);

  /**
   * Checks and asserts that passed in columns match
   * @param expect The expected result column
   * @param cv The input column
   */
  public static void assertColumnsAreEqual(ColumnView expect, ColumnView cv) {
    assertColumnsAreEqual(expect, cv, "unnamed");
  }

  /**
   * Checks and asserts that passed in columns match
   * @param expected The expected result column
   * @param cv The input column
   * @param colName The name of the column
   */
  public static void assertColumnsAreEqual(ColumnView expected, ColumnView cv, String colName) {
    assertPartialColumnsAreEqual(expected, 0, expected.getRowCount(), cv, colName, true);
  }

  /**
   * Checks and asserts that passed in host columns match
   * @param expected The expected result host column
   * @param cv The input host column
   * @param colName The name of the host column
   */
  public static void assertColumnsAreEqual(HostColumnVector expected, HostColumnVector cv, String colName) {
    assertPartialColumnsAreEqual(expected, 0, expected.getRowCount(), cv, colName, true);
  }

  /**
   * Checks and asserts that passed in Struct columns match
   * @param expected The expected result Struct column
   * @param cv The input Struct column
   */
  public static void assertStructColumnsAreEqual(ColumnView expected, ColumnView cv) {
    assertPartialStructColumnsAreEqual(expected, 0, expected.getRowCount(), cv, "unnamed", true);
  }

  /**
   * Checks and asserts that passed in Struct columns match
   * @param expected The expected result Struct column
   * @param rowOffset The row number to look from
   * @param length The number of rows to consider
   * @param cv The input Struct column
   * @param colName The name of the column
   * @param enableNullCheck Whether to check for nulls in the Struct column
   */
  public static void assertPartialStructColumnsAreEqual(ColumnView expected, long rowOffset, long length,
      ColumnView cv, String colName, boolean enableNullCheck) {
    try (HostColumnVector hostExpected = expected.copyToHost();
         HostColumnVector hostcv = cv.copyToHost()) {
      assertPartialColumnsAreEqual(hostExpected, rowOffset, length, hostcv, colName, enableNullCheck);
    }
  }

  /**
   * Checks and asserts that passed in columns match
   * @param expected The expected result column
   * @param cv The input column
   * @param colName The name of the column
   * @param enableNullCheck Whether to check for nulls in the column
   */
  public static void assertPartialColumnsAreEqual(ColumnView expected, long rowOffset, long length,
      ColumnView cv, String colName, boolean enableNullCheck) {
    try (HostColumnVector hostExpected = expected.copyToHost();
         HostColumnVector hostcv = cv.copyToHost()) {
      assertPartialColumnsAreEqual(hostExpected, rowOffset, length, hostcv, colName, enableNullCheck);
    }
  }

  /**
   * Checks and asserts that passed in host columns match
   * @param expected The expected result host column
   * @param rowOffset start row index
   * @param length  number of rows from starting offset
   * @param cv The input host column
   * @param colName The name of the host column
   * @param enableNullCheck Whether to check for nulls in the host column
   */
  public static void assertPartialColumnsAreEqual(HostColumnVectorCore expected, long rowOffset, long length,
                                                  HostColumnVectorCore cv, String colName, boolean enableNullCheck) {
    assertEquals(expected.getType(), cv.getType(), "Type For Column " + colName);
    assertEquals(length, cv.getRowCount(), "Row Count For Column " + colName);
    assertEquals(expected.getNumChildren(), cv.getNumChildren(), "Child Count for Column " + colName);
    if (enableNullCheck) {
      assertEquals(expected.getNullCount(), cv.getNullCount(), "Null Count For Column " + colName);
    } else {
      // TODO add in a proper check when null counts are supported by serializing a partitioned column
    }
    DType type = expected.getType();
    for (long expectedRow = rowOffset; expectedRow < (rowOffset + length); expectedRow++) {
      long tableRow = expectedRow - rowOffset;
      assertEquals(expected.isNull(expectedRow), cv.isNull(tableRow),
          "NULL for Column " + colName + " Row " + tableRow);
      if (!expected.isNull(expectedRow)) {
        switch (type.typeId) {
          case BOOL8: // fall through
          case INT8: // fall through
          case UINT8:
            assertEquals(expected.getByte(expectedRow), cv.getByte(tableRow),
                "Column " + colName + " Row " + tableRow);
            break;
          case INT16: // fall through
          case UINT16:
            assertEquals(expected.getShort(expectedRow), cv.getShort(tableRow),
                "Column " + colName + " Row " + tableRow);
            break;
          case INT32: // fall through
          case UINT32: // fall through
          case TIMESTAMP_DAYS:
          case DURATION_DAYS:
          case DECIMAL32:
            assertEquals(expected.getInt(expectedRow), cv.getInt(tableRow),
                "Column " + colName + " Row " + tableRow);
            break;
          case INT64: // fall through
          case UINT64: // fall through
          case DURATION_MICROSECONDS: // fall through
          case DURATION_MILLISECONDS: // fall through
          case DURATION_NANOSECONDS: // fall through
          case DURATION_SECONDS: // fall through
          case TIMESTAMP_MICROSECONDS: // fall through
          case TIMESTAMP_MILLISECONDS: // fall through
          case TIMESTAMP_NANOSECONDS: // fall through
          case TIMESTAMP_SECONDS:
          case DECIMAL64:
            assertEquals(expected.getLong(expectedRow), cv.getLong(tableRow),
                "Column " + colName + " Row " + tableRow);
            break;
          case FLOAT32:
            assertEqualsWithinPercentage(expected.getFloat(expectedRow), cv.getFloat(tableRow), 0.0001,
                "Column " + colName + " Row " + tableRow);
            break;
          case FLOAT64:
            assertEqualsWithinPercentage(expected.getDouble(expectedRow), cv.getDouble(tableRow), 0.0001,
                "Column " + colName + " Row " + tableRow);
            break;
          case STRING:
            assertArrayEquals(expected.getUTF8(expectedRow), cv.getUTF8(tableRow),
                "Column " + colName + " Row " + tableRow);
            break;
          case LIST:
            HostMemoryBuffer expectedOffsets = expected.getOffsets();
            HostMemoryBuffer cvOffsets = cv.getOffsets();
            int expectedChildRows = expectedOffsets.getInt((expectedRow + 1) * 4) -
                expectedOffsets.getInt(expectedRow * 4);
            int cvChildRows = cvOffsets.getInt((tableRow + 1) * 4) -
                cvOffsets.getInt(tableRow * 4);
            assertEquals(expectedChildRows, cvChildRows, "Child row count for Column " +
                colName + " Row " + tableRow);
            break;
          case STRUCT:
            // parent column only has validity which was checked above
            break;
          default:
            throw new IllegalArgumentException(type + " is not supported yet");
        }
      }
    }

    if (type.isNestedType()) {
      switch (type.typeId) {
        case LIST:
          int expectedChildRowOffset = 0;
          int numChildRows = 0;
          if (length > 0) {
            HostMemoryBuffer expectedOffsets = expected.getOffsets();
            HostMemoryBuffer cvOffsets = cv.getOffsets();
            expectedChildRowOffset = expectedOffsets.getInt(rowOffset * 4);
            numChildRows = expectedOffsets.getInt((rowOffset + length) * 4) -
                expectedChildRowOffset;
          }
          assertPartialColumnsAreEqual(expected.getNestedChildren().get(0), expectedChildRowOffset,
              numChildRows, cv.getNestedChildren().get(0), colName + " list child",
              enableNullCheck);
          break;
        case STRUCT:
          List<HostColumnVectorCore> expectedChildren = expected.getNestedChildren();
          List<HostColumnVectorCore> cvChildren = cv.getNestedChildren();
          for (int i = 0; i < expectedChildren.size(); i++) {
            HostColumnVectorCore expectedChild = expectedChildren.get(i);
            HostColumnVectorCore cvChild = cvChildren.get(i);
            String childName = colName + " child " + i;
            assertEquals(length, cvChild.getRowCount(), "Row Count for Column " + colName);
            assertPartialColumnsAreEqual(expectedChild, rowOffset, length, cvChild,
                colName, enableNullCheck);
          }
          break;
        default:
          throw new IllegalArgumentException(type + " is not supported yet");
      }
    }
  }

  /**
   * Checks and asserts that the two tables from a given rowindex match based on a provided schema.
   * @param expected the expected result table
   * @param rowOffset the row number to start checking from
   * @param length the number of rows to check
   * @param table the input table to compare against expected
   * @param enableNullCheck whether to check for nulls or not
   */
  public static void assertPartialTablesAreEqual(Table expected, long rowOffset, long length, Table table,
                                                 boolean enableNullCheck) {
    assertEquals(expected.getNumberOfColumns(), table.getNumberOfColumns());
    assertEquals(length, table.getRowCount(), "ROW COUNT");
    for (int col = 0; col < expected.getNumberOfColumns(); col++) {
      ColumnVector expect = expected.getColumn(col);
      ColumnVector cv = table.getColumn(col);
      String name = String.valueOf(col);
      if (rowOffset != 0 || length != expected.getRowCount()) {
        name = name + " PART " + rowOffset + "-" + (rowOffset + length - 1);
      }
      assertPartialColumnsAreEqual(expect, rowOffset, length, cv, name, enableNullCheck);
    }
  }

  /**
   * Checks and asserts that the two tables match
   * @param expected the expected result table
   * @param table the input table to compare against expected
   */
  public static void assertTablesAreEqual(Table expected, Table table) {
    assertPartialTablesAreEqual(expected, 0, expected.getRowCount(), table, true);
  }

  void assertTablesHaveSameValues(HashMap<Object, Integer>[] expectedTable, Table table) {
    assertEquals(expectedTable.length, table.getNumberOfColumns());
    int numCols = table.getNumberOfColumns();
    long numRows = table.getRowCount();
    for (int col = 0; col < numCols; col++) {
      for (long row = 0; row < numRows; row++) {
        try (HostColumnVector cv = table.getColumn(col).copyToHost()) {
          Object key = 0;
          if (cv.getType().equals(DType.INT32)) {
            key = cv.getInt(row);
          } else {
            key = cv.getDouble(row);
          }
          assertTrue(expectedTable[col].containsKey(key));
          Integer count = expectedTable[col].get(key);
          if (count == 1) {
            expectedTable[col].remove(key);
          } else {
            expectedTable[col].put(key, count - 1);
          }
        }
      }
    }
    for (int i = 0 ; i < expectedTable.length ; i++) {
      assertTrue(expectedTable[i].isEmpty());
    }
  }

  public static void assertTableTypes(DType[] expectedTypes, Table t) {
    int len = t.getNumberOfColumns();
    assertEquals(expectedTypes.length, len);
    for (int i = 0; i < len; i++) {
      ColumnVector vec = t.getColumn(i);
      DType type = vec.getType();
      assertEquals(expectedTypes[i], type, "Types don't match at " + i);
    }
  }

  @Test
  void testMergeSimple() {
    try (Table table1 = new Table.TestBuilder()
            .column(5, 3, 3, 1, 1)
            .column(5, 3, null, 1, 2)
            .column(1, 3, 5, 7, 9)
            .build();
         Table table2 = new Table.TestBuilder()
                 .column(1, 2, 7)
                 .column(3, 2, 2)
                 .column(1, 3, 10)
                 .build();
         Table expected = new Table.TestBuilder()
                 .column(1, 1, 1, 2, 3, 3, 5, 7)
                 .column(3, 2, 1, 2, null, 3, 5, 2)
                 .column(1, 9, 7, 3, 5, 3, 1, 10)
                 .build();
         Table sortedTable1 = table1.orderBy(OrderByArg.asc(0), OrderByArg.desc(1));
         Table sortedTable2 = table2.orderBy(OrderByArg.asc(0), OrderByArg.desc(1));
         Table merged = Table.merge(Arrays.asList(sortedTable1, sortedTable2), OrderByArg.asc(0), OrderByArg.desc(1))) {
      assertTablesAreEqual(expected, merged);
    }
  }

  @Test
  void testOrderByAD() {
    try (Table table = new Table.TestBuilder()
        .column(5, 3, 3, 1, 1)
        .column(5, 3, 4, 1, 2)
        .column(1, 3, 5, 7, 9)
        .build();
         Table expected = new Table.TestBuilder()
             .column(1, 1, 3, 3, 5)
             .column(2, 1, 4, 3, 5)
             .column(9, 7, 5, 3, 1)
             .build();
         Table sortedTable = table.orderBy(OrderByArg.asc(0), OrderByArg.desc(1))) {
      assertTablesAreEqual(expected, sortedTable);
    }
  }

  @Test
  void testSortOrderSimple() {
    try (Table table = new Table.TestBuilder()
        .column(5, 3, 3, 1, 1)
        .column(5, 3, 4, 1, 2)
        .column(1, 3, 5, 7, 9)
        .build();
         Table expected = new Table.TestBuilder()
             .column(1, 1, 3, 3, 5)
             .column(2, 1, 4, 3, 5)
             .column(9, 7, 5, 3, 1)
             .build();
         ColumnVector gatherMap = table.sortOrder(OrderByArg.asc(0), OrderByArg.desc(1));
         Table sortedTable = table.gather(gatherMap)) {
      assertTablesAreEqual(expected, sortedTable);
    }
  }

  @Test
  void testOrderByDD() {
    try (Table table = new Table.TestBuilder()
        .column(5, 3, 3, 1, 1)
        .column(5, 3, 4, 1, 2)
        .column(1, 3, 5, 7, 9)
        .build();
         Table expected = new Table.TestBuilder()
             .column(5, 3, 3, 1, 1)
             .column(5, 4, 3, 2, 1)
             .column(1, 5, 3, 9, 7)
             .build();
         Table sortedTable = table.orderBy(OrderByArg.desc(0), OrderByArg.desc(1))) {
      assertTablesAreEqual(expected, sortedTable);
    }
  }

  @Test
  void testOrderByWithNulls() {
    try (Table table = new Table.TestBuilder()
        .column(5, null, 3, 1, 1)
        .column(5, 3, 4, null, null)
        .column("4", "3", "2", "1", "0")
        .column(1, 3, 5, 7, 9)
        .build();
         Table expected = new Table.TestBuilder()
             .column(1, 1, 3, 5, null)
             .column(null, null, 4, 5, 3)
             .column("1", "0", "2", "4", "3")
             .column(7, 9, 5, 1, 3)
             .build();
         Table sortedTable = table.orderBy(OrderByArg.asc(0), OrderByArg.desc(1))) {
      assertTablesAreEqual(expected, sortedTable);
    }
  }

  @Test
  void testOrderByWithNullsAndStrings() {
    try (Table table = new Table.TestBuilder()
        .column("4", "3", "2", "1", "0")
        .column(5, null, 3, 1, 1)
        .column(5, 3, 4, null, null)
        .column(1, 3, 5, 7, 9)
        .build();
         Table expected = new Table.TestBuilder()
             .column("0", "1", "2", "3", "4")
             .column(1, 1, 3, null, 5)
             .column(null, null, 4, 3, 5)
             .column(9, 7, 5, 3, 1)
             .build();
         Table sortedTable = table.orderBy(OrderByArg.asc(0))) {
      assertTablesAreEqual(expected, sortedTable);
    }
  }

  @Test
  void testTableCreationIncreasesRefCount() {
    //tests the Table increases the refcount on column vectors
    assertThrows(IllegalStateException.class, () -> {
      try (ColumnVector v1 = ColumnVector.build(DType.INT32, 5, Range.appendInts(5));
           ColumnVector v2 = ColumnVector.build(DType.INT32, 5, Range.appendInts(5))) {
        assertDoesNotThrow(() -> {
          try (Table t = new Table(new ColumnVector[]{v1, v2})) {
            v1.close();
            v2.close();
          }
        });
      }
    });
  }

  @Test
  void testGetRows() {
    try (ColumnVector v1 = ColumnVector.build(DType.INT32, 5, Range.appendInts(5));
         ColumnVector v2 = ColumnVector.build(DType.INT32, 5, Range.appendInts(5));
         Table t = new Table(new ColumnVector[]{v1, v2})) {
      assertEquals(5, t.getRowCount());
    }
  }

  @Test
  void testSettingNullVectors() {
    ColumnVector[] columnVectors = null;
    assertThrows(AssertionError.class, () -> new Table(columnVectors));
  }

  @Test
  void testAllRowsSize() {
    try (ColumnVector v1 = ColumnVector.build(DType.INT32, 4, Range.appendInts(4));
         ColumnVector v2 = ColumnVector.build(DType.INT32, 5, Range.appendInts(5))) {
      assertThrows(AssertionError.class, () -> {
        try (Table t = new Table(new ColumnVector[]{v1, v2})) {
        }
      });
    }
  }

  @Test
  void testGetNumberOfColumns() {
    try (ColumnVector v1 = ColumnVector.build(DType.INT32, 5, Range.appendInts(5));
         ColumnVector v2 = ColumnVector.build(DType.INT32, 5, Range.appendInts(5));
         Table t = new Table(new ColumnVector[]{v1, v2})) {
      assertEquals(2, t.getNumberOfColumns());
    }
  }

  @Test
  void testReadCSVPrune() {
    Schema schema = Schema.builder()
        .column(DType.INT32, "A")
        .column(DType.FLOAT64, "B")
        .column(DType.INT64, "C")
        .build();
    CSVOptions opts = CSVOptions.builder()
        .includeColumn("A")
        .includeColumn("B")
        .build();
    try (Table expected = new Table.TestBuilder()
        .column(0, 1, 2, 3, 4, 5, 6, 7, 8, 9)
        .column(110.0, 111.0, 112.0, 113.0, 114.0, 115.0, 116.0, 117.0, 118.2, 119.8)
        .build();
         Table table = Table.readCSV(schema, opts, new File("./src/test/resources/simple.csv"))) {
      assertTablesAreEqual(expected, table);
    }
  }

  @Test
  void testReadCSVBufferInferred() {
    CSVOptions opts = CSVOptions.builder()
        .includeColumn("A")
        .includeColumn("B")
        .hasHeader()
        .withComment('#')
        .build();
    byte[] data = ("A,B,C\n" +
        "0,110.0,120'\n" +
        "#0.5,1.0,200\n" +
        "1,111.0,121\n" +
        "2,112.0,122\n" +
        "3,113.0,123\n" +
        "4,114.0,124\n" +
        "5,115.0,125\n" +
        "6,116.0,126\n" +
        "7,117.0,127\n" +
        "8,118.2,128\n" +
        "9,119.8,129").getBytes(StandardCharsets.UTF_8);
    try (Table expected = new Table.TestBuilder()
        .column(0L, 1L, 2L, 3L, 4L, 5L, 6L, 7L, 8L, 9L)
        .column(110.0, 111.0, 112.0, 113.0, 114.0, 115.0, 116.0, 117.0, 118.2, 119.8)
        .build();
         Table table = Table.readCSV(Schema.INFERRED, opts, data)) {
      assertTablesAreEqual(expected, table);
    }
  }

  @Test
  void testReadCSVBuffer() {
    CSVOptions opts = CSVOptions.builder()
        .includeColumn("A")
        .includeColumn("B")
        .hasHeader()
        .withDelim('|')
        .withQuote('\'')
        .withNullValue("NULL")
        .build();
    try (Table expected = new Table.TestBuilder()
        .column(0, 1, 2, 3, 4, 5, 6, 7, 8, 9)
        .column(110.0, 111.0, 112.0, 113.0, 114.0, 115.0, 116.0, null, 118.2, 119.8)
        .build();
         Table table = Table.readCSV(TableTest.CSV_DATA_BUFFER_SCHEMA, opts,
             TableTest.CSV_DATA_BUFFER)) {
      assertTablesAreEqual(expected, table);
    }
  }

  @Test
  void testReadCSVWithOffset() {
    CSVOptions opts = CSVOptions.builder()
        .includeColumn("A")
        .includeColumn("B")
        .hasHeader(false)
        .withDelim('|')
        .withNullValue("NULL")
        .build();
    int bytesToIgnore = 24;
    try (Table expected = new Table.TestBuilder()
        .column(1, 2, 3, 4, 5, 6, 7, 8, 9)
        .column(111.0, 112.0, 113.0, 114.0, 115.0, 116.0, null, 118.2, 119.8)
        .build();
         Table table = Table.readCSV(TableTest.CSV_DATA_BUFFER_SCHEMA, opts,
             TableTest.CSV_DATA_BUFFER, bytesToIgnore, CSV_DATA_BUFFER.length - bytesToIgnore)) {
      assertTablesAreEqual(expected, table);
    }
  }

  @Test
  void testReadCSVOtherTypes() {
    final byte[] CSV_DATA_WITH_TYPES = ("A,B,C,D\n" +
        "0,true,120,\"zero\"\n" +
        "1,True,121,\"one\"\n" +
        "2,false,122,\"two\"\n" +
        "3,false,123,\"three\"\n" +
        "4,TRUE,124,\"four\"\n" +
        "5,true,125,\"five\"\n" +
        "6,true,126,\"six\"\n" +
        "7,NULL,127,NULL\n" +
        "8,false,128,\"eight\"\n" +
        "9,false,129,\"nine\uD80C\uDC3F\"").getBytes(StandardCharsets.UTF_8);

    final Schema CSV_DATA_WITH_TYPES_SCHEMA = Schema.builder()
        .column(DType.INT32, "A")
        .column(DType.BOOL8, "B")
        .column(DType.INT64, "C")
        .column(DType.STRING, "D")
        .build();

    CSVOptions opts = CSVOptions.builder()
        .includeColumn("A", "B", "D")
        .hasHeader(true)
        .withNullValue("NULL")
        .withQuote('"')
        .withTrueValue("true", "True", "TRUE")
        .withFalseValue("false")
        .build();
    try (Table expected = new Table.TestBuilder()
        .column(0, 1, 2, 3, 4, 5, 6, 7, 8, 9)
        .column(true, true, false, false, true, true, true, null, false, false)
        .column("zero", "one", "two", "three", "four", "five", "six", null, "eight", "nine\uD80C\uDC3F")
        .build();
         Table table = Table.readCSV(CSV_DATA_WITH_TYPES_SCHEMA, opts, CSV_DATA_WITH_TYPES)) {
      assertTablesAreEqual(expected, table);
    }
  }

  @Test
  void testReadCSV() {
    Schema schema = Schema.builder()
        .column(DType.INT32, "A")
        .column(DType.FLOAT64, "B")
        .column(DType.INT64, "C")
        .column(DType.STRING, "D")
        .build();
    try (Table expected = new Table.TestBuilder()
        .column(0, 1, 2, 3, 4, 5, 6, 7, 8, 9)
        .column(110.0, 111.0, 112.0, 113.0, 114.0, 115.0, 116.0, 117.0, 118.2, 119.8)
        .column(120L, 121L, 122L, 123L, 124L, 125L, 126L, 127L, 128L, 129L)
        .column("one", "two", "three", "four", "five", "six", "seven\ud801\uddb8", "eight\uBF68", "nine\u03E8", "ten")
        .build();
         Table table = Table.readCSV(schema, new File("./src/test/resources/simple.csv"))) {
      assertTablesAreEqual(expected, table);
    }
  }

  @Test
  void testReadParquet() {
    ParquetOptions opts = ParquetOptions.builder()
        .includeColumn("loan_id")
        .includeColumn("zip")
        .includeColumn("num_units")
        .build();
    try (Table table = Table.readParquet(opts, TEST_PARQUET_FILE)) {
      long rows = table.getRowCount();
      assertEquals(1000, rows);
      assertTableTypes(new DType[]{DType.INT64, DType.INT32, DType.INT32}, table);
    }
  }

  @Test
  void testReadParquetBuffer() throws IOException {
    ParquetOptions opts = ParquetOptions.builder()
        .includeColumn("loan_id")
        .includeColumn("coborrow_credit_score")
        .includeColumn("borrower_credit_score")
        .build();

    byte[] buffer = new byte[(int) TEST_PARQUET_FILE.length() + 1024];
    int bufferLen = 0;
    try (FileInputStream in = new FileInputStream(TEST_PARQUET_FILE)) {
      bufferLen = in.read(buffer);
    }
    try (Table table = Table.readParquet(opts, buffer, 0, bufferLen)) {
      long rows = table.getRowCount();
      assertEquals(1000, rows);
      assertTableTypes(new DType[]{DType.INT64, DType.FLOAT64, DType.FLOAT64}, table);
    }
  }

  @Test
  void testReadParquetFull() {
    try (Table table = Table.readParquet(TEST_PARQUET_FILE)) {
      long rows = table.getRowCount();
      assertEquals(1000, rows);

      DType[] expectedTypes = new DType[]{
          DType.INT64, // loan_id
          DType.INT32, // orig_channel
          DType.FLOAT64, // orig_interest_rate
          DType.INT32, // orig_upb
          DType.INT32, // orig_loan_term
          DType.TIMESTAMP_DAYS, // orig_date
          DType.TIMESTAMP_DAYS, // first_pay_date
          DType.FLOAT64, // orig_ltv
          DType.FLOAT64, // orig_cltv
          DType.FLOAT64, // num_borrowers
          DType.FLOAT64, // dti
          DType.FLOAT64, // borrower_credit_score
          DType.INT32, // first_home_buyer
          DType.INT32, // loan_purpose
          DType.INT32, // property_type
          DType.INT32, // num_units
          DType.INT32, // occupancy_status
          DType.INT32, // property_state
          DType.INT32, // zip
          DType.FLOAT64, // mortgage_insurance_percent
          DType.INT32, // product_type
          DType.FLOAT64, // coborrow_credit_score
          DType.FLOAT64, // mortgage_insurance_type
          DType.INT32, // relocation_mortgage_indicator
          DType.INT32, // quarter
          DType.INT32 // seller_id
      };

      assertTableTypes(expectedTypes, table);
    }
  }

  @Test
  void testReadParquetContainsDecimalData() {
    try (Table table = Table.readParquet(TEST_DECIMAL_PARQUET_FILE)) {
      long rows = table.getRowCount();
      assertEquals(100, rows);
      DType[] expectedTypes = new DType[]{
          DType.create(DType.DTypeEnum.DECIMAL64, 0), // Decimal(18, 0)
          DType.create(DType.DTypeEnum.DECIMAL32, -3), // Decimal(7, 3)
          DType.create(DType.DTypeEnum.DECIMAL64, -10),  // Decimal(10, 10)
          DType.create(DType.DTypeEnum.DECIMAL32, 0),  // Decimal(1, 0)
          DType.create(DType.DTypeEnum.DECIMAL64, -15),  // Decimal(18, 15)
          DType.FLOAT64,  // Decimal(20, 10) which is backed by FIXED_LEN_BYTE_ARRAY
          DType.INT64,
          DType.FLOAT32
      };
      assertTableTypes(expectedTypes, table);
    }
    // An CudfException will be thrown here because it contains a FIXED_LEN_BYTE_ARRAY column whose type length exceeds 8.
    ParquetOptions opts = ParquetOptions.builder().enableStrictDecimalType(true).build();
    assertThrows(ai.rapids.cudf.CudfException.class, () -> {
      try (Table table = Table.readParquet(opts, TEST_DECIMAL_PARQUET_FILE)) {}
    });
  }

  @Test
  void testReadORC() {
    ORCOptions opts = ORCOptions.builder()
        .includeColumn("string1")
        .includeColumn("float1")
        .includeColumn("int1")
        .build();
    try (Table expected = new Table.TestBuilder()
        .column("hi","bye")
        .column(1.0f,2.0f)
        .column(65536,65536)
        .build();
         Table table = Table.readORC(opts, TEST_ORC_FILE)) {
      assertTablesAreEqual(expected, table);
    }
  }

  @Test
  void testReadORCBuffer() throws IOException {
    ORCOptions opts = ORCOptions.builder()
        .includeColumn("string1")
        .includeColumn("float1")
        .includeColumn("int1")
        .build();

    int bufferLen = 0;
    byte[] buffer = Files.readAllBytes(TEST_ORC_FILE.toPath());
    bufferLen = buffer.length;
    try (Table expected = new Table.TestBuilder()
        .column("hi","bye")
        .column(1.0f,2.0f)
        .column(65536,65536)
        .build();
         Table table = Table.readORC(opts, buffer, 0, bufferLen)) {
      assertTablesAreEqual(expected, table);
    }
  }

  @Test
  void testReadORCFull() {
    try (Table expected = new Table.TestBuilder()
        .column(false, true)
        .column((byte)1, (byte)100)
        .column((short)1024, (short)2048)
        .column(65536, 65536)
        .column(9223372036854775807L,9223372036854775807L)
        .column(1.0f, 2.0f)
        .column(-15.0, -5.0)
        .column("hi", "bye")
        .build();
         Table table = Table.readORC(TEST_ORC_FILE)) {
      assertTablesAreEqual(expected,  table);
    }
  }

  @Test
  void testReadORCNumPyTypes() {
    // by default ORC will promote TIMESTAMP_DAYS to TIMESTAMP_MILLISECONDS
    DType found;
    try (Table table = Table.readORC(TEST_ORC_TIMESTAMP_DATE_FILE)) {
      assertEquals(2, table.getNumberOfColumns());
      found = table.getColumn(0).getType();
      assertTrue(found.isTimestampType());
      assertEquals(DType.TIMESTAMP_MILLISECONDS, table.getColumn(1).getType());
    }

    // specifying no NumPy types should load them as TIMESTAMP_DAYS
    ORCOptions opts = ORCOptions.builder().withNumPyTypes(false).build();
    try (Table table = Table.readORC(opts, TEST_ORC_TIMESTAMP_DATE_FILE)) {
      assertEquals(2, table.getNumberOfColumns());
      assertEquals(found, table.getColumn(0).getType());
      assertEquals(DType.TIMESTAMP_DAYS, table.getColumn(1).getType());
    }
  }

  @Test
  void testReadORCTimeUnit() {
    // specifying no NumPy types should load them as TIMESTAMP_DAYS.
    // specifying a specific type will return the result in that unit
    ORCOptions opts = ORCOptions.builder()
        .withNumPyTypes(false)
        .withTimeUnit(DType.TIMESTAMP_SECONDS)
        .build();
    try (Table table = Table.readORC(opts, TEST_ORC_TIMESTAMP_DATE_FILE)) {
      assertEquals(2, table.getNumberOfColumns());
      assertEquals(DType.TIMESTAMP_SECONDS, table.getColumn(0).getType());
      assertEquals(DType.TIMESTAMP_DAYS, table.getColumn(1).getType());
    }
  }

  @Test
  void testLeftJoinWithNulls() {
    try (Table leftTable = new Table.TestBuilder()
        .column(  2,   3,   9,   0,   1,   7,   4,   6,   5,   8)
        .column(100, 101, 102, 103, 104, 105, 106, 107, 108, 109)
        .build();
         Table rightTable = new Table.TestBuilder()
             .column(  6,   5,   9,   8,  10,  32)
             .column(201, 202, 203, 204, 205, 206)
             .build();
         Table expected = new Table.TestBuilder()
             .column(   2,    3,   9,    0,    1,    7,    4,   6,   5,   8) // common
             .column( 100,  101, 102,  103,  104,  105,  106, 107, 108, 109) // left
             .column(null, null, 203, null, null, null, null, 201, 202, 204) // right
             .build();
         Table joinedTable = leftTable.onColumns(0).leftJoin(rightTable.onColumns(0), true);
         Table orderedJoinedTable = joinedTable.orderBy(OrderByArg.asc(1, true))) {
      assertTablesAreEqual(expected, orderedJoinedTable);
    }
  }

 @Test
  void testLeftJoinOnNullKeys() {
    try (Table leftTable = new Table.TestBuilder()
        .column(  2,   3,   9,   0,   1,   7,   4, null, null,   8)
        .column(100, 101, 102, 103, 104, 105, 106,  107,  108, 109)
        .build();
         
         Table rightTable = new Table.TestBuilder()
             .column(null, null,   9,   8,  10,  32)
             .column( 201,  202, 203, 204, 205, 206)
             .build()) {

       try (Table expectedResults = new Table.TestBuilder()
           .column(   2,    3,   9,    0,    1,    7,    4, null, null, null, null,   8) // common
           .column( 100,  101, 102,  103,  104,  105,  106,  107,  107,  108,  108, 109) // left
           .column(null, null, 203, null, null, null, null,  201,  202,  201,  202, 204) // right
           .build();

           Table joinedTable = leftTable.onColumns(0).leftJoin(rightTable.onColumns(0));
           Table orderedJoinedTable = joinedTable.orderBy(OrderByArg.asc(1, true))) {
         assertTablesAreEqual(expectedResults, orderedJoinedTable);
       }

       try (Table expectedResults = new Table.TestBuilder()
           .column(   2,    3,   9,    0,    1,    7,    4, null, null,    8) // common
           .column( 100,  101, 102,  103,  104,  105,  106,  107,  108,  109) // left
           .column(null, null, 203, null, null, null, null, null, null,  204) // right
           .build();

           Table joinedTable = leftTable.onColumns(0).leftJoin(rightTable.onColumns(0), false);
           Table orderedJoinedTable = joinedTable.orderBy(OrderByArg.asc(1, true))) {
         assertTablesAreEqual(expectedResults, orderedJoinedTable);
       }
    }
  }

  @Test
  void testLeftJoin() {
    try (Table leftTable = new Table.TestBuilder()
        .column(360, 326, 254, 306, 109, 361, 251, 335, 301, 317)
        .column( 10,  11,  12,  13,  14,  15,  16,  17,  18,  19)
        .build();
         Table rightTable = new Table.TestBuilder()
             .column(306, 301, 360, 109, 335, 254, 317, 361, 251, 326)
             .column( 20,  21,  22,  23,  24,  25,  26,  27,  28,  29)
             .build();
         Table joinedTable = leftTable.onColumns(0).leftJoin(rightTable.onColumns(0), true);
         Table orderedJoinedTable = joinedTable.orderBy(OrderByArg.asc(1, true));
         Table expected = new Table.TestBuilder()
             .column(360, 326, 254, 306, 109, 361, 251, 335, 301, 317) // common
             .column( 10,  11,  12,  13,  14,  15,  16,  17,  18,  19) // left
             .column( 22,  29,  25,  20,  23,  27,  28,  24,  21,  26) // right
             .build()) {
      assertTablesAreEqual(expected, orderedJoinedTable);
    }
  }

  @Test
  void testLeftJoinLeftEmpty() {
    final Integer[] emptyInts = new Integer[0];
    try (Table leftTable = new Table.TestBuilder()
        .column(emptyInts)
        .column(emptyInts)
        .build();
         Table rightTable = new Table.TestBuilder()
             .column(306, 301, 360, 109, 335, 254, 317, 361, 251, 326)
             .column( 20,  21,  22,  23,  24,  25,  26,  27,  28,  29)
             .build();
         Table joinedTable = leftTable.onColumns(0).leftJoin(rightTable.onColumns(0), true);
         Table expected = new Table.TestBuilder()
             .column(emptyInts) // common
             .column(emptyInts) // left
             .column(emptyInts) // right
             .build()) {
      assertTablesAreEqual(expected, joinedTable);
    }
  }

  @Test
  void testLeftJoinRightEmpty() {
    final Integer[] emptyInts = new Integer[0];
    final Integer[] nullInts = new Integer[10];
    Arrays.fill(nullInts, null);
    try (Table leftTable = new Table.TestBuilder()
        .column(360, 326, 254, 306, 109, 361, 251, 335, 301, 317)
        .column( 10,  11,  12,  13,  14,  15,  16,  17,  18,  19)
        .build();
         Table rightTable = new Table.TestBuilder()
             .column(emptyInts)
             .column(emptyInts)
             .build();
         Table joinedTable = leftTable.onColumns(0).leftJoin(rightTable.onColumns(0), true);
         Table orderedJoinedTable = joinedTable.orderBy(OrderByArg.asc(1, true));
         Table expected = new Table.TestBuilder()
             .column(360, 326, 254, 306, 109, 361, 251, 335, 301, 317) // common
             .column( 10,  11,  12,  13,  14,  15,  16,  17,  18,  19) // left
             .column(nullInts) // right
             .build()) {
      assertTablesAreEqual(expected, orderedJoinedTable);
    }
  }

  @Test
  void testFullJoinWithNonCommonKeys() {
    try (Table leftTable = new Table.TestBuilder()
            .column(  2,   3,   9,   0,   1,   7,   4,   6,   5,   8)
            .column(100, 101, 102, 103, 104, 105, 106, 107, 108, 109)
            .build();
         Table rightTable = new Table.TestBuilder()
                 .column(  6,   5,   9,   8,  10,  32)
                 .column(200, 201, 202, 203, 204, 205)
                 .build();
         Table expected = new Table.TestBuilder()
                 .column(   0,    1,    2,    3,    4,   5,   6,    7,   8,   9,   10,   32) // common
                 .column( 103,  104,  100,  101,  106, 108, 107,  105, 109, 102, null, null) // left
                 .column(null, null, null, null, null, 201, 200, null, 203, 202,  204,  205) // right
                 .build();
         Table joinedTable = leftTable.onColumns(0).fullJoin(rightTable.onColumns(0), true);
         Table orderedJoinedTable = joinedTable.orderBy(OrderByArg.asc(0, true))) {
      assertTablesAreEqual(expected, orderedJoinedTable);
    }
  }

  @Test
  void testFullJoinLeftEmpty() {
    final Integer[] emptyInts = new Integer[0];
    final Integer[] nullInts = new Integer[6];
    try (Table leftTable = new Table.TestBuilder().column(emptyInts).column(emptyInts).build();
         Table rightTable = new Table.TestBuilder()
             .column(  6,   5,   9,   8,  10,  32)
             .column(200, 201, 202, 203, 204, 205)
             .build();
         Table expected = new Table.TestBuilder()
             .column(   5,    6,    8,    9,   10,   32) // common
             .column(nullInts) // left
             .column( 201,  200,  203,  202,  204,  205) // right
             .build();
         Table joinedTable = leftTable.onColumns(0).fullJoin(rightTable.onColumns(0), true);
         Table orderedJoinedTable = joinedTable.orderBy(OrderByArg.asc(0, true))) {
      assertTablesAreEqual(expected, orderedJoinedTable);
    }
  }

  @Test
  void testFullJoinRightEmpty() {
    final Integer[] emptyInts = new Integer[0];
    final Integer[] nullInts = new Integer[10];
    try (Table leftTable = new Table.TestBuilder()
        .column(  2,   3,   9,   0,   1,   7,   4,   6,   5,   8)
        .column(100, 101, 102, 103, 104, 105, 106, 107, 108, 109)
        .build();
         Table rightTable = new Table.TestBuilder().column(emptyInts).column(emptyInts).build();
         Table expected = new Table.TestBuilder()
             .column(   0,    1,    2,    3,    4,   5,   6,    7,   8,   9) // common
             .column( 103,  104,  100,  101,  106, 108, 107,  105, 109, 102) // left
             .column(nullInts) // right
             .build();
         Table joinedTable = leftTable.onColumns(0).fullJoin(rightTable.onColumns(0), true);
         Table orderedJoinedTable = joinedTable.orderBy(OrderByArg.asc(0, true))) {
      assertTablesAreEqual(expected, orderedJoinedTable);
    }
  }

  @Test
  void testFullJoinOnNullKeys() {
    try (Table leftTable = new Table.TestBuilder()
            .column(  2,   3, null,   0,   1,   7,   4, null,   5,   8)
            .column(100, 101,  102, 103, 104, 105, 106,  107, 108, 109)
            .build();
         Table rightTable = new Table.TestBuilder()
                 .column(null,   5, null,   8,  10,  32)
                 .column( 200, 201,  202, 203, 204, 205)
                 .build()) {

      // First, test that null-key rows match, with compareNullsEqual=true.
      try (Table expectedResults = new Table.TestBuilder()
              .column(null, null, null, null,    0,    1,    2,    3,    4,   5,    7,   8,   10,   32) // common
              .column( 102,  102,  107,  107,  103,  104,  100,  101,  106, 108,  105, 109, null, null) // left
              .column( 200,  202,  200,  202, null, null, null, null, null, 201, null, 203,  204,  205) // right
              .build();
           Table joinedTable = leftTable.onColumns(0).fullJoin(rightTable.onColumns(0));
           Table orderedJoinedTable = joinedTable.orderBy(OrderByArg.asc(0, true), OrderByArg.asc(1, true))) {
        assertTablesAreEqual(expectedResults, orderedJoinedTable);
      }

      // Next, test that null-key rows do not match, with compareNullsEqual=false.
      try (Table expectedResults = new Table.TestBuilder()
              .column(null, null, null, null,    0,    1,    2,    3,    4,   5,    7,   8,   10,   32) // common
              .column(null, null,  102,  107,  103,  104,  100,  101,  106, 108,  105, 109, null, null) // left
              .column( 200,  202, null, null, null, null, null, null, null, 201, null, 203,  204,  205) // right
              .build();
           Table joinedTable = leftTable.onColumns(0).fullJoin(rightTable.onColumns(0), false);
           Table orderedJoinedTable = joinedTable.orderBy(
               OrderByArg.asc(0, true), OrderByArg.asc(1, true), OrderByArg.asc(2, true))) {
        assertTablesAreEqual(expectedResults, orderedJoinedTable);
      }
    }
  }

  @Test
  void testFullJoinWithOnlyCommonKeys() {
    try (Table leftTable = new Table.TestBuilder()
            .column(360, 326, 254, 306, 109, 361, 251, 335, 301, 317)
            .column(100, 101, 102, 103, 104, 105, 106, 107, 108, 109)
            .build();
         Table rightTable = new Table.TestBuilder()
                 .column(306, 301, 360, 109, 335, 254, 317, 361, 251, 326)
                 .column(200, 201, 202, 203, 204, 205, 206, 207, 208, 209)
                 .build();
         Table joinedTable = leftTable.onColumns(0).fullJoin(rightTable.onColumns(new int[]{0}), true);
         Table orderedJoinedTable = joinedTable.orderBy(OrderByArg.asc(1, true));
         Table expected = new Table.TestBuilder()
                 .column(360, 326, 254, 306, 109, 361, 251, 335, 301, 317) // common
                 .column(100, 101, 102, 103, 104, 105, 106, 107, 108, 109) // left
                 .column(202, 209, 205, 200, 203, 207, 208, 204, 201, 206) // right
                 .build()) {
      assertTablesAreEqual(expected, orderedJoinedTable);
    }
  }

  @Test
  void testInnerJoinWithNonCommonKeys() {
    try (Table leftTable = new Table.TestBuilder()
        .column(  2,   3,   9,   0,   1,   7,   4,   6,   5,   8)
        .column(100, 101, 102, 103, 104, 105, 106, 107, 108, 109)
        .build();
         Table rightTable = new Table.TestBuilder()
             .column(  6,   5,   9,   8,  10,  32)
             .column(200, 201, 202, 203, 204, 205)
             .build();
         Table expected = new Table.TestBuilder()
             .column(  9,   6,   5,   8) // common
             .column(102, 107, 108, 109) // left
             .column(202, 200, 201, 203) // right
             .build();
         Table joinedTable = leftTable.onColumns(0).innerJoin(rightTable.onColumns(0), true);
         Table orderedJoinedTable = joinedTable.orderBy(OrderByArg.asc(1, true))) {
      assertTablesAreEqual(expected, orderedJoinedTable);
    }
  }

  @Test
  void testInnerJoinLeftEmpty() {
    final Integer[] emptyInts = new Integer[0];
    try (Table leftTable = new Table.TestBuilder()
        .column(  2,   3,   9,   0,   1,   7,   4,   6,   5,   8)
        .column(100, 101, 102, 103, 104, 105, 106, 107, 108, 109)
        .build();
         Table rightTable = new Table.TestBuilder().column(emptyInts).column(emptyInts).build();
         Table expected = new Table.TestBuilder()
             .column(emptyInts).column(emptyInts).column(emptyInts).build();
         Table joinedTable = leftTable.onColumns(0).innerJoin(rightTable.onColumns(0), true)) {
      assertTablesAreEqual(expected, joinedTable);
    }
  }

  @Test
  void testInnerJoinRightEmpty() {
    final Integer[] emptyInts = new Integer[0];
    try (Table leftTable = new Table.TestBuilder()
        .column(  2,   3,   9,   0,   1,   7,   4,   6,   5,   8)
        .column(100, 101, 102, 103, 104, 105, 106, 107, 108, 109)
        .build();
         Table rightTable = new Table.TestBuilder().column(emptyInts).column(emptyInts).build();
         Table expected = new Table.TestBuilder()
             .column(emptyInts).column(emptyInts).column(emptyInts).build();
         Table joinedTable = leftTable.onColumns(0).innerJoin(rightTable.onColumns(0), true)) {
      assertTablesAreEqual(expected, joinedTable);
    }
  }

  @Test
  void testInnerJoinOnNullKeys() {
    try (Table leftTable = new Table.TestBuilder()
             .column(  2,   3,   9,   0,   1,   7,   4,   6, null,   8)
             .column(100, 101, 102, 103, 104, 105, 106, 107,  108, 109)
             .build();
         Table rightTable = new Table.TestBuilder()
             .column(  6, null,   9,   8,  10,  32)
             .column(200,  201, 202, 203, 204, 205)
             .build()) {

      // First, test that null-key rows match, with compareNullsEqual=true.
      try (Table expected = new Table.TestBuilder()
             .column(  9,   6, null,   8) // common
             .column(102, 107,  108, 109) // left
             .column(202, 200,  201, 203) // right
             .build();
         Table joinedTable = leftTable.onColumns(0).innerJoin(rightTable.onColumns(0));
         Table orderedJoinedTable = joinedTable.orderBy(OrderByArg.asc(1, true))) {
        assertTablesAreEqual(expected, orderedJoinedTable);
      }

      // Next, test that null-key rows do not match, with compareNullsEqual=false.
      try (Table expected = new Table.TestBuilder()
              .column(  9,   6,    8) // common
              .column(102, 107,  109) // left
              .column(202, 200,  203) // right
              .build();
           Table joinedTable = leftTable.onColumns(0).innerJoin(rightTable.onColumns(0), false);
           Table orderedJoinedTable = joinedTable.orderBy(OrderByArg.asc(1, true))){
        assertTablesAreEqual(expected, orderedJoinedTable);
      }
    }
  }

  @Test
  void testInnerJoinWithOnlyCommonKeys() {
    try (Table leftTable = new Table.TestBuilder()
        .column(360, 326, 254, 306, 109, 361, 251, 335, 301, 317)
        .column(100, 101, 102, 103, 104, 105, 106, 107, 108, 109)
        .build();
         Table rightTable = new Table.TestBuilder()
             .column(306, 301, 360, 109, 335, 254, 317, 361, 251, 326)
             .column(200, 201, 202, 203, 204, 205, 206, 207, 208, 209)
             .build();
         Table joinedTable = leftTable.onColumns(0).innerJoin(rightTable.onColumns(new int[]{0}), true);
         Table orderedJoinedTable = joinedTable.orderBy(OrderByArg.asc(1, true));
         Table expected = new Table.TestBuilder()
             .column(360, 326, 254, 306, 109, 361, 251, 335, 301, 317) // common
             .column(100, 101, 102, 103, 104, 105, 106, 107, 108, 109) // left
             .column(202, 209, 205, 200, 203, 207, 208, 204, 201, 206) // right
             .build()) {
      assertTablesAreEqual(expected, orderedJoinedTable);
    }
  }

  @Test
  void testLeftSemiJoin() {
    try (Table leftTable = new Table.TestBuilder()
        .column(  2,   3,   9,   0,   1,   7,   4,   6,   5,   8)
        .column(100, 101, 102, 103, 104, 105, 106, 107, 108, 109)
        .build();
         Table rightTable = new Table.TestBuilder()
             .column(  6,   5,   9,   8,  10,  32)
             .column(201, 202, 203, 204, 205, 206)
             .build();
         Table expected = new Table.TestBuilder()
             .column(  9,   6,   5,   8)
             .column(102, 107, 108, 109)
             .build();
         Table joinedTable = leftTable.onColumns(0).leftSemiJoin(rightTable.onColumns(0), true);
         Table orderedJoinedTable = joinedTable.orderBy(OrderByArg.asc(1, true))) {
      assertTablesAreEqual(expected, orderedJoinedTable);
    }
  }

  @Test
  void testLeftSemiJoinLeftEmpty() {
    final Integer[] emptyInts = new Integer[0];
    try (Table leftTable = new Table.TestBuilder().column(emptyInts).column(emptyInts).build();
         Table rightTable = new Table.TestBuilder()
             .column(  6,   5,   9,   8,  10,  32)
             .column(201, 202, 203, 204, 205, 206)
             .build();
         Table joinedTable = leftTable.onColumns(0).leftSemiJoin(rightTable.onColumns(0), true)) {
      assertTablesAreEqual(leftTable, joinedTable);
    }
  }

  @Test
  void testLeftSemiJoinRightEmpty() {
    final Integer[] emptyInts = new Integer[0];
    try (Table leftTable = new Table.TestBuilder()
        .column(  2,   3,   9,   0,   1,   7,   4,   6,   5,   8)
        .column(100, 101, 102, 103, 104, 105, 106, 107, 108, 109)
        .build();
         Table rightTable = new Table.TestBuilder().column(emptyInts).column(emptyInts).build();
         Table joinedTable = leftTable.onColumns(0).leftSemiJoin(rightTable.onColumns(0), true)) {
      assertTablesAreEqual(rightTable, joinedTable);
    }
  }

  @Test
  void testLeftSemiJoinWithNulls() {
    try (Table leftTable = new Table.TestBuilder()
        .column( 360,  326, null,  306, null,  254,  251,  361,  301,  317)
        .column(  10,   11, null,   13,   14, null,   16,   17,   18,   19)
        .column("20", "29", "22", "23", "24", "25", "26", "27", "28", "29")
        .build();
         Table rightTable = new Table.TestBuilder()
             .column( 306,  301,  360,  109,  335,  254,  317,  361,  251,  326)
             .column("20", "21", "22", "23", "24", "25", "26", "27", "28", "29")
             .build();
         Table joinedTable = leftTable.onColumns(0, 2).leftSemiJoin(rightTable.onColumns(0, 1), true);
         Table orderedJoinedTable = joinedTable.orderBy(OrderByArg.asc(0, true));
         Table expected = new Table.TestBuilder()
             .column(254,   326,   361)
             .column(null,   11,    17)
             .column("25", "29",  "27")
             .build()) {
      assertTablesAreEqual(expected, orderedJoinedTable);
    }
  }

  @Test
  void testLeftSemiJoinOnNullKeys() {
    try (Table leftTable = new Table.TestBuilder()
            .column(  2,   3,   9,   0,   1,   7,   4,   6, null,   8)
            .column(100, 101, 102, 103, 104, 105, 106, 107,  108, 109)
            .build();
         Table rightTable = new Table.TestBuilder()
                 .column(  6, null,   9,   8,  10,  32)
                 .column(201,  202, 203, 204, 205, 206)
                 .build()) {

       // First, test that null-key rows match, with compareNullsEqual=true.
       try (Table expected = new Table.TestBuilder()
               .column(  9,   6, null,   8)
               .column(102, 107,  108, 109)
               .build();
            Table joinedTable = leftTable.onColumns(0).leftSemiJoin(rightTable.onColumns(0));
            Table orderedJoinedTable = joinedTable.orderBy(OrderByArg.asc(1, true))) {
          assertTablesAreEqual(expected, orderedJoinedTable);
       }

      // Next, test that null-key rows do not match, with compareNullsEqual=false.
      try (Table expected = new Table.TestBuilder()
              .column(  9,   6,   8)
              .column(102, 107, 109)
              .build();
           Table joinedTable = leftTable.onColumns(0).leftSemiJoin(rightTable.onColumns(0), false);
           Table orderedJoinedTable = joinedTable.orderBy(OrderByArg.asc(1, true))) {
        assertTablesAreEqual(expected, orderedJoinedTable);
      }
    }
  }

  @Test
  void testLeftAntiJoin() {
    try (Table leftTable = new Table.TestBuilder()
        .column(  2,   3,   9,   0,   1,   7,   4,   6,   5,   8)
        .column(100, 101, 102, 103, 104, 105, 106, 107, 108, 109)
        .build();
         Table rightTable = new Table.TestBuilder()
             .column(  6,   5,   9,   8,  10,  32)
             .column(201, 202, 203, 204, 205, 206)
             .build();
         Table expected = new Table.TestBuilder()
             .column(  2,   3,   0,   1,   7,   4)
             .column(100, 101, 103, 104, 105, 106)
             .build();
         Table joinedTable = leftTable.onColumns(0).leftAntiJoin(rightTable.onColumns(0), true);
         Table orderedJoinedTable = joinedTable.orderBy(OrderByArg.asc(1, true))) {
      assertTablesAreEqual(expected, orderedJoinedTable);
    }
  }

  @Test
  void testLeftAntiJoinLeftEmpty() {
    final Integer[] emptyInts = new Integer[0];
    try (Table leftTable = new Table.TestBuilder().column(emptyInts).column(emptyInts).build();
         Table rightTable = new Table.TestBuilder()
             .column(  6,   5,   9,   8,  10,  32)
             .column(201, 202, 203, 204, 205, 206)
             .build();
         Table joinedTable = leftTable.onColumns(0).leftAntiJoin(rightTable.onColumns(0), true)) {
      assertTablesAreEqual(leftTable, joinedTable);
    }
  }

  @Test
  void testLeftAntiJoinRightEmpty() {
    final Integer[] emptyInts = new Integer[0];
    try (Table leftTable = new Table.TestBuilder()
        .column(  2,   3,   9,   0,   1,   7,   4,   6,   5,   8)
        .column(100, 101, 102, 103, 104, 105, 106, 107, 108, 109)
        .build();
         Table rightTable = new Table.TestBuilder().column(emptyInts).column(emptyInts).build();
         Table joinedTable = leftTable.onColumns(0).leftAntiJoin(rightTable.onColumns(0), true)) {
      assertTablesAreEqual(leftTable, joinedTable);
    }
  }

  @Test
  void testLeftAntiJoinOnNullKeys() {
    try (Table leftTable = new Table.TestBuilder()
            .column(  2,   3,   9,   0,   1,   7,   4,   6, null,   8)
            .column(100, 101, 102, 103, 104, 105, 106, 107,  108, 109)
            .build();
         Table rightTable = new Table.TestBuilder()
                 .column(  6, null,   9,   8,  10,  32)
                 .column(201,  202, 203, 204, 205, 206)
                 .build()) {

      // First, test that null-key rows match, with compareNullsEqual=true.
      try (Table expected = new Table.TestBuilder()
              .column(  2,   3,   0,   1,   7,   4)
              .column(100, 101, 103, 104, 105, 106)
              .build();
           Table joinedTable = leftTable.onColumns(0).leftAntiJoin(rightTable.onColumns(0));
           Table orderedJoinedTable = joinedTable.orderBy(OrderByArg.asc(1, true))) {
        assertTablesAreEqual(expected, orderedJoinedTable);
      }

      // Next, test that null-key rows do not match, with compareNullsEqual=false.
      try (Table expected = new Table.TestBuilder()
              .column(  2,   3,   0,   1,   7,   4, null)
              .column(100, 101, 103, 104, 105, 106,  108)
              .build();
           Table joinedTable = leftTable.onColumns(0).leftAntiJoin(rightTable.onColumns(0), false);
           Table orderedJoinedTable = joinedTable.orderBy(OrderByArg.asc(1, true))) {
        assertTablesAreEqual(expected, orderedJoinedTable);
      }
    }
  }

  @Test
  void testLeftAntiJoinWithNulls() {
    try (Table leftTable = new Table.TestBuilder()
        .column( 360,  326, null,  306, null,  254,  251,  361,  301,  317)
        .column(  10,   11, null,   13,   14, null,   16,   17,   18,   19)
        .column("20", "21", "22", "23", "24", "25", "26", "27", "28", "29")
        .build();
         Table rightTable = new Table.TestBuilder()
             .column( 306,  301,  360,  109,  335,  254,  317,  361,  251,  326)
             .column("20", "21", "22", "23", "24", "25", "26", "27", "28", "29")
             .build();
         Table joinedTable = leftTable.onColumns(0, 2).leftAntiJoin(rightTable.onColumns(0, 1), true);
         Table orderedJoinedTable = joinedTable.orderBy(OrderByArg.asc(2, true));
         Table expected = new Table.TestBuilder()
             .column( 360,  326, null,  306, null,  251,  301,  317)
             .column(  10,   11, null,   13,   14,   16,   18,   19)
             .column("20", "21", "22", "23", "24", "26", "28", "29")
             .build()) {
      assertTablesAreEqual(expected, orderedJoinedTable);
    }
  }

  @Test
  void testCrossJoin() {
    try (Table leftTable = new Table.TestBuilder()
            .column(100, 101, 102)
            .build();
         Table rightTable = new Table.TestBuilder()
                 .column(200, null)
                 .build();
         Table expected = new Table.TestBuilder()
                 .column(  100, 100,  101, 101,  102, 102) // left
                 .column( null, 200, null, 200, null, 200) // right
                 .build();
         Table joinedTable = leftTable.crossJoin(rightTable);
         Table orderedJoinedTable =
                 joinedTable.orderBy(
                     OrderByArg.asc(0, true),
                     OrderByArg.asc(1, true))) {
      assertTablesAreEqual(expected, orderedJoinedTable);
    }
  }

  private void verifyJoinGatherMaps(GatherMap[] maps, Table expected) {
    assertEquals(2, maps.length);
    int numRows = (int) expected.getRowCount();
    assertEquals(numRows, maps[0].getRowCount());
    assertEquals(numRows, maps[1].getRowCount());
    try (ColumnVector leftMap = maps[0].toColumnView(0, numRows).copyToColumnVector();
         ColumnVector rightMap = maps[1].toColumnView(0, numRows).copyToColumnVector();
         Table result = new Table(leftMap, rightMap);
         Table orderedResult = result.orderBy(OrderByArg.asc(0, true))) {
      assertTablesAreEqual(expected, orderedResult);
    }
  }

  private void verifySemiJoinGatherMap(GatherMap map, Table expected) {
    int numRows = (int) expected.getRowCount();
    assertEquals(numRows, map.getRowCount());
    try (ColumnVector leftMap = map.toColumnView(0, numRows).copyToColumnVector();
         Table result = new Table(leftMap);
         Table orderedResult = result.orderBy(OrderByArg.asc(0, true))) {
      assertTablesAreEqual(expected, orderedResult);
    }
  }

  @Test
  void testLeftJoinGatherMaps() {
    final int inv = Integer.MIN_VALUE;
    try (Table leftKeys = new Table.TestBuilder().column(2, 3, 9, 0, 1, 7, 4, 6, 5, 8).build();
         Table rightKeys = new Table.TestBuilder().column(6, 5, 9, 8, 10, 32).build();
         Table expected = new Table.TestBuilder()
             .column(  0,   1, 2,   3,   4,   5,   6, 7, 8, 9)
             .column(inv, inv, 2, inv, inv, inv, inv, 0, 1, 3)
             .build()) {
      GatherMap[] maps = leftKeys.leftJoinGatherMaps(rightKeys, false);
      try {
        verifyJoinGatherMaps(maps, expected);
      } finally {
        for (GatherMap map : maps) {
          map.close();
        }
      }
    }
  }

  @Test
  void testLeftJoinGatherMapsNulls() {
    final int inv = Integer.MIN_VALUE;
    try (Table leftKeys = new Table.TestBuilder()
            .column(2, 3, 9, 0, 1, 7, 4, null, null, 8)
            .build();
         Table rightKeys = new Table.TestBuilder()
             .column(null, null, 9, 8, 10, 32)
             .build();
         Table expected = new Table.TestBuilder()
             .column(  0,   1, 2,   3,   4,   5,   6, 7, 7, 8, 8, 9) // left
             .column(inv, inv, 2, inv, inv, inv, inv, 0, 1, 0, 1, 3) // right
             .build()) {
      GatherMap[] maps = leftKeys.leftJoinGatherMaps(rightKeys, true);
      try {
        verifyJoinGatherMaps(maps, expected);
      } finally {
        for (GatherMap map : maps) {
          map.close();
        }
      }
    }
  }

  @Test
  void testInnerJoinGatherMaps() {
    try (Table leftKeys = new Table.TestBuilder().column(2, 3, 9, 0, 1, 7, 4, 6, 5, 8).build();
         Table rightKeys = new Table.TestBuilder().column(6, 5, 9, 8, 10, 32).build();
         Table expected = new Table.TestBuilder()
             .column(2, 7, 8, 9) // left
             .column(2, 0, 1, 3) // right
             .build()) {
      GatherMap[] maps = leftKeys.innerJoinGatherMaps(rightKeys, false);
      try {
        verifyJoinGatherMaps(maps, expected);
      } finally {
        for (GatherMap map : maps) {
          map.close();
        }
      }
    }
  }

  @Test
  void testInnerJoinGatherMapsNulls() {
    try (Table leftKeys = new Table.TestBuilder()
        .column(2, 3, 9, 0, 1, 7, 4, null, null, 8)
        .build();
         Table rightKeys = new Table.TestBuilder()
             .column(null, null, 9, 8, 10, 32)
             .build();
         Table expected = new Table.TestBuilder()
             .column(2, 7, 7, 8, 8, 9) // left
             .column(2, 0, 1, 0, 1, 3) // right
             .build()) {
      GatherMap[] maps = leftKeys.innerJoinGatherMaps(rightKeys, true);
      try {
        verifyJoinGatherMaps(maps, expected);
      } finally {
        for (GatherMap map : maps) {
          map.close();
        }
      }
    }
  }

  @Test
  void testFullJoinGatherMaps() {
    final int inv = Integer.MIN_VALUE;
    try (Table leftKeys = new Table.TestBuilder().column(2, 3, 9, null, 1, 7, 4, 6, 5, 8).build();
         Table rightKeys = new Table.TestBuilder().column(6, 5, 9, 8, 10, null).build();
         Table expected = new Table.TestBuilder()
             .column(inv, inv,   0,   1, 2,   3,   4,   5,   6, 7, 8, 9) // left
             .column(  4,   5, inv, inv, 2, inv, inv, inv, inv, 0, 1, 3) // right
             .build()) {
      GatherMap[] maps = leftKeys.fullJoinGatherMaps(rightKeys, false);
      try {
        verifyJoinGatherMaps(maps, expected);
      } finally {
        for (GatherMap map : maps) {
          map.close();
        }
      }
    }
  }

  @Test
  void testFullJoinGatherMapsNulls() {
    final int inv = Integer.MIN_VALUE;
    try (Table leftKeys = new Table.TestBuilder()
             .column(2, 3, 9, 0, 1, 7, 4, null, null, 8)
             .build();
         Table rightKeys = new Table.TestBuilder()
             .column(null, null, 9, 8, 10, 32)
             .build();
         Table expected = new Table.TestBuilder()
             .column(inv, inv,   0,   1, 2,   3,   4,   5,   6, 7, 7, 8, 8, 9) // left
             .column(  4,   5, inv, inv, 2, inv, inv, inv, inv, 0, 1, 0, 1, 3) // right
             .build()) {
      GatherMap[] maps = leftKeys.fullJoinGatherMaps(rightKeys, true);
      try {
        verifyJoinGatherMaps(maps, expected);
      } finally {
        for (GatherMap map : maps) {
          map.close();
        }
      }
    }
  }

  @Test
  void testLeftSemiJoinGatherMap() {
    try (Table leftKeys = new Table.TestBuilder().column(2, 3, 9, 0, 1, 7, 4, 6, 5, 8).build();
         Table rightKeys = new Table.TestBuilder().column(6, 5, 9, 8, 10, 32).build();
         Table expected = new Table.TestBuilder()
             .column(2, 7, 8, 9) // left
             .build();
         GatherMap map = leftKeys.leftSemiJoinGatherMap(rightKeys, false)) {
      verifySemiJoinGatherMap(map, expected);
    }
  }

  @Test
  void testLeftSemiJoinGatherMapNulls() {
    try (Table leftKeys = new Table.TestBuilder()
        .column(2, 3, 9, 0, 1, 7, 4, null, null, 8)
        .build();
         Table rightKeys = new Table.TestBuilder()
             .column(null, null, 9, 8, 10, 32)
             .build();
         Table expected = new Table.TestBuilder()
             .column(2, 7, 8, 9) // left
             .build();
         GatherMap map = leftKeys.leftSemiJoinGatherMap(rightKeys, true)) {
      verifySemiJoinGatherMap(map, expected);
    }
  }

  @Test
  void testAntiSemiJoinGatherMap() {
    try (Table leftKeys = new Table.TestBuilder().column(2, 3, 9, 0, 1, 7, 4, 6, 5, 8).build();
         Table rightKeys = new Table.TestBuilder().column(6, 5, 9, 8, 10, 32).build();
         Table expected = new Table.TestBuilder()
             .column(0, 1, 3, 4, 5, 6) // left
             .build();
         GatherMap map = leftKeys.leftAntiJoinGatherMap(rightKeys, false)) {
      verifySemiJoinGatherMap(map, expected);
    }
  }

  @Test
  void testAntiSemiJoinGatherMapNulls() {
    try (Table leftKeys = new Table.TestBuilder()
        .column(2, 3, 9, 0, 1, 7, 4, null, null, 8)
        .build();
         Table rightKeys = new Table.TestBuilder()
             .column(null, null, 9, 8, 10, 32)
             .build();
         Table expected = new Table.TestBuilder()
             .column(0, 1, 3, 4, 5, 6) // left
             .build();
         GatherMap map = leftKeys.leftAntiJoinGatherMap(rightKeys, true)) {
      verifySemiJoinGatherMap(map, expected);
    }
  }

  @Test
  void testBoundsNulls() {
    boolean[] descFlags = new boolean[1];
    try (Table table = new TestBuilder()
            .column(null, 20, 20, 20, 30)
            .build();
        Table values = new TestBuilder()
            .column(15)
            .build();
         ColumnVector expected = ColumnVector.fromBoxedInts(1)) {
      try (ColumnVector columnVector = getBoundsCv(descFlags, true, table, values)) {
        assertColumnsAreEqual(expected, columnVector);
      }
      try (ColumnVector columnVector = getBoundsCv(descFlags, false, table, values)) {
        assertColumnsAreEqual(expected, columnVector);
      }
    }
  }

  @Test
  void testBoundsValuesSizeBigger() {
    boolean[] descFlags = new boolean[2];
    try(Table table = new TestBuilder()
            .column(90, 100, 120, 130, 135)
            .column(.5, .5, .5, .7, .7)
            .build();
        Table values = new TestBuilder()
            .column(120)
            .column(.3)
            .column(.7)
            .build()) {
      assertThrows(CudfException.class, () -> getBoundsCv(descFlags, true, table, values));
      assertThrows(CudfException.class, () ->  getBoundsCv(descFlags, false, table, values));
    }
  }

  @Test
  void testBoundsInputSizeBigger() {
    boolean[] descFlags = new boolean[3];
    try(Table table = new TestBuilder()
            .column(90, 100, 120, 130, 135)
            .column(.5, .5, .5, .7, .7)
            .column(90, 100, 120, 130, 135)
            .build();
        Table values = new TestBuilder()
            .column(120)
            .column(.3)
            .build()) {
      assertThrows(CudfException.class, () -> getBoundsCv(descFlags, true, table, values));
      assertThrows(CudfException.class, () -> getBoundsCv(descFlags, false, table, values));
    }
  }

  @Test
  void testBoundsMultiCol() {
    boolean[] descFlags = new boolean[4];
    try (Table table = new TestBuilder()
            .column(10, 20, 20, 20, 20)
            .column(5.0, .5, .5, .7, .7)
            .column("1","2","3","4","4")
            .column(90, 77, 78, 61, 61)
            .build();
        Table values = new TestBuilder()
            .column(20)
            .column(0.7)
            .column("4")
            .column(61)
            .build()) {
      try (ColumnVector columnVector = getBoundsCv(descFlags, true, table, values);
           ColumnVector expected = ColumnVector.fromBoxedInts(5)) {
        assertColumnsAreEqual(expected, columnVector);
      }
      try (ColumnVector columnVector = getBoundsCv(descFlags, false, table, values);
           ColumnVector expected = ColumnVector.fromBoxedInts(3)) {
        assertColumnsAreEqual(expected, columnVector);
      }
    }
  }

  @Test
  void testBoundsFloatsMultiVal() {
    boolean[] descFlags = new boolean[1];
    try (Table table = new TestBuilder()
            .column(10.0, 20.6, 20.7)
            .build();
        Table values = new TestBuilder()
            .column(20.3, 20.8)
            .build();
         ColumnVector expected = ColumnVector.fromBoxedInts(1, 3)) {
      try (ColumnVector columnVector = getBoundsCv(descFlags, true, table, values)) {
        assertColumnsAreEqual(expected, columnVector);
      }
      try (ColumnVector columnVector = getBoundsCv(descFlags, false, table, values)) {
        assertColumnsAreEqual(expected, columnVector);
      }
    }
  }

  @Test
  void testBoundsFloatsSingleCol() {
    boolean[] descFlags = {false};
    try(Table table = new TestBuilder()
            .column(10.0, 20.6, 20.7)
            .build();
        Table values = new TestBuilder()
            .column(20.6)
            .build()) {
      try (ColumnVector columnVector = getBoundsCv(descFlags, true, table, values);
           ColumnVector expected = ColumnVector.fromBoxedInts(2)) {
        assertColumnsAreEqual(expected, columnVector);
      }
      try (ColumnVector columnVector = getBoundsCv(descFlags, false, table, values);
           ColumnVector expected = ColumnVector.fromBoxedInts(1)) {
        assertColumnsAreEqual(expected, columnVector);
      }
    }
  }

  @Test
  void testBoundsFloatsSingleColDesc() {
    boolean[] descFlags = new boolean[] {true};
    try(Table table = new TestBuilder()
        .column(20.7, 20.6, 10.0)
        .build();
        Table values = new TestBuilder()
            .column(20.6)
            .build()) {
      try (ColumnVector columnVector = getBoundsCv(descFlags, true, table, values);
           ColumnVector expected = ColumnVector.fromBoxedInts(2)) {
        assertColumnsAreEqual(expected, columnVector);
      }
      try (ColumnVector columnVector = getBoundsCv(descFlags, false, table, values);
           ColumnVector expected = ColumnVector.fromBoxedInts(1)) {
        assertColumnsAreEqual(expected, columnVector);
      }
    }
  }

  @Test
  void testBoundsIntsSingleCol() {
    boolean[] descFlags = new boolean[1];
    try(Table table = new TestBuilder()
            .column(10, 20, 20, 20, 20)
            .build();
        Table values = new TestBuilder()
            .column(20)
            .build()) {
      try (ColumnVector columnVector = getBoundsCv(descFlags, true, table, values);
           ColumnVector expected = ColumnVector.fromBoxedInts(5)) {
        assertColumnsAreEqual(expected, columnVector);
      }
      try (ColumnVector columnVector = getBoundsCv(descFlags, false, table, values);
           ColumnVector expected = ColumnVector.fromBoxedInts(1)) {
        assertColumnsAreEqual(expected, columnVector);
      }
    }
  }

  @Test
  void testBoundsIntsSingleColDesc() {
    boolean[] descFlags = new boolean[]{true};
    try (Table table = new TestBuilder()
        .column(20, 20, 20, 20, 10)
        .build();
         Table values = new TestBuilder()
             .column(5)
             .build();
         ColumnVector expected = ColumnVector.fromBoxedInts(5)) {
      try (ColumnVector columnVector = getBoundsCv(descFlags, true, table, values)) {
        assertColumnsAreEqual(expected, columnVector);
      }
      try (ColumnVector columnVector = getBoundsCv(descFlags, false, table, values)) {
        assertColumnsAreEqual(expected, columnVector);
      }
    }
  }

  @Test
  void testBoundsString() {
    boolean[] descFlags = new boolean[1];
    try (ColumnVector cIn = ColumnVector.build(DType.STRING, 4, (b) -> {
           for (int i = 0; i < 4; i++) {
             b.appendUTF8String(String.valueOf(i).getBytes());
           }
        });
        Table table = new Table(cIn);
        ColumnVector cVal = ColumnVector.fromStrings("0");
        Table values = new Table(cVal)) {
      try (ColumnVector cv = getBoundsCv(descFlags, true, table, values);
           ColumnVector expected = ColumnVector.fromInts(1)) {
        assertColumnsAreEqual(expected, cv);
      }
      try (ColumnVector cv = getBoundsCv(descFlags, false, table, values);
           ColumnVector expected = ColumnVector.fromInts(0)) {
        assertColumnsAreEqual(expected, cv);
      }
    }
  }

  @Test
  void testBoundsEmptyValues() {
    boolean[] descFlags = new boolean[1];
    try (ColumnVector cv = ColumnVector.fromBoxedLongs();
         Table table = new TestBuilder()
             .column(10, 20, 20, 20, 20)
             .build();
         Table values = new Table(cv)) {
      assertThrows(AssertionError.class,
          () -> getBoundsCv(descFlags, true, table, values).close());
      assertThrows(AssertionError.class,
          () -> getBoundsCv(descFlags, false, table, values).close());
    }
  }

  @Test
  void testBoundsEmptyInput() {
    boolean[] descFlags = new boolean[1];
    try (ColumnVector cv =  ColumnVector.fromBoxedLongs();
         Table table = new Table(cv);
         Table values = new TestBuilder()
             .column(20)
             .build()) {
      assertThrows(AssertionError.class,
          () -> getBoundsCv(descFlags, true, table, values).close());
      assertThrows(AssertionError.class,
          () -> getBoundsCv(descFlags, false, table, values).close());
    }
  }

  private ColumnVector getBoundsCv(boolean[] descFlags, boolean isUpperBound,
      Table table, Table values) {
    boolean[] nullsAreSmallest = new boolean[descFlags.length];
    Arrays.fill(nullsAreSmallest, true);
    return isUpperBound ?
        table.upperBound(nullsAreSmallest, values, descFlags) :
        table.lowerBound(nullsAreSmallest, values, descFlags);
  }

  @Test
  void testRepeat() {
    try (Table t = new Table.TestBuilder()
            .column(1, 2)
            .column("a", "b")
            .decimal32Column(-3, 12, -25)
            .decimal64Column(2, 11111L, -22222L)
            .build();
         Table expected = new Table.TestBuilder()
                 .column(1, 1, 1, 2, 2, 2)
                 .column("a", "a", "a", "b", "b", "b")
                 .decimal32Column(-3, 12, 12, 12, -25, -25, -25)
                 .decimal64Column(2, 11111L, 11111L, 11111L, -22222L, -22222L, -22222L)
                 .build();
         Table repeated = t.repeat(3)) {
      assertTablesAreEqual(expected, repeated);
    }
  }

  @Test
  void testRepeatColumn() {
    try (Table t = new Table.TestBuilder()
            .column(1, 2)
            .column("a", "b")
            .decimal32Column(-3, 12, -25)
            .decimal64Column(2, 11111L, -22222L)
            .build();
         ColumnVector repeats = ColumnVector.fromBytes((byte)1, (byte)4);
         Table expected = new Table.TestBuilder()
                 .column(1, 2, 2, 2, 2)
                 .column("a", "b", "b", "b", "b")
                 .decimal32Column(-3, 12, -25, -25, -25, -25)
                 .decimal64Column(2, 11111L, -22222L, -22222L, -22222L, -22222L)
                 .build();
         Table repeated = t.repeat(repeats)) {
      assertTablesAreEqual(expected, repeated);
    }
  }

  @Test
  void testRepeatColumnBad() {
    try (Table t = new Table.TestBuilder()
            .column(1, 2)
            .column("a", "b")
            .build();
         ColumnVector repeats = ColumnVector.fromBytes((byte)2, (byte)-1)) {
      assertThrows(CudfException.class, () -> t.repeat(repeats));
    }
  }

  @Test
  void testInterleaveIntColumns() {
    try (Table t = new Table.TestBuilder()
          .column(1,2,3,4,5)
          .column(6,7,8,9,10)
          .build();
         ColumnVector expected = ColumnVector.fromInts(1,6,2,7,3,8,4,9,5,10);
         ColumnVector actual = t.interleaveColumns()) {
      assertColumnsAreEqual(expected, actual);
    }
  }

  @Test
  void testInterleaveFloatColumns() {
    try (Table t = new Table.TestBuilder()
        .column(1f,2f,3f,4f,5f)
        .column(6f,7f,8f,9f,10f)
        .build();
         ColumnVector expected = ColumnVector.fromFloats(1f,6f,2f,7f,3f,8f,4f,9f,5f,10f);
         ColumnVector actual = t.interleaveColumns()) {
      assertColumnsAreEqual(expected, actual);
    }
  }

  @Test
  void testInterleaveDecimalColumns() {
    try (Table t = new Table.TestBuilder()
        .decimal32Column(-2, 123, 456, 789)
        .decimal32Column(-2,-100, -200, -300)
        .build();
         ColumnVector expected = ColumnVector.decimalFromInts(-2, 123, -100, 456, -200, 789, -300);
         ColumnVector actual = t.interleaveColumns()) {
      assertColumnsAreEqual(expected, actual);
    }
    try (Table t = new Table.TestBuilder()
        .decimal64Column(-5, 123456790L, 987654321L)
        .decimal64Column(-5,-123456790L, -987654321L)
        .build();
         ColumnVector expected = ColumnVector.decimalFromLongs(-5, 123456790L, -123456790L, 987654321L, -987654321L);
         ColumnVector actual = t.interleaveColumns()) {
      assertColumnsAreEqual(expected, actual);
    }
  }

  @Test
  void testInterleaveStringColumns() {
    try (Table t = new Table.TestBuilder()
        .column("a", "b", "c")
        .column("d", "e", "f")
        .build();
         ColumnVector expected = ColumnVector.fromStrings("a", "d", "b", "e", "c", "f");
         ColumnVector actual = t.interleaveColumns()) {
      assertColumnsAreEqual(expected, actual);
    }
  }

  @Test
  void testInterleaveMixedColumns() {
    try (Table t = new Table.TestBuilder()
        .column(1f,2f,3f,4f,5f)
        .column(6,7,8,9,10)
        .build()) {
      assertThrows(CudfException.class, () -> t.interleaveColumns(),
          "All columns must have the same data type in interleave_columns");
    }
  }

  @Test
  void testConcatNoNulls() {
    try (Table t1 = new Table.TestBuilder()
        .column(1, 2, 3)
        .column("1", "2", "3")
        .timestampMicrosecondsColumn(1L, 2L, 3L)
        .column(11.0, 12.0, 13.0)
        .decimal32Column(-3, 1, 2, 3)
        .decimal64Column(-10, 1L, 2L, 3L)
        .build();
         Table t2 = new Table.TestBuilder()
             .column(4, 5)
             .column("4", "3")
             .timestampMicrosecondsColumn(4L, 3L)
             .column(14.0, 15.0)
             .decimal32Column(-3, 4, 5)
             .decimal64Column(-10, 4L, 5L)
             .build();
         Table t3 = new Table.TestBuilder()
             .column(6, 7, 8, 9)
             .column("4", "1", "2", "2")
             .timestampMicrosecondsColumn(4L, 1L, 2L, 2L)
             .column(16.0, 17.0, 18.0, 19.0)
             .decimal32Column(-3, 6, 7, 8, 9)
             .decimal64Column(-10, 6L, 7L, 8L, 9L)
             .build();
         Table concat = Table.concatenate(t1, t2, t3);
         Table expected = new Table.TestBuilder()
             .column(1, 2, 3, 4, 5, 6, 7, 8, 9)
             .column("1", "2", "3", "4", "3", "4", "1", "2", "2")
             .timestampMicrosecondsColumn(1L, 2L, 3L, 4L, 3L, 4L, 1L, 2L, 2L)
             .column(11.0, 12.0, 13.0, 14.0, 15.0, 16.0, 17.0, 18.0, 19.0)
             .decimal32Column(-3, 1, 2, 3, 4, 5, 6, 7, 8, 9)
             .decimal64Column(-10, 1L, 2L, 3L, 4L, 5L, 6L, 7L, 8L, 9L)
             .build()) {
      assertTablesAreEqual(expected, concat);
    }
  }

  @Test
  void testConcatWithNulls() {
    try (Table t1 = new Table.TestBuilder()
        .column(1, null, 3)
        .column(11.0, 12.0, 13.0)
        .decimal32Column(-3, 1, null, 3)
        .decimal64Column(-10, 11L, 12L, 13L)
        .build();
         Table t2 = new Table.TestBuilder()
             .column(4, null)
             .column(14.0, 15.0)
             .decimal32Column(-3, 4, null)
             .decimal64Column(-10, 14L, 15L)
             .build();
         Table t3 = new Table.TestBuilder()
             .column(6, 7, 8, 9)
             .column(null, null, 18.0, 19.0)
             .decimal32Column(-3, 6, 7, 8, 9)
             .decimal64Column(-10, null, null, 18L, 19L)
             .build();
         Table concat = Table.concatenate(t1, t2, t3);
         Table expected = new Table.TestBuilder()
             .column(1, null, 3, 4, null, 6, 7, 8, 9)
             .column(11.0, 12.0, 13.0, 14.0, 15.0, null, null, 18.0, 19.0)
             .decimal32Column(-3, 1, null, 3, 4, null, 6, 7, 8, 9)
             .decimal64Column(-10, 11L, 12L, 13L, 14L, 15L, null, null, 18L, 19L)
             .build()) {
      assertTablesAreEqual(expected, concat);
    }
  }

  @Test
  void testContiguousSplit() {
    ContiguousTable[] splits = null;
    try (Table t1 = new Table.TestBuilder()
        .column(10, 12, 14, 16, 18, 20, 22, 24, null, 28)
        .column(50, 52, 54, 56, 58, 60, 62, 64, 66, null)
        .decimal32Column(-3, 10, 12, 14, 16, 18, 20, 22, 24, null, 28)
        .decimal64Column(-8, 50L, 52L, 54L, 56L, 58L, 60L, 62L, 64L, 66L, null)
        .build()) {
      splits = t1.contiguousSplit(2, 5, 9);
      assertEquals(4, splits.length);
      assertEquals(2, splits[0].getRowCount());
      assertEquals(2, splits[0].getTable().getRowCount());
      assertEquals(3, splits[1].getRowCount());
      assertEquals(3, splits[1].getTable().getRowCount());
      assertEquals(4, splits[2].getRowCount());
      assertEquals(4, splits[2].getTable().getRowCount());
      assertEquals(1, splits[3].getRowCount());
      assertEquals(1, splits[3].getTable().getRowCount());
    } finally {
      if (splits != null) {
        for (int i = 0; i < splits.length; i++) {
          splits[i].close();
        }
      }
    }
  }

  @Test
  void testContiguousSplitWithStrings() {
    ContiguousTable[] splits = null;
    try (Table t1 = new Table.TestBuilder()
        .column(10, 12, 14, 16, 18, 20, 22, 24, null, 28)
        .column(50, 52, 54, 56, 58, 60, 62, 64, 66, null)
        .column("A", "B", "C", "D", "E", "F", "G", "H", "I", "J")
        .decimal32Column(-3, 10, 12, 14, 16, 18, 20, 22, 24, null, 28)
        .decimal64Column(-8, 50L, 52L, 54L, 56L, 58L, 60L, 62L, 64L, 66L, null)
        .build()) {
      splits = t1.contiguousSplit(2, 5, 9);
      assertEquals(4, splits.length);
      assertEquals(2, splits[0].getRowCount());
      assertEquals(2, splits[0].getTable().getRowCount());
      assertEquals(3, splits[1].getRowCount());
      assertEquals(3, splits[1].getTable().getRowCount());
      assertEquals(4, splits[2].getRowCount());
      assertEquals(4, splits[2].getTable().getRowCount());
      assertEquals(1, splits[3].getRowCount());
      assertEquals(1, splits[3].getTable().getRowCount());
    } finally {
      if (splits != null) {
        for (int i = 0; i < splits.length; i++) {
          splits[i].close();
        }
      }
    }
  }

  @Test
  void testPartStability() {
    final int PARTS = 5;
    int expectedPart = -1;
    try (Table start = new Table.TestBuilder().column(0).build();
         PartitionedTable out = start.onColumns(0).hashPartition(PARTS)) {
      // Lets figure out what partitions this is a part of.
      int[] parts = out.getPartitions();
      for (int i = 0; i < parts.length; i++) {
        if (parts[i] > 0) {
          expectedPart = i;
        }
      }
    }
    final int COUNT = 20;
    for (int numEntries = 1; numEntries < COUNT; numEntries++) {
      try (ColumnVector data = ColumnVector.build(DType.INT32, numEntries, Range.appendInts(0, numEntries));
           Table t = new Table(data);
           PartitionedTable out = t.onColumns(0).hashPartition(PARTS);
           HostColumnVector tmp = out.getColumn(0).copyToHost()) {
        // Now we need to get the range out for the partition we expect
        int[] parts = out.getPartitions();
        int start = expectedPart == 0 ? 0 : parts[expectedPart - 1];
        int end = parts[expectedPart];
        boolean found = false;
        for (int i = start; i < end; i++) {
          if (tmp.getInt(i) == 0) {
            found = true;
            break;
          }
        }
        assertTrue(found);
      }
    }
  }

  @Test
  void testPartition() {
    try (Table t = new Table.TestBuilder()
        .column(1, 2, 3, 4, 5, 6, 7, 8, 9, 10)
        .build();
         ColumnVector parts = ColumnVector
             .fromInts(1, 2, 1, 2, 1, 2, 1, 2, 1, 2);
         PartitionedTable pt = t.partition(parts, 3);
         Table expected = new Table.TestBuilder()
             .column(1, 3, 5, 7, 9, 2, 4, 6, 8, 10)
             .build()) {
      int[] partCutoffs = pt.getPartitions();
      assertArrayEquals(new int[]{0, 0, 5}, partCutoffs);
      assertTablesAreEqual(expected, pt.getTable());
    }
  }

  @Test
  void testIdentityHashPartition() {
    final int count = 1024 * 1024;
    try (ColumnVector aIn = ColumnVector.build(DType.INT64, count, Range.appendLongs(count));
         ColumnVector bIn = ColumnVector.build(DType.INT32, count, (b) -> {
           for (int i = 0; i < count; i++) {
             b.append(i / 2);
           }
         });
         ColumnVector cIn = ColumnVector.build(DType.STRING, count, (b) -> {
           for (int i = 0; i < count; i++) {
             b.appendUTF8String(String.valueOf(i).getBytes());
           }
         })) {

      HashSet<Long> expected = new HashSet<>();
      for (long i = 0; i < count; i++) {
        expected.add(i);
      }
      try (Table input = new Table(new ColumnVector[]{aIn, bIn, cIn});
           PartitionedTable output = input.onColumns(0).hashPartition(HashType.IDENTITY, 5)) {
        int[] parts = output.getPartitions();
        assertEquals(5, parts.length);
        assertEquals(0, parts[0]);
        int previous = 0;
        long rows = 0;
        for (int i = 1; i < parts.length; i++) {
          assertTrue(parts[i] >= previous);
          rows += parts[i] - previous;
          previous = parts[i];
        }
        assertTrue(rows <= count);
        try (HostColumnVector aOut = output.getColumn(0).copyToHost();
             HostColumnVector bOut = output.getColumn(1).copyToHost();
             HostColumnVector cOut = output.getColumn(2).copyToHost()) {

          for (int i = 0; i < count; i++) {
            long fromA = aOut.getLong(i);
            long fromB = bOut.getInt(i);
            String fromC = cOut.getJavaString(i);
            assertTrue(expected.remove(fromA));
            assertEquals(fromA / 2, fromB);
            assertEquals(String.valueOf(fromA), fromC, "At Index " + i);
          }
          assertTrue(expected.isEmpty());
        }
      }
    }
  }

  @Test
  void testHashPartition() {
    final int count = 1024 * 1024;
    try (ColumnVector aIn = ColumnVector.build(DType.INT64, count, Range.appendLongs(count));
         ColumnVector bIn = ColumnVector.build(DType.INT32, count, (b) -> {
           for (int i = 0; i < count; i++) {
             b.append(i / 2);
           }
         });
         ColumnVector cIn = ColumnVector.build(DType.STRING, count, (b) -> {
           for (int i = 0; i < count; i++) {
             b.appendUTF8String(String.valueOf(i).getBytes());
           }
         })) {

      HashSet<Long> expected = new HashSet<>();
      for (long i = 0; i < count; i++) {
        expected.add(i);
      }
      try (Table input = new Table(new ColumnVector[]{aIn, bIn, cIn});
           PartitionedTable output = input.onColumns(0).hashPartition(5)) {
        int[] parts = output.getPartitions();
        assertEquals(5, parts.length);
        assertEquals(0, parts[0]);
        int previous = 0;
        long rows = 0;
        for (int i = 1; i < parts.length; i++) {
          assertTrue(parts[i] >= previous);
          rows += parts[i] - previous;
          previous = parts[i];
        }
        assertTrue(rows <= count);
        try (HostColumnVector aOut = output.getColumn(0).copyToHost();
             HostColumnVector bOut = output.getColumn(1).copyToHost();
             HostColumnVector cOut = output.getColumn(2).copyToHost()) {

          for (int i = 0; i < count; i++) {
            long fromA = aOut.getLong(i);
            long fromB = bOut.getInt(i);
            String fromC = cOut.getJavaString(i);
            assertTrue(expected.remove(fromA));
            assertEquals(fromA / 2, fromB);
            assertEquals(String.valueOf(fromA), fromC, "At Index " + i);
          }
          assertTrue(expected.isEmpty());
        }
      }
    }
  }

  @Test
  void testSerializationRoundTripEmpty() throws IOException {
    DataType listStringsType = new ListType(true, new BasicType(true, DType.STRING));
    DataType mapType = new ListType(true,
        new StructType(true,
            new BasicType(false, DType.STRING),
            new BasicType(false, DType.STRING)));
    DataType structType = new StructType(true,
        new BasicType(true, DType.INT8),
        new BasicType(false, DType.FLOAT32));
    try (ColumnVector emptyInt = ColumnVector.fromInts();
         ColumnVector emptyDouble = ColumnVector.fromDoubles();
         ColumnVector emptyString = ColumnVector.fromStrings();
         ColumnVector emptyListString = ColumnVector.fromLists(listStringsType);
         ColumnVector emptyMap = ColumnVector.fromLists(mapType);
         ColumnVector emptyStruct = ColumnVector.fromStructs(structType);
         Table t = new Table(emptyInt, emptyInt, emptyDouble, emptyString,
             emptyListString, emptyMap, emptyStruct)) {
      ByteArrayOutputStream bout = new ByteArrayOutputStream();
      JCudfSerialization.writeToStream(t, bout, 0, 0);
      ByteArrayInputStream bin = new ByteArrayInputStream(bout.toByteArray());
      DataInputStream din = new DataInputStream(bin);
      try (JCudfSerialization.TableAndRowCountPair result = JCudfSerialization.readTableFrom(din)) {
        assertTablesAreEqual(t, result.getTable());
        assertEquals(result.getTable(), result.getContiguousTable().getTable());
        assertNotNull(result.getContiguousTable().getBuffer());
      }
    }
  }

  @Test
  void testSerializationZeroColumns() throws IOException {
    ByteArrayOutputStream bout = new ByteArrayOutputStream();
    JCudfSerialization.writeRowsToStream(bout, 10);
    ByteArrayInputStream bin = new ByteArrayInputStream(bout.toByteArray());
    try (JCudfSerialization.TableAndRowCountPair result = JCudfSerialization.readTableFrom(bin)) {
      assertNull(result.getTable());
      assertNull(result.getContiguousTable());
      assertEquals(10, result.getNumRows());
    }
  }

  @Test
  void testSerializationZeroColsZeroRows() throws IOException {
    ByteArrayOutputStream bout = new ByteArrayOutputStream();
    JCudfSerialization.writeRowsToStream(bout, 0);
    ByteArrayInputStream bin = new ByteArrayInputStream(bout.toByteArray());
    try (JCudfSerialization.TableAndRowCountPair result = JCudfSerialization.readTableFrom(bin)) {
      assertNull(result.getTable());
      assertNull(result.getContiguousTable());
      assertEquals(0, result.getNumRows());
    }
  }

  @Test
  void testSerializationRoundTripConcatOnHostEmpty() throws IOException {
    DataType listStringsType = new ListType(true, new BasicType(true, DType.STRING));
    DataType mapType = new ListType(true,
        new StructType(true,
            new BasicType(false, DType.STRING),
            new BasicType(false, DType.STRING)));
    DataType structType = new StructType(true,
        new BasicType(true, DType.INT8),
        new BasicType(false, DType.FLOAT32));
    try (ColumnVector emptyInt = ColumnVector.fromInts();
         ColumnVector emptyDouble = ColumnVector.fromDoubles();
         ColumnVector emptyString = ColumnVector.fromStrings();
         ColumnVector emptyListString = ColumnVector.fromLists(listStringsType);
         ColumnVector emptyMap = ColumnVector.fromLists(mapType);
         ColumnVector emptyStruct = ColumnVector.fromStructs(structType);
         Table t = new Table(emptyInt, emptyInt, emptyDouble, emptyString,
             emptyListString, emptyMap, emptyStruct)) {
      ByteArrayOutputStream bout = new ByteArrayOutputStream();
      JCudfSerialization.writeToStream(t, bout, 0, 0);
      JCudfSerialization.writeToStream(t, bout, 0, 0);
      ByteArrayInputStream bin = new ByteArrayInputStream(bout.toByteArray());
      DataInputStream din = new DataInputStream(bin);

      ArrayList<JCudfSerialization.SerializedTableHeader> headers = new ArrayList<>();
      List<HostMemoryBuffer> buffers = new ArrayList<>();
      try {
        JCudfSerialization.SerializedTableHeader head;
        long numRows = 0;
        do {
          head = new JCudfSerialization.SerializedTableHeader(din);
          if (head.wasInitialized()) {
            HostMemoryBuffer buff = HostMemoryBuffer.allocate(head.getDataLen());
            buffers.add(buff);
            JCudfSerialization.readTableIntoBuffer(din, head, buff);
            assert head.wasDataRead();
            numRows += head.getNumRows();
            assert numRows <= Integer.MAX_VALUE;
            headers.add(head);
          }
        } while (head.wasInitialized());
        assert numRows == t.getRowCount();
        try (Table found = JCudfSerialization.readAndConcat(
            headers.toArray(new JCudfSerialization.SerializedTableHeader[headers.size()]),
            buffers.toArray(new HostMemoryBuffer[buffers.size()]))) {
          assertTablesAreEqual(t, found);
        }
      } finally {
        for (HostMemoryBuffer buff: buffers) {
          buff.close();
        }
      }
    }
  }

  @Test
  void testRoundRobinPartition() {
    try (Table t = new Table.TestBuilder()
        .column(     100,      202,      3003,    40004,        5,      -60,       1,      null,        3,  null,        5,     null,        7, null,        9,      null,       11,      null,        13,      null,       15)
        .column(    true,     true,     false,    false,     true,     null,     true,     true,     null, false,    false,     null,     true, true,     null,     false,    false,      null,      true,      true,     null)
        .column( (byte)1,  (byte)2,      null,  (byte)4,  (byte)5,  (byte)6,  (byte)1,  (byte)2,  (byte)3,  null,  (byte)5,  (byte)6,  (byte)7, null,  (byte)9,  (byte)10, (byte)11,      null,  (byte)13,  (byte)14, (byte)15)
        .column((short)6, (short)5,  (short)4,     null, (short)2, (short)1, (short)1, (short)2, (short)3,  null, (short)5, (short)6, (short)7, null, (short)9, (short)10,     null, (short)12, (short)13, (short)14,     null)
        .column(      1L,     null,     1001L,      50L,   -2000L,     null,       1L,       2L,       3L,    4L,     null,       6L,       7L,   8L,       9L,      null,      11L,       12L,       13L,       14L,     null)
        .column(   10.1f,      20f, Float.NaN,  3.1415f,     -60f,     null,       1f,       2f,       3f,    4f,       5f,     null,       7f,   8f,       9f,       10f,      11f,      null,       13f,       14f,      15f)
        .column(    10.1,     20.0,      33.1,   3.1415,    -60.5,     null,       1.,       2.,       3.,    4.,       5.,       6.,     null,   8.,       9.,       10.,      11.,       12.,      null,       14.,      15.)
        .timestampDayColumn(99, 100,      101,      102,      103,      104,        1,        2,        3,     4,        5,        6,        7, null,        9,        10,       11,        12,        13,      null,       15)
        .timestampMillisecondsColumn(9L, 1006L, 101L, 5092L, null,      88L,       1L,       2L,       3L,    4L,       5L,       6L,       7L,   8L,     null,       10L,      11L,       12L,       13L,       14L,      15L)
        .timestampSecondsColumn(1L, null,  3L,       4L,       5L,       6L,       1L,       2L,       3L,    4L,       5L,       6L,       7L,   8L,       9L,      null,      11L,       12L,       13L,       14L,      15L)
        .column(     "A",      "B",       "C",      "D",     null, "TESTING",     "1",      "2",      "3",   "4",      "5",      "6",      "7", null,      "9",      "10",     "11",      "12",      "13",      null,     "15")
        .column(     "A",      "A",       "C",      "C",     null, "TESTING",     "1",      "2",      "3",   "4",      "5",      "6",      "7", null,      "9",      "10",     "11",      "12",      "13",      null,     "15")
        .decimal32Column(-3, 100,      202,      3003,    40004,        5,      -60,       1,      null,        3,  null,        5,     null,        7, null,        9,      null,       11,      null,        13,      null,       15)
        .decimal64Column(      -8, 1L,     null,     1001L,      50L,   -2000L,     null,       1L,       2L,       3L,    4L,     null,       6L,       7L,   8L,       9L,      null,      11L,       12L,       13L,       14L,     null)
        .build()) {
      try (Table expectedTable = new Table.TestBuilder()
          .column(     100,   40004,        1,  null,        7,      null,        13,      202,        5,     null,        5, null,       11,      null,      3003,       -60,        3,     null,        9,      null,       15)
          .column(    true,   false,     true, false,     true,     false,      true,     true,     true,     true,    false, true,    false,      true,     false,      null,     null,     null,     null,      null,     null)
          .column( (byte)1, (byte)4,  (byte)1,  null,  (byte)7,  (byte)10,  (byte)13,  (byte)2,  (byte)5,  (byte)2,  (byte)5, null, (byte)11,  (byte)14,      null,   (byte)6,  (byte)3,  (byte)6,  (byte)9,      null, (byte)15)
          .column((short)6,    null, (short)1,  null, (short)7, (short)10, (short)13, (short)5, (short)2, (short)2, (short)5, null,     null, (short)14,  (short)4,  (short)1, (short)3, (short)6, (short)9, (short)12,     null)
          .column(      1L,     50L,       1L,    4L,       7L,      null,       13L,     null,   -2000L,       2L,     null,   8L,      11L,       14L,     1001L,      null,       3L,       6L,       9L,       12L,     null)
          .column(   10.1f, 3.1415f,       1f,    4f,       7f,       10f,       13f,      20f,     -60f,       2f,       5f,   8f,      11f,       14f, Float.NaN,      null,       3f,     null,       9f,      null,      15f)
          .column(    10.1,  3.1415,       1.,    4.,     null,       10.,      null,     20.0,    -60.5,       2.,       5.,   8.,      11.,       14.,      33.1,      null,       3.,       6.,       9.,       12.,      15.)
          .timestampDayColumn(99, 102,      1,     4,        7,        10,        13,      100,      103,        2,        5, null,       11,      null,       101,       104,        3,        6,        9,        12,       15)
          .timestampMillisecondsColumn(9L, 5092L, 1L, 4L,   7L,       10L,       13L,    1006L,     null,       2L,       5L,   8L,      11L,       14L,      101L,       88L,       3L,       6L,     null,       12L,      15L)
          .timestampSecondsColumn(1L, 4L,   1L,   4L,       7L,      null,       13L,     null,       5L,       2L,       5L,   8L,      11L,       14L,        3L,        6L,       3L,       6L,       9L,       12L,      15L)
          .column(     "A",     "D",       "1",  "4",      "7",      "10",      "13",      "B",     null,      "2",      "5", null,     "11",      null,       "C", "TESTING",      "3",      "6",      "9",      "12",     "15")
          .column(     "A",     "C",       "1",  "4",      "7",      "10",      "13",      "A",     null,      "2",      "5", null,     "11",      null,       "C", "TESTING",      "3",      "6",      "9",      "12",     "15")
          .decimal32Column(-3,     100,   40004,        1,  null,        7,      null,        13,      202,        5,     null,        5, null,       11,      null,      3003,       -60,        3,     null,        9,      null,       15)
          .decimal64Column(-8, 1L,     50L,       1L,    4L,       7L,      null,       13L,     null,   -2000L,       2L,     null,   8L,      11L,       14L,     1001L,      null,       3L,       6L,       9L,       12L,     null)
          .build();
           PartitionedTable pt = t.roundRobinPartition(3, 0)) {
        assertTablesAreEqual(expectedTable, pt.getTable());
        int[] parts = pt.getPartitions();
        assertEquals(3, parts.length);
        assertEquals(0, parts[0]);
        assertEquals(7, parts[1]);
        assertEquals(14, parts[2]);
      }

      try (Table expectedTable = new Table.TestBuilder()
          .column(      3003,       -60,        3,     null,        9,      null,       15,     100,   40004,        1,  null,        7,      null,        13,      202,        5,     null,        5, null,       11,      null)
          .column(     false,      null,     null,     null,     null,      null,     null,    true,   false,     true, false,     true,     false,      true,     true,     true,     true,    false, true,    false,      true)
          .column(      null,   (byte)6,  (byte)3,  (byte)6,  (byte)9,      null, (byte)15, (byte)1, (byte)4,  (byte)1,  null,  (byte)7,  (byte)10,  (byte)13,  (byte)2,  (byte)5,  (byte)2,  (byte)5, null, (byte)11,  (byte)14)
          .column(  (short)4,  (short)1, (short)3, (short)6, (short)9, (short)12,     null,(short)6,    null, (short)1,  null, (short)7, (short)10, (short)13, (short)5, (short)2, (short)2, (short)5, null,     null, (short)14)
          .column(     1001L,      null,       3L,       6L,       9L,       12L,     null,      1L,     50L,       1L,    4L,       7L,      null,       13L,     null,   -2000L,       2L,     null,   8L,      11L,       14L)
          .column( Float.NaN,      null,       3f,     null,       9f,      null,      15f,   10.1f, 3.1415f,       1f,    4f,       7f,       10f,       13f,      20f,     -60f,       2f,       5f,   8f,      11f,       14f)
          .column(      33.1,      null,       3.,       6.,       9.,       12.,      15.,    10.1,  3.1415,       1.,    4.,     null,       10.,      null,     20.0,    -60.5,       2.,       5.,   8.,      11.,       14.)
          .timestampDayColumn(101, 104,         3,        6,        9,        12,       15,      99,     102,        1,     4,        7,        10,        13,      100,      103,        2,        5, null,       11,      null)
          .timestampMillisecondsColumn(101L, 88L, 3L,    6L,     null,       12L,      15L,      9L,   5092L,       1L,    4L,       7L,       10L,       13L,    1006L,     null,       2L,       5L,   8L,      11L,       14L)
          .timestampSecondsColumn(3L, 6L,      3L,       6L,       9L,       12L,      15L,      1L,      4L,       1L,    4L,       7L,      null,       13L,     null,       5L,       2L,       5L,   8L,      11L,       14L)
          .column(       "C", "TESTING",      "3",      "6",      "9",      "12",     "15",     "A",     "D",       "1",  "4",      "7",      "10",      "13",      "B",     null,      "2",      "5", null,     "11",      null)
          .column(       "C", "TESTING",      "3",      "6",      "9",      "12",     "15",     "A",     "C",       "1",  "4",      "7",      "10",      "13",      "A",     null,      "2",      "5", null,     "11",      null)
          .decimal32Column(-3,      3003,       -60,        3,     null,        9,      null,       15,     100,   40004,        1,  null,        7,      null,        13,      202,        5,     null,        5, null,       11,      null)
          .decimal64Column(-8,     1001L,      null,       3L,       6L,       9L,       12L,     null,      1L,     50L,       1L,    4L,       7L,      null,       13L,     null,   -2000L,       2L,     null,   8L,      11L,       14L)
          .build();
           PartitionedTable pt = t.roundRobinPartition(3, 1)) {
        assertTablesAreEqual(expectedTable, pt.getTable());
        int[] parts = pt.getPartitions();
        assertEquals(3, parts.length);
        assertEquals(0, parts[0]);
        assertEquals(7, parts[1]);
        assertEquals(14, parts[2]);
      }

      try (Table expectedTable = new Table.TestBuilder()
          .column(      202,        5,     null,        5, null,       11,      null,      3003,       -60,        3,     null,        9,      null,       15,     100,   40004,        1,  null,        7,      null,        13)
          .column(     true,     true,     true,    false, true,    false,      true,     false,      null,     null,     null,     null,      null,     null,    true,   false,     true, false,     true,     false,      true)
          .column(  (byte)2,  (byte)5,  (byte)2,  (byte)5, null, (byte)11,  (byte)14,      null,   (byte)6,  (byte)3,  (byte)6,  (byte)9,      null, (byte)15, (byte)1, (byte)4,  (byte)1,  null,  (byte)7,  (byte)10,  (byte)13)
          .column( (short)5, (short)2, (short)2, (short)5, null,     null, (short)14,  (short)4,  (short)1, (short)3, (short)6, (short)9, (short)12,     null,(short)6,    null, (short)1,  null, (short)7, (short)10, (short)13)
          .column(     null,   -2000L,       2L,     null,   8L,      11L,       14L,     1001L,      null,       3L,       6L,       9L,       12L,     null,      1L,     50L,       1L,    4L,       7L,      null,       13L)
          .column(      20f,     -60f,       2f,       5f,   8f,      11f,       14f, Float.NaN,      null,       3f,     null,       9f,      null,      15f,   10.1f, 3.1415f,       1f,    4f,       7f,       10f,       13f)
          .column(     20.0,    -60.5,       2.,       5.,   8.,      11.,       14.,      33.1,      null,       3.,       6.,       9.,       12.,      15.,    10.1,  3.1415,       1.,    4.,     null,       10.,      null)
          .timestampDayColumn(100, 103,       2,        5, null,       11,      null,       101,       104,        3,        6,        9,        12,       15,      99,     102,        1,     4,        7,        10,        13)
          .timestampMillisecondsColumn(1006L, null, 2L, 5L,  8L,      11L,       14L,      101L,      88L,       3L,       6L,      null,       12L,      15L,      9L,   5092L,       1L,    4L,       7L,       10L,       13L)
          .timestampSecondsColumn(null, 5L,  2L,       5L,   8L,      11L,       14L,        3L,        6L,       3L,       6L,       9L,       12L,      15L,      1L,      4L,       1L,    4L,       7L,      null,       13L)
          .column(      "B",     null,      "2",      "5", null,     "11",      null,       "C", "TESTING",      "3",      "6",      "9",      "12",     "15",     "A",     "D",       "1",  "4",      "7",      "10",      "13")
          .column(      "A",     null,      "2",      "5", null,     "11",      null,       "C", "TESTING",      "3",      "6",      "9",      "12",     "15",     "A",     "C",       "1",  "4",      "7",      "10",      "13")
          .decimal32Column(-3,      202,        5,     null,        5, null,       11,      null,      3003,       -60,        3,     null,        9,      null,       15,     100,   40004,        1,  null,        7,      null,        13)
          .decimal64Column(-8,     null,   -2000L,       2L,     null,   8L,      11L,       14L,     1001L,      null,       3L,       6L,       9L,       12L,     null,      1L,     50L,       1L,    4L,       7L,      null,       13L)
          .build();
           PartitionedTable pt = t.roundRobinPartition(3, 2)) {
        assertTablesAreEqual(expectedTable, pt.getTable());
        int[] parts = pt.getPartitions();
        assertEquals(3, parts.length);
        assertEquals(0, parts[0]);
        assertEquals(7, parts[1]);
        assertEquals(14, parts[2]);
      }
    }
  }

  @Test
  void testSerializationRoundTripConcatHostSide() throws IOException {
    try (Table t = buildTestTable()) {
      for (int sliceAmount = 1; sliceAmount < t.getRowCount(); sliceAmount ++) {
        ByteArrayOutputStream bout = new ByteArrayOutputStream();
        for (int i = 0; i < t.getRowCount(); i += sliceAmount) {
          int len = (int) Math.min(t.getRowCount() - i, sliceAmount);
          JCudfSerialization.writeToStream(t, bout, i, len);
        }
        ByteArrayInputStream bin = new ByteArrayInputStream(bout.toByteArray());
        DataInputStream din = new DataInputStream(bin);
        ArrayList<JCudfSerialization.SerializedTableHeader> headers = new ArrayList<>();
        List<HostMemoryBuffer> buffers = new ArrayList<>();
        try {
          JCudfSerialization.SerializedTableHeader head;
          long numRows = 0;
          do {
            head = new JCudfSerialization.SerializedTableHeader(din);
            if (head.wasInitialized()) {
              HostMemoryBuffer buff = HostMemoryBuffer.allocate(100 * 1024);
              buffers.add(buff);
              JCudfSerialization.readTableIntoBuffer(din, head, buff);
              assert head.wasDataRead();
              numRows += head.getNumRows();
              assert numRows <= Integer.MAX_VALUE;
              headers.add(head);
            }
          } while (head.wasInitialized());
          assert numRows == t.getRowCount();
          try (Table found = JCudfSerialization.readAndConcat(
              headers.toArray(new JCudfSerialization.SerializedTableHeader[headers.size()]),
              buffers.toArray(new HostMemoryBuffer[buffers.size()]))) {
            assertPartialTablesAreEqual(t, 0, t.getRowCount(), found, false);
          }
        } finally {
          for (HostMemoryBuffer buff: buffers) {
            buff.close();
          }
        }
      }
    }
  }

  @Test
  void testConcatHost() throws IOException {
    try (Table t1 = new Table.TestBuilder()
        .column(
            1, 2, null, 4, 5, 6, 7, 8, 9, 10, null, 12, 13, 14, null, null,
            1, 2, null, 4 , 5, 6, 7, 8, 9, 10, null, 12, 13, 14, null, null)
        .decimal32Column(-3,
            1, 2, null, 4, 5, 6, 7, 8, 9, 10, null, 12, 13, 14, null, null,
            1, 2, null, 4 , 5, 6, 7, 8, 9, 10, null, 12, 13, 14, null, null)
        .build();
         Table expected = new Table.TestBuilder()
             .column(
                 null, 12, 13, 14, null, null,
                 1, 2, null, 4 , 5, 6, 7, 8, 9, 10, null, 12, 13, 14, null, null,
                 1, 2, null, 4 , 5, 6, 7, 8, 9, 10, null, 12, 13, 14, null, null,
                 1, 2, null, 4 , 5, 6, 7, 8, 9, 10, null, 12, 13, 14, null, null,
                 null, 12, 13, 14, null, null,
                 1, 2, null, 4 , 5, 6, 7, 8, 9, 10, null, 12, 13, 14, null, null,
                 1, 2, null, 4 , 5, 6, 7, 8, 9, 10, null, 12, 13, 14, null, null,
                 1, 2, null, 4 , 5, 6, 7, 8, 9, 10, null, 12, 13, 14, null, null)
             .decimal32Column(-3,
                 null, 12, 13, 14, null, null,
                 1, 2, null, 4 , 5, 6, 7, 8, 9, 10, null, 12, 13, 14, null, null,
                 1, 2, null, 4 , 5, 6, 7, 8, 9, 10, null, 12, 13, 14, null, null,
                 1, 2, null, 4 , 5, 6, 7, 8, 9, 10, null, 12, 13, 14, null, null,
                 null, 12, 13, 14, null, null,
                 1, 2, null, 4 , 5, 6, 7, 8, 9, 10, null, 12, 13, 14, null, null,
                 1, 2, null, 4 , 5, 6, 7, 8, 9, 10, null, 12, 13, 14, null, null,
                 1, 2, null, 4 , 5, 6, 7, 8, 9, 10, null, 12, 13, 14, null, null)
             .build();
         Table t2 = t1.concatenate(t1, t1)) {
      ByteArrayOutputStream out = new ByteArrayOutputStream();
      JCudfSerialization.writeToStream(t2, out, 10, t2.getRowCount() - 10);
      DataInputStream in = new DataInputStream(new ByteArrayInputStream(out.toByteArray()));
      JCudfSerialization.SerializedTableHeader header = new JCudfSerialization.SerializedTableHeader(in);
      assert header.wasInitialized();
      try (HostMemoryBuffer buff = HostMemoryBuffer.allocate(header.getDataLen())) {
        JCudfSerialization.readTableIntoBuffer(in, header, buff);
        assert header.wasDataRead();
        try (Table result = JCudfSerialization.readAndConcat(
            new JCudfSerialization.SerializedTableHeader[] {header, header},
            new HostMemoryBuffer[] {buff, buff})) {
          assertPartialTablesAreEqual(expected, 0, expected.getRowCount(), result, false);
        }
      }
    }
  }

  @Test
  void testSerializationRoundTripSlicedHostSide() throws IOException {
    try (Table t = buildTestTable()) {
      for (int sliceAmount = 1; sliceAmount < t.getRowCount(); sliceAmount ++) {
        ByteArrayOutputStream bout = new ByteArrayOutputStream();
        for (int i = 0; i < t.getRowCount(); i += sliceAmount) {
          int len = (int) Math.min(t.getRowCount() - i, sliceAmount);
          JCudfSerialization.writeToStream(t, bout, i, len);
        }
        ByteArrayInputStream bin = new ByteArrayInputStream(bout.toByteArray());
        DataInputStream din = new DataInputStream(bin);
        ArrayList<JCudfSerialization.SerializedTableHeader> headers = new ArrayList<>();
        List<HostMemoryBuffer> buffers = new ArrayList<>();
        try {
          JCudfSerialization.SerializedTableHeader head;
          long numRows = 0;
          do {
            head = new JCudfSerialization.SerializedTableHeader(din);
            if (head.wasInitialized()) {
              HostMemoryBuffer buff = HostMemoryBuffer.allocate(100 * 1024);
              buffers.add(buff);
              JCudfSerialization.readTableIntoBuffer(din, head, buff);
              assert head.wasDataRead();
              numRows += head.getNumRows();
              assert numRows <= Integer.MAX_VALUE;
              headers.add(head);
            }
          } while (head.wasInitialized());
          assert numRows == t.getRowCount();
          ByteArrayOutputStream bout2 = new ByteArrayOutputStream();
          JCudfSerialization.writeConcatedStream(
              headers.toArray(new JCudfSerialization.SerializedTableHeader[headers.size()]),
              buffers.toArray(new HostMemoryBuffer[buffers.size()]), bout2);
          ByteArrayInputStream bin2 = new ByteArrayInputStream(bout2.toByteArray());
          try (JCudfSerialization.TableAndRowCountPair found = JCudfSerialization.readTableFrom(bin2)) {
            assertPartialTablesAreEqual(t, 0, t.getRowCount(), found.getTable(), false);
            assertEquals(found.getTable(), found.getContiguousTable().getTable());
            assertNotNull(found.getContiguousTable().getBuffer());
          }
          JCudfSerialization.TableAndRowCountPair tp = JCudfSerialization.readTableFrom(bin2);
          assertNull(tp.getTable());
          assertNull(tp.getContiguousTable());
        } finally {
          for (HostMemoryBuffer buff: buffers) {
            buff.close();
          }
        }
      }
    }
  }

  @Test
  void testSerializationRoundTripSliced() throws IOException {
    try (Table t = buildTestTable()) {
      for (int sliceAmount = 1; sliceAmount < t.getRowCount(); sliceAmount ++) {
        for (int i = 0; i < t.getRowCount(); i += sliceAmount) {
          ByteArrayOutputStream bout = new ByteArrayOutputStream();
          int len = (int) Math.min(t.getRowCount() - i, sliceAmount);
          JCudfSerialization.writeToStream(t, bout, i, len);
          ByteArrayInputStream bin = new ByteArrayInputStream(bout.toByteArray());
          try (JCudfSerialization.TableAndRowCountPair found = JCudfSerialization.readTableFrom(bin)) {
            assertPartialTablesAreEqual(t, i, len, found.getTable(), i == 0 && len == t.getRowCount());
            assertEquals(found.getTable(), found.getContiguousTable().getTable());
            assertNotNull(found.getContiguousTable().getBuffer());
          }
          JCudfSerialization.TableAndRowCountPair tp = JCudfSerialization.readTableFrom(bin);
          assertNull(tp.getTable());
          assertNull(tp.getContiguousTable());
        }
      }
    }
  }

  @Test
  void testSerializationReconstructFromMetadata() throws IOException {
    try (Table t = buildTestTable()) {
      ByteArrayOutputStream bout = new ByteArrayOutputStream();
      JCudfSerialization.writeToStream(t, bout, 0, t.getRowCount());
      ByteArrayInputStream bin = new ByteArrayInputStream(bout.toByteArray());
      try (JCudfSerialization.TableAndRowCountPair trcp = JCudfSerialization.readTableFrom(bin)) {
        ContiguousTable contigTable = trcp.getContiguousTable();
        DeviceMemoryBuffer oldbuf = contigTable.getBuffer();
        try (DeviceMemoryBuffer newbuf = oldbuf.sliceWithCopy(0, oldbuf.getLength())) {
          ByteBuffer metadata = contigTable.getMetadataDirectBuffer();
          try (Table newTable = Table.fromPackedTable(metadata, newbuf)) {
            assertTablesAreEqual(t, newTable);
          }
        }
      }
    }
  }

  @Test
  void testValidityFill() {
    byte[] buff = new byte[2];
    buff[0] = 0;
    int bitsToFill = (buff.length * 8) - 1;
    assertEquals(bitsToFill, JCudfSerialization.fillValidity(buff, 1, bitsToFill));
    assertEquals(buff[0], 0xFFFFFFFE);
    assertEquals(buff[1], 0xFFFFFFFF);
  }

  @Test
  void testGroupByUniqueCount() {
    try (Table t1 = new Table.TestBuilder()
            .column( "1",  "1",  "1",  "1",  "1",  "1")
            .column(   1,    3,    3,    5,    5,    0)
            .column(12.0, 14.0, 13.0, 17.0, 17.0, 17.0)
            .build()) {
      try (Table t3 = t1
              .groupBy(0, 1)
              .aggregate(Aggregation.nunique().onColumn(0));
           Table sorted = t3.orderBy(OrderByArg.asc(0), OrderByArg.asc(1), OrderByArg.asc(2));
           Table expected = new Table.TestBuilder()
                   .column( "1",  "1",  "1",  "1")
                   .column(   0,    1,    3,    5)
                   .column(   1,    1,    1,    1)
                   .build()) {
        assertTablesAreEqual(expected, sorted);
      }
    }
  }

  @Test
  void testGroupByUniqueCountNulls() {
    try (Table t1 = new Table.TestBuilder()
            .column( "1",  "1",  "1",  "1",  "1",  "1")
            .column(   1,    3,    3,    5,    5,    0)
            .column(null, null, 13.0, null, null, null)
            .build()) {
      try (Table t3 = t1
              .groupBy(0, 1)
              .aggregate(Aggregation.nunique(NullPolicy.INCLUDE).onColumn(0));
           Table sorted = t3.orderBy(OrderByArg.asc(0), OrderByArg.asc(1), OrderByArg.asc(2));
           Table expected = new Table.TestBuilder()
                   .column( "1",  "1",  "1",  "1")
                   .column(   0,    1,    3,    5)
                   .column(   1,    1,    1,    1)
                   .build()) {
        assertTablesAreEqual(expected, sorted);
      }
    }
  }

  @Test
  void testGroupByCount() {
    try (Table t1 = new Table.TestBuilder().column( "1",  "1",  "1",  "1",  "1",  "1")
                                           .column(   1,    3,    3,    5,    5,    0)
                                           .column(12.0, 14.0, 13.0, 17.0, 17.0, 17.0)
                                           .build()) {
      try (Table t3 = t1.groupBy(0, 1)
          .aggregate(Aggregation.count().onColumn(0));
           HostColumnVector aggOut1 = t3.getColumn(2).copyToHost()) {
        // verify t3
        assertEquals(4, t3.getRowCount());
        Map<Object, Integer> expectedAggregateResult = new HashMap() {
          {
            // value, count
            put(1, 2);
            put(2, 2);
          }
        };
        for (int i = 0; i < 4; ++i) {
          int key = aggOut1.getInt(i);
          assertTrue(expectedAggregateResult.containsKey(key));
          Integer count = expectedAggregateResult.get(key);
          if (count == 1) {
            expectedAggregateResult.remove(key);
          } else {
            expectedAggregateResult.put(key, count - 1);
          }
        }
      }
    }
  }

  @Test
  void testWindowingCount() {
    try (Table unsorted = new Table.TestBuilder()
        .column(1, 1, 1, 1, 1, 1, 1, 1, 1, 1, 1, 1) // GBY Key
        .column(1, 1, 1, 1, 2, 2, 2, 2, 3, 3, 3, 3) // GBY Key
        .column(1, 1, 2, 2, 3, 3, 4, 4, 5, 5, 6, 6) // OBY Key
        .column(7, 5, 1, 9, 7, 9, 8, 2, 8, 0, 6, 6) // Agg Column
        .decimal32Column(-1, 1, 1, 1, 1, 2, 2, 2, 2, 3, 3, 3, 3) // Decimal GBY Key
        .decimal64Column(1, 1L, 1L, 2L, 2L, 3L, 3L, 4L, 4L, 5L, 5L, 6L, 6L) // Decimal OBY Key
        .build()) {
      try (Table sorted = unsorted.orderBy(OrderByArg.asc(0), OrderByArg.asc(1), OrderByArg.asc(2));
           Table decSorted = unsorted.orderBy(OrderByArg.asc(0), OrderByArg.asc(4), OrderByArg.asc(5));
           ColumnVector expectSortedAggColumn = ColumnVector.fromBoxedInts(7, 5, 1, 9, 7, 9, 8, 2, 8, 0, 6, 6)) {
        ColumnVector sortedAggColumn = sorted.getColumn(3);
        assertColumnsAreEqual(expectSortedAggColumn, sortedAggColumn);
        ColumnVector decSortedAggColumn = decSorted.getColumn(3);
        assertColumnsAreEqual(expectSortedAggColumn, decSortedAggColumn);

        WindowOptions window = WindowOptions.builder()
            .minPeriods(1)
            .window(2, 1)
            .build();

        try (Table windowAggResults = sorted.groupBy(0, 1)
            .aggregateWindows(Aggregation.count().onColumn(3).overWindow(window));
             Table decWindowAggResults = decSorted.groupBy(0, 4)
                 .aggregateWindows(Aggregation.count().onColumn(3).overWindow(window));
             ColumnVector expect = ColumnVector.fromBoxedInts(2, 3, 3, 2, 2, 3, 3, 2, 2, 3, 3, 2)) {
          assertColumnsAreEqual(expect, windowAggResults.getColumn(0));
          assertColumnsAreEqual(expect, decWindowAggResults.getColumn(0));
        }
      }
    }
  }

  @Test
  void testWindowingMin() {
    try (Table unsorted = new Table.TestBuilder()
        .column(1, 1, 1, 1, 1, 1, 1, 1, 1, 1, 1, 1) // GBY Key
        .column(1, 1, 1, 1, 2, 2, 2, 2, 3, 3, 3, 3) // GBY Key
        .column(1, 1, 2, 2, 3, 3, 4, 4, 5, 5, 6, 6) // OBY Key
        .column(7, 5, 1, 9, 7, 9, 8, 2, 8, 0, 6, 6) // Agg Column
        .decimal32Column(-1, 1, 1, 1, 1, 2, 2, 2, 2, 3, 3, 3, 3) // Decimal GBY Key
        .decimal64Column(1, 1L, 1L, 2L, 2L, 3L, 3L, 4L, 4L, 5L, 5L, 6L, 6L) // Decimal OBY Key
        .decimal64Column(2, 7L, 5L, 1L, 9L, 7L, 9L, 8L, 2L, 8L, 0L, 6L, 6L) // Decimal Agg Column
        .build()) {
      try (Table sorted = unsorted.orderBy(OrderByArg.asc(0), OrderByArg.asc(1), OrderByArg.asc(2));
           Table decSorted = unsorted.orderBy(OrderByArg.asc(0), OrderByArg.asc(4), OrderByArg.asc(5));
           ColumnVector expectSortedAggCol = ColumnVector.fromBoxedInts(7, 5, 1, 9, 7, 9, 8, 2, 8, 0, 6, 6);
           ColumnVector expectDecSortedAggCol = ColumnVector.decimalFromLongs(2, 7, 5, 1, 9, 7, 9, 8, 2, 8, 0, 6, 6)) {
        ColumnVector sortedAggColumn = sorted.getColumn(3);
        assertColumnsAreEqual(expectSortedAggCol, sortedAggColumn);
        ColumnVector decSortedAggColumn = decSorted.getColumn(6);
        assertColumnsAreEqual(expectDecSortedAggCol, decSortedAggColumn);

        WindowOptions window = WindowOptions.builder()
            .minPeriods(1)
            .window(2, 1)
            .build();

        try (Table windowAggResults = sorted.groupBy(0, 1)
            .aggregateWindows(Aggregation.min().onColumn(3).overWindow(window));
             Table decWindowAggResults = decSorted.groupBy(0, 4)
                 .aggregateWindows(Aggregation.min().onColumn(6).overWindow(window));
             ColumnVector expect = ColumnVector.fromBoxedInts(5, 1, 1, 1, 7, 7, 2, 2, 0, 0, 0, 6);
             ColumnVector decExpect = ColumnVector.decimalFromLongs(2, 5, 1, 1, 1, 7, 7, 2, 2, 0, 0, 0, 6)) {
          assertColumnsAreEqual(expect, windowAggResults.getColumn(0));
          assertColumnsAreEqual(decExpect, decWindowAggResults.getColumn(0));
        }
      }
    }
  }

  @Test
  void testWindowingMax() {
    try (Table unsorted = new Table.TestBuilder()
        .column(1, 1, 1, 1, 1, 1, 1, 1, 1, 1, 1, 1) // GBY Key
        .column(1, 1, 1, 1, 2, 2, 2, 2, 3, 3, 3, 3) // GBY Key
        .column(1, 1, 2, 2, 3, 3, 4, 4, 5, 5, 6, 6) // OBY Key
        .column(7, 5, 1, 9, 7, 9, 8, 2, 8, 0, 6, 6) // Agg Column
        .decimal32Column(-1, 1, 1, 1, 1, 2, 2, 2, 2, 3, 3, 3, 3) // Decimal GBY Key
        .decimal64Column(1, 1L, 1L, 2L, 2L, 3L, 3L, 4L, 4L, 5L, 5L, 6L, 6L) // Decimal OBY Key
        .decimal64Column(2, 7L, 5L, 1L, 9L, 7L, 9L, 8L, 2L, 8L, 0L, 6L, 6L) // Decimal Agg Column
        .build()) {
      try (Table sorted = unsorted.orderBy(OrderByArg.asc(0), OrderByArg.asc(1), OrderByArg.asc(2));
           Table decSorted = unsorted.orderBy(OrderByArg.asc(0), OrderByArg.asc(4), OrderByArg.asc(5));
           ColumnVector expectSortedAggCol = ColumnVector.fromBoxedInts(7, 5, 1, 9, 7, 9, 8, 2, 8, 0, 6, 6);
           ColumnVector expectDecSortedAggCol = ColumnVector.decimalFromLongs(2, 7, 5, 1, 9, 7, 9, 8, 2, 8, 0, 6, 6)) {
        ColumnVector sortedAggColumn = sorted.getColumn(3);
        assertColumnsAreEqual(expectSortedAggCol, sortedAggColumn);
        ColumnVector decSortedAggColumn = decSorted.getColumn(6);
        assertColumnsAreEqual(expectDecSortedAggCol, decSortedAggColumn);

        WindowOptions window = WindowOptions.builder()
            .minPeriods(1)
            .window(2, 1)
            .build();

        try (Table windowAggResults = sorted.groupBy(0, 1)
            .aggregateWindows(Aggregation.max().onColumn(3).overWindow(window));
             Table decWindowAggResults = decSorted.groupBy(0, 4)
                 .aggregateWindows(Aggregation.max().onColumn(6).overWindow(window));
             ColumnVector expect = ColumnVector.fromBoxedInts(7, 7, 9, 9, 9, 9, 9, 8, 8, 8, 6, 6);
             ColumnVector decExpect = ColumnVector.decimalFromLongs(2, 7, 7, 9, 9, 9, 9, 9, 8, 8, 8, 6, 6)) {
          assertColumnsAreEqual(expect, windowAggResults.getColumn(0));
          assertColumnsAreEqual(decExpect, decWindowAggResults.getColumn(0));
        }
      }
    }
  }

  @Test
  void testWindowingSum() {
    try (Table unsorted = new Table.TestBuilder()
        .column(1, 1, 1, 1, 1, 1, 1, 1, 1, 1, 1, 1) // GBY Key
        .column(1, 1, 1, 1, 2, 2, 2, 2, 3, 3, 3, 3) // GBY Key
        .column(1, 1, 2, 2, 3, 3, 4, 4, 5, 5, 6, 6) // OBY Key
        .column(7, 5, 1, 9, 7, 9, 8, 2, 8, 0, 6, 6) // Agg Column
        .build()) {
      try (Table sorted = unsorted.orderBy(OrderByArg.asc(0), OrderByArg.asc(1), OrderByArg.asc(2));
           ColumnVector expectSortedAggColumn = ColumnVector.fromBoxedInts(7, 5, 1, 9, 7, 9, 8, 2, 8, 0, 6, 6)) {
        ColumnVector sortedAggColumn = sorted.getColumn(3);
        assertColumnsAreEqual(expectSortedAggColumn, sortedAggColumn);

        WindowOptions window = WindowOptions.builder()
            .minPeriods(1)
            .window(2, 1)
            .build();

        try (Table windowAggResults = sorted.groupBy(0, 1)
            .aggregateWindows(Aggregation.sum().onColumn(3).overWindow(window));
             ColumnVector expectAggResult = ColumnVector.fromBoxedLongs(12L, 13L, 15L, 10L, 16L, 24L, 19L, 10L, 8L, 14L, 12L, 12L)) {
          assertColumnsAreEqual(expectAggResult, windowAggResults.getColumn(0));
        }
      }
    }
  }

  @Test
  void testWindowingRowNumber() {
    try (Table unsorted = new Table.TestBuilder()
        .column(1, 1, 1, 1, 1, 1, 1, 1, 1, 1, 1, 1) // GBY Key
        .column(1, 1, 1, 1, 2, 2, 2, 2, 3, 3, 3, 3) // GBY Key
        .column(1, 1, 2, 2, 3, 3, 4, 4, 5, 5, 6, 6) // OBY Key
        .column(7, 5, 1, 9, 7, 9, 8, 2, 8, 0, 6, 6) // Agg Column
        .decimal32Column(-1, 1, 1, 1, 1, 2, 2, 2, 2, 3, 3, 3, 3) // Decimal GBY Key
        .decimal64Column(1, 1L, 1L, 2L, 2L, 3L, 3L, 4L, 4L, 5L, 5L, 6L, 6L) // Decimal OBY Key
        .decimal64Column(2, 7L, 5L, 1L, 9L, 7L, 9L, 8L, 2L, 8L, 0L, 6L, 6L) // Decimal Agg Column
        .build()) {
      try (Table sorted = unsorted.orderBy(OrderByArg.asc(0), OrderByArg.asc(1), OrderByArg.asc(2));
           Table decSorted = unsorted.orderBy(OrderByArg.asc(0), OrderByArg.asc(4), OrderByArg.asc(5));
           ColumnVector expectSortedAggColumn = ColumnVector.fromBoxedInts(7, 5, 1, 9, 7, 9, 8, 2, 8, 0, 6, 6);
           ColumnVector expectDecSortedAggColumn = ColumnVector.decimalFromLongs(2, 7, 5, 1, 9, 7, 9, 8, 2, 8, 0, 6, 6)) {
        ColumnVector sortedAggColumn = sorted.getColumn(3);
        assertColumnsAreEqual(expectSortedAggColumn, sortedAggColumn);
        ColumnVector decSortedAggColumn = decSorted.getColumn(6);
        assertColumnsAreEqual(expectDecSortedAggColumn, decSortedAggColumn);

        WindowOptions.Builder windowBuilder = WindowOptions.builder().minPeriods(1);

        try (Table windowAggResults = sorted.groupBy(0, 1)
            .aggregateWindows(Aggregation
                .rowNumber()
                .onColumn(3)
                .overWindow(windowBuilder.window(2, 1).build()));
             Table decWindowAggResults = decSorted.groupBy(0, 4)
                 .aggregateWindows(Aggregation
                     .rowNumber()
                     .onColumn(6)
                     .overWindow(windowBuilder.window(2, 1).build()));
             ColumnVector expectAggResult = ColumnVector.fromBoxedInts(1, 2, 2, 2, 1, 2, 2, 2, 1, 2, 2, 2)) {
          assertColumnsAreEqual(expectAggResult, windowAggResults.getColumn(0));
          assertColumnsAreEqual(expectAggResult, decWindowAggResults.getColumn(0));
        }

        try (Table windowAggResults = sorted.groupBy(0, 1)
            .aggregateWindows(Aggregation
                .rowNumber()
                .onColumn(3)
                .overWindow(windowBuilder.window(3, 2).build()));
             Table decWindowAggResults = decSorted.groupBy(0, 4)
                 .aggregateWindows(Aggregation
                     .rowNumber()
                     .onColumn(6)
                     .overWindow(windowBuilder.window(3, 2).build()));
             ColumnVector expectAggResult = ColumnVector.fromBoxedInts(1, 2, 3, 3, 1, 2, 3, 3, 1, 2, 3, 3)) {
          assertColumnsAreEqual(expectAggResult, windowAggResults.getColumn(0));
          assertColumnsAreEqual(expectAggResult, decWindowAggResults.getColumn(0));
        }

        try (Table windowAggResults = sorted.groupBy(0, 1)
            .aggregateWindows(Aggregation
                .rowNumber()
                .onColumn(3)
                .overWindow(windowBuilder.window(4, 3).build()));
             Table decWindowAggResults = decSorted.groupBy(0, 4)
                 .aggregateWindows(Aggregation
                     .rowNumber()
                     .onColumn(6)
                     .overWindow(windowBuilder.window(4, 3).build()));
             ColumnVector expectAggResult = ColumnVector.fromBoxedInts(1, 2, 3, 4, 1, 2, 3, 4, 1, 2, 3, 4)) {
          assertColumnsAreEqual(expectAggResult, windowAggResults.getColumn(0));
          assertColumnsAreEqual(expectAggResult, decWindowAggResults.getColumn(0));
        }
       }
    }
  }

  @Test
<<<<<<< HEAD
  void testWindowingCollect() {
    Aggregation aggCollectWithNulls = Aggregation.collect(NullPolicy.INCLUDE);
    Aggregation aggCollect = Aggregation.collect();
=======
  void testWindowingCollectList() {
    Aggregation aggCollectWithNulls = Aggregation.collectList(Aggregation.NullPolicy.INCLUDE);
    Aggregation aggCollect = Aggregation.collectList();
>>>>>>> d4cc46e3
    WindowOptions winOpts = WindowOptions.builder()
                                         .minPeriods(1)
                                         .window(2, 1).build();
    StructType nestedType = new StructType(false,
        new BasicType(false, DType.INT32), new BasicType(false, DType.STRING));
    try (Table raw = new Table.TestBuilder()
             .column( 1, 1, 1, 1, 1, 1, 1, 1, 1, 1, 1, 1) // GBY Key
             .column( 1, 1, 1, 1, 2, 2, 2, 2, 3, 3, 3, 3) // GBY Key
             .column( 1, 2, 3, 4, 1, 2, 3, 4, 5, 6, 7, 8) // OBY Key
             .column( 7, 5, 1, 9, 7, 9, 8, 2, null, 0, 6, null) // Agg Column of INT32
             .column(nestedType,                          // Agg Column of Struct
                 new StructData(1, "s1"), new StructData(2, "s2"), new StructData(3, "s3"),
                 new StructData(4, "s4"), new StructData(11, "s11"), new StructData(22, "s22"),
                 new StructData(33, "s33"), new StructData(44, "s44"), new StructData(111, "s111"),
                 new StructData(222, "s222"), new StructData(333, "s333"), new StructData(444, "s444")
              ).build();
         ColumnVector expectSortedAggColumn = ColumnVector
             .fromBoxedInts(7, 5, 1, 9, 7, 9, 8, 2, null, 0, 6, null)) {
      try (Table sorted = raw.orderBy(OrderByArg.asc(0), OrderByArg.asc(1), OrderByArg.asc(2))) {
        ColumnVector sortedAggColumn = sorted.getColumn(3);
        assertColumnsAreEqual(expectSortedAggColumn, sortedAggColumn);

        // Primitive type: INT32
        //  a) including nulls
        try (Table windowAggResults = sorted.groupBy(0, 1)
                 .aggregateWindows(aggCollectWithNulls.onColumn(3).overWindow(winOpts));
             ColumnVector expected = ColumnVector.fromLists(
                 new ListType(false, new BasicType(false, DType.INT32)),
                 Arrays.asList(7,5), Arrays.asList(7,5,1), Arrays.asList(5,1,9), Arrays.asList(1,9),
                 Arrays.asList(7,9), Arrays.asList(7,9,8), Arrays.asList(9,8,2), Arrays.asList(8,2),
                 Arrays.asList(null,0), Arrays.asList(null,0,6), Arrays.asList(0,6,null), Arrays.asList(6,null))) {
          assertColumnsAreEqual(expected, windowAggResults.getColumn(0));
        }
        //  b) excluding nulls
        try (Table windowAggResults = sorted.groupBy(0, 1)
                 .aggregateWindows(aggCollect.onColumn(3).overWindow(winOpts));
             ColumnVector expected = ColumnVector.fromLists(
                 new ListType(false, new BasicType(false, DType.INT32)),
                 Arrays.asList(7,5), Arrays.asList(7,5,1), Arrays.asList(5,1,9), Arrays.asList(1,9),
                 Arrays.asList(7,9), Arrays.asList(7,9,8), Arrays.asList(9,8,2), Arrays.asList(8,2),
                 Arrays.asList(0), Arrays.asList(0,6), Arrays.asList(0,6), Arrays.asList(6))) {
          assertColumnsAreEqual(expected, windowAggResults.getColumn(0));
        }

        // Nested type: Struct
        List<StructData>[] expectedNestedData = new List[12];
        expectedNestedData[0] = Arrays.asList(new StructData(1, "s1"),new StructData(2, "s2"));
        expectedNestedData[1] = Arrays.asList(new StructData(1, "s1"),new StructData(2, "s2"),new StructData(3, "s3"));
        expectedNestedData[2] = Arrays.asList(new StructData(2, "s2"),new StructData(3, "s3"),new StructData(4, "s4"));
        expectedNestedData[3] = Arrays.asList(new StructData(3, "s3"),new StructData(4, "s4"));
        expectedNestedData[4] = Arrays.asList(new StructData(11, "s11"),new StructData(22, "s22"));
        expectedNestedData[5] = Arrays.asList(new StructData(11, "s11"),new StructData(22, "s22"),new StructData(33, "s33"));
        expectedNestedData[6] = Arrays.asList(new StructData(22, "s22"),new StructData(33, "s33"), new StructData(44, "s44"));
        expectedNestedData[7] = Arrays.asList(new StructData(33, "s33"), new StructData(44, "s44"));
        expectedNestedData[8] = Arrays.asList(new StructData(111, "s111"),new StructData(222, "s222"));
        expectedNestedData[9] = Arrays.asList(new StructData(111, "s111"),new StructData(222, "s222"),new StructData(333, "s333"));
        expectedNestedData[10] = Arrays.asList(new StructData(222, "s222"),new StructData(333, "s333"),new StructData(444, "s444"));
        expectedNestedData[11] = Arrays.asList(new StructData(333, "s333"),new StructData(444, "s444"));
        try (Table windowAggResults = sorted.groupBy(0, 1)
                 .aggregateWindows(aggCollect.onColumn(4).overWindow(winOpts));
             ColumnVector expected = ColumnVector.fromLists(
                 new ListType(false, nestedType), expectedNestedData)) {
          assertColumnsAreEqual(expected, windowAggResults.getColumn(0));
        }
      }
    }
  }

  @Test
  void testWindowingLead() {
    try (Table unsorted = new Table.TestBuilder()
        .column(1, 1, 1, 1, 1, 1, 1, 1, 1, 1, 1, 1) // GBY Key
        .column(1, 1, 1, 1, 2, 2, 2, 2, 3, 3, 3, 3) // GBY Key
        .column(1, 1, 2, 2, 3, 3, 4, 4, 5, 5, 6, 6) // OBY Key
        .column(7, 5, 1, 9, 7, 9, 8, 2, 8, 0, 6, 6) // Agg Column
        .decimal32Column(-1, 1, 1, 1, 1, 2, 2, 2, 2, 3, 3, 3, 3) // Decimal GBY Key
        .decimal64Column(1, 1L, 1L, 2L, 2L, 3L, 3L, 4L, 4L, 5L, 5L, 6L, 6L) // Decimal OBY Key
        .decimal64Column(-2, 7L, 5L, 1L, 9L, 7L, 9L, 8L, 2L, 8L, 0L, 6L, 6L) // Decimal Agg Column
        .build()) {

      try (Table sorted = unsorted.orderBy(OrderByArg.asc(0), OrderByArg.asc(1), OrderByArg.asc(2));
           Table decSorted = unsorted.orderBy(OrderByArg.asc(0), OrderByArg.asc(4), OrderByArg.asc(5));
           ColumnVector expectSortedAggColumn = ColumnVector.fromBoxedInts(7, 5, 1, 9, 7, 9, 8, 2, 8, 0, 6, 6);
           ColumnVector expectDecSortedAggColumn = ColumnVector.decimalFromLongs(-2, 7, 5, 1, 9, 7, 9, 8, 2, 8, 0, 6, 6)) {
        ColumnVector sortedAggColumn = sorted.getColumn(3);
        assertColumnsAreEqual(expectSortedAggColumn, sortedAggColumn);
        ColumnVector decSortedAggColumn = decSorted.getColumn(6);
        assertColumnsAreEqual(expectDecSortedAggColumn, decSortedAggColumn);

        WindowOptions.Builder windowBuilder = WindowOptions.builder().minPeriods(1);

        try (Table windowAggResults = sorted.groupBy(0, 1)
            .aggregateWindows(Aggregation
                .lead(0)
                .onColumn(3)
                .overWindow(windowBuilder.window(2, 1).build()));
             Table decWindowAggResults = decSorted.groupBy(0, 4)
                 .aggregateWindows(Aggregation
                     .lead(0)
                     .onColumn(6)
                     .overWindow(windowBuilder.window(2, 1).build()));
             ColumnVector expectAggResult = ColumnVector.fromBoxedInts(7, 5, 1, 9, 7, 9, 8, 2, 8, 0, 6, 6);
             ColumnVector decExpectAggResult = ColumnVector.decimalFromLongs(-2, 7, 5, 1, 9, 7, 9, 8, 2, 8, 0, 6, 6)) {
          assertColumnsAreEqual(expectAggResult, windowAggResults.getColumn(0));
          assertColumnsAreEqual(decExpectAggResult, decWindowAggResults.getColumn(0));
        }

        try (Table windowAggResults = sorted.groupBy(0, 1)
            .aggregateWindows(Aggregation
                .lead(1)
                .onColumn(3)
                .overWindow(windowBuilder.window(0,1).build()));
             Table decWindowAggResults = sorted.groupBy(0, 4)
                 .aggregateWindows(Aggregation
                     .lead(1)
                     .onColumn(6)
                     .overWindow(windowBuilder.window(0,1).build()));
             ColumnVector expectAggResult = ColumnVector.fromBoxedInts(5, 1, 9, null, 9, 8, 2, null, 0, 6, 6, null);
             ColumnVector decExpectAggResult = decimalFromBoxedInts(true, -2, 5, 1, 9, null, 9, 8, 2, null, 0, 6, 6, null)) {
          assertColumnsAreEqual(expectAggResult, windowAggResults.getColumn(0));
          assertColumnsAreEqual(decExpectAggResult, decWindowAggResults.getColumn(0));
        }

        try (ColumnVector defaultOutput = ColumnVector.fromBoxedInts(0, -1, -2, -3, -4, -5, -6, -7, -8, -9, -10, -11);
             ColumnVector decDefaultOutput = ColumnVector.decimalFromLongs(-2, 0, -1, -2, -3, -4, -5, -6, -7, -8, -9, -10, -11);
             Table windowAggResults = sorted.groupBy(0, 1)
                 .aggregateWindows(Aggregation
                     .lead(1, defaultOutput)
                     .onColumn(3)
                     .overWindow(windowBuilder.window(0,1).build()));
             Table decWindowAggResults = sorted.groupBy(0, 4)
                 .aggregateWindows(Aggregation
                     .lead(1, decDefaultOutput)
                     .onColumn(6)
                     .overWindow(windowBuilder.window(0,1).build()));
             ColumnVector expectAggResult = ColumnVector.fromBoxedInts(5, 1, 9, -3, 9, 8, 2, -7, 0, 6, 6, -11);
             ColumnVector decExpectAggResult = ColumnVector.decimalFromLongs(-2, 5, 1, 9, -3, 9, 8, 2, -7, 0, 6, 6, -11)) {
          assertColumnsAreEqual(expectAggResult, windowAggResults.getColumn(0));
          assertColumnsAreEqual(decExpectAggResult, decWindowAggResults.getColumn(0));
        }

        // Outside bounds
        try (Table windowAggResults = sorted.groupBy(0, 1)
            .aggregateWindows(Aggregation
                .lead(3)
                .onColumn(3)
                .overWindow(windowBuilder.window(0,1).build()));
             Table decWindowAggResults = sorted.groupBy(0, 4)
                 .aggregateWindows(Aggregation
                     .lead(3)
                     .onColumn(6)
                     .overWindow(windowBuilder.window(0,1).build()));
             ColumnVector expectAggResult = ColumnVector.fromBoxedInts(null, null, null, null, null, null, null, null, null, null, null, null);
             ColumnVector decExpectAggResult = decimalFromBoxedInts(true, -2, null, null, null, null, null, null, null, null, null, null, null, null)) {
          assertColumnsAreEqual(expectAggResult, windowAggResults.getColumn(0));
          assertColumnsAreEqual(decExpectAggResult, decWindowAggResults.getColumn(0));
        }
      }
    }
  }

  @Test
  void testWindowingLag() {
    try (Table unsorted = new Table.TestBuilder()
        .column(1, 1, 1, 1, 1, 1, 1, 1, 1, 1, 1, 1) // GBY Key
        .column(1, 1, 1, 1, 2, 2, 2, 2, 3, 3, 3, 3) // GBY Key
        .column(1, 1, 2, 2, 3, 3, 4, 4, 5, 5, 6, 6) // OBY Key
        .column(7, 5, 1, 9, 7, 9, 8, 2, 8, 0, 6, 6) // Agg Column
        .decimal32Column(-1, 1, 1, 1, 1, 2, 2, 2, 2, 3, 3, 3, 3) // Decimal GBY Key
        .decimal64Column(1, 1L, 1L, 2L, 2L, 3L, 3L, 4L, 4L, 5L, 5L, 6L, 6L) // Decimal OBY Key
        .decimal64Column(-2, 7L, 5L, 1L, 9L, 7L, 9L, 8L, 2L, 8L, 0L, 6L, 6L) // Decimal Agg Column
        .build()) {

      try (Table sorted = unsorted.orderBy(OrderByArg.asc(0), OrderByArg.asc(1), OrderByArg.asc(2));
           Table decSorted = unsorted.orderBy(OrderByArg.asc(0), OrderByArg.asc(4), OrderByArg.asc(5));
           ColumnVector expectSortedAggColumn = ColumnVector.fromBoxedInts(7, 5, 1, 9, 7, 9, 8, 2, 8, 0, 6, 6);
           ColumnVector decExpectSortedAggColumn = ColumnVector.decimalFromLongs(-2, 7, 5, 1, 9, 7, 9, 8, 2, 8, 0, 6, 6)) {
        ColumnVector sortedAggColumn = sorted.getColumn(3);
        assertColumnsAreEqual(expectSortedAggColumn, sortedAggColumn);
        ColumnVector decSortedAggColumn = decSorted.getColumn(6);
        assertColumnsAreEqual(decExpectSortedAggColumn, decSortedAggColumn);

        WindowOptions.Builder windowBuilder = WindowOptions.builder().minPeriods(1);

        try (Table windowAggResults = sorted.groupBy(0, 1)
            .aggregateWindows(Aggregation
                .lag(0)
                .onColumn(3)
                .overWindow(windowBuilder.window(2,1).build()));
             Table decWindowAggResults = sorted.groupBy(0, 4)
                 .aggregateWindows(Aggregation
                     .lag(0)
                     .onColumn(6)
                     .overWindow(windowBuilder.window(2,1).build()));
             ColumnVector expectAggResult = ColumnVector.fromBoxedInts(7, 5, 1, 9, 7, 9, 8, 2, 8, 0, 6, 6);
             ColumnVector decExpectAggResult = ColumnVector.decimalFromLongs(-2, 7, 5, 1, 9, 7, 9, 8, 2, 8, 0, 6, 6)) {
          assertColumnsAreEqual(expectAggResult, windowAggResults.getColumn(0));
          assertColumnsAreEqual(decExpectAggResult, decWindowAggResults.getColumn(0));
        }

        try (Table windowAggResults = sorted.groupBy(0, 1)
            .aggregateWindows(Aggregation
                .lag(1)
                .onColumn(3)
                .overWindow(windowBuilder.window(2,0).build()));
             Table decWindowAggResults = sorted.groupBy(0, 4)
                 .aggregateWindows(Aggregation
                     .lag(1)
                     .onColumn(6)
                     .overWindow(windowBuilder.window(2,0).build()));
             ColumnVector expectAggResult = ColumnVector.fromBoxedInts(null, 7, 5, 1, null, 7, 9, 8, null, 8, 0, 6);
             ColumnVector decExpectAggResult = decimalFromBoxedInts(true, -2, null, 7, 5, 1, null, 7, 9, 8, null, 8, 0, 6)) {
          assertColumnsAreEqual(expectAggResult, windowAggResults.getColumn(0));
          assertColumnsAreEqual(decExpectAggResult, decWindowAggResults.getColumn(0));
        }

        try (ColumnVector defaultOutput = ColumnVector.fromBoxedInts(0, -1, -2, -3, -4, -5, -6, -7, -8, -9, -10, -11);
             ColumnVector decDefaultOutput = ColumnVector.decimalFromLongs(-2, 0, -1, -2, -3, -4, -5, -6, -7, -8, -9, -10, -11);
             Table windowAggResults = sorted.groupBy(0, 1)
                 .aggregateWindows(Aggregation
                     .lag(1, defaultOutput)
                     .onColumn(3)
                     .overWindow(windowBuilder.window(2, 0).build()));
             Table decWindowAggResults = sorted.groupBy(0, 4)
                 .aggregateWindows(Aggregation
                     .lag(1, decDefaultOutput)
                     .onColumn(6)
                     .overWindow(windowBuilder.window(2, 0).build()));
             ColumnVector expectAggResult = ColumnVector.fromBoxedInts(0, 7, 5, 1, -4, 7, 9, 8, -8, 8, 0, 6);
             ColumnVector decExpectAggResult = ColumnVector.decimalFromLongs(-2, 0, 7, 5, 1, -4, 7, 9, 8, -8, 8, 0, 6)) {
          assertColumnsAreEqual(expectAggResult, windowAggResults.getColumn(0));
          assertColumnsAreEqual(decExpectAggResult, decWindowAggResults.getColumn(0));
        }

        // Outside bounds
        try (Table windowAggResults = sorted.groupBy(0, 1)
            .aggregateWindows(Aggregation
                .lag(3)
                .onColumn(3)
                .overWindow(windowBuilder.window(1, 0).build()));
             Table decWindowAggResults = sorted.groupBy(0, 4)
                 .aggregateWindows(Aggregation
                     .lag(3)
                     .onColumn(6)
                     .overWindow(windowBuilder.window(1, 0).build()));
             ColumnVector expectAggResult = ColumnVector.fromBoxedInts(null, null, null, null, null, null, null, null, null, null, null, null);
             ColumnVector decExpectAggResult = decimalFromBoxedInts(true, -2, null, null, null, null, null, null, null, null, null, null, null, null);) {
          assertColumnsAreEqual(expectAggResult, windowAggResults.getColumn(0));
          assertColumnsAreEqual(decExpectAggResult, decWindowAggResults.getColumn(0));
        }
      }
    }
  }

  @Test
  void testWindowingMean() {
    try (Table unsorted = new Table.TestBuilder().column( 1, 1, 1, 1, 1, 1, 1, 1, 1, 1, 1, 1) // GBY Key
                                                 .column( 1, 1, 1, 1, 2, 2, 2, 2, 3, 3, 3, 3) // GBY Key
                                                 .column( 1, 1, 2, 2, 3, 3, 4, 4, 5, 5, 6, 6) // OBY Key
                                                 .column( 7, 5, 3, 7, 7, 9, 8, 4, 8, 0, 4, 8) // Agg Column
                                                 .build()) {
      try (Table sorted = unsorted.orderBy(OrderByArg.asc(0), OrderByArg.asc(1), OrderByArg.asc(2));
           ColumnVector expectedSortedAggCol = ColumnVector.fromBoxedInts(7, 5, 3, 7, 7, 9, 8, 4, 8, 0, 4, 8)) {
        ColumnVector sortedAggColumn = sorted.getColumn(3);
        assertColumnsAreEqual(expectedSortedAggCol, sortedAggColumn);

        WindowOptions window = WindowOptions.builder()
                                            .minPeriods(1)
                                            .window(2, 1)
                                            .build();

        try (Table windowAggResults = sorted.groupBy(0, 1)
                                            .aggregateWindows(Aggregation.mean().onColumn(3).overWindow(window));
             ColumnVector expect = ColumnVector.fromBoxedDoubles(6.0d, 5.0d, 5.0d, 5.0d, 8.0d, 8.0d, 7.0d, 6.0d, 4.0d, 4.0d, 4.0d, 6.0d)) {
          assertColumnsAreEqual(expect, windowAggResults.getColumn(0));
        }
      }
    }
  }

  @Test
  void testWindowingOnMultipleDifferentColumns() {
    try (Table unsorted = new Table.TestBuilder().column( 1, 1, 1, 1, 1, 1, 1, 1, 1, 1, 1, 1) // GBY Key
                                                 .column( 1, 1, 1, 1, 2, 2, 2, 2, 3, 3, 3, 3) // GBY Key
                                                 .column( 1, 1, 2, 2, 3, 3, 4, 4, 5, 5, 6, 6) // OBY Key
                                                 .column( 7, 5, 1, 9, 7, 9, 8, 2, 8, 0, 6, 6) // Agg Column
                                                 .build()) {
      try (Table sorted = unsorted.orderBy(OrderByArg.asc(0), OrderByArg.asc(1), OrderByArg.asc(2));
           ColumnVector expectedSortedAggCol = ColumnVector.fromBoxedInts(7, 5, 1, 9, 7, 9, 8, 2, 8, 0, 6, 6)) {
        ColumnVector sortedAggColumn = sorted.getColumn(3);
        assertColumnsAreEqual(expectedSortedAggCol, sortedAggColumn);

        // Window (1,1), with a minimum of 1 reading.
        WindowOptions window_1 = WindowOptions.builder()
                                              .minPeriods(1)
                                              .window(2, 1)
                                              .build();

        // Window (2,2), with a minimum of 2 readings.
        WindowOptions window_2 = WindowOptions.builder()
                                              .minPeriods(2)
                                              .window(3, 2)
                                              .build();

        // Window (1,1), with a minimum of 3 readings.
        WindowOptions window_3 = WindowOptions.builder()
                                              .minPeriods(3)
                                              .window(2, 1)
                                              .build();

        try (Table windowAggResults = sorted.groupBy(0, 1)
                                            .aggregateWindows(
                                                Aggregation.sum().onColumn(3).overWindow(window_1),
                                                Aggregation.max().onColumn(3).overWindow(window_1),
                                                Aggregation.sum().onColumn(3).overWindow(window_2),
                                                Aggregation.min().onColumn(2).overWindow(window_3)
                                            );
             ColumnVector expect_0 = ColumnVector.fromBoxedLongs(12L, 13L, 15L, 10L, 16L, 24L, 19L, 10L, 8L, 14L, 12L, 12L);
             ColumnVector expect_1 = ColumnVector.fromBoxedInts(7, 7, 9, 9, 9, 9, 9, 8, 8, 8, 6, 6);
             ColumnVector expect_2 = ColumnVector.fromBoxedLongs(13L, 22L, 22L, 15L, 24L, 26L, 26L, 19L, 14L, 20L, 20L, 12L);
             ColumnVector expect_3 = ColumnVector.fromBoxedInts(null, 1, 1, null, null, 3, 3, null, null, 5, 5, null)) {
          assertColumnsAreEqual(expect_0, windowAggResults.getColumn(0));
          assertColumnsAreEqual(expect_1, windowAggResults.getColumn(1));
          assertColumnsAreEqual(expect_2, windowAggResults.getColumn(2));
          assertColumnsAreEqual(expect_3, windowAggResults.getColumn(3));
        }
      }
    }
  }

  @Test
  void testWindowingWithoutGroupByColumns() {
    try (Table unsorted = new Table.TestBuilder().column( 1, 1, 2, 2, 3, 3, 4, 4, 5, 5, 6, 6) // OBY Key
                                                 .column( 7, 5, 1, 9, 7, 9, 8, 2, 8, 0, 6, 6) // Agg Column
                                                 .build();
         ColumnVector expectSortedAggColumn = ColumnVector.fromBoxedInts(7, 5, 1, 9, 7, 9, 8, 2, 8, 0, 6, 6)) {

      try (Table sorted = unsorted.orderBy(OrderByArg.asc(0))) {
        ColumnVector sortedAggColumn = sorted.getColumn(1);
        assertColumnsAreEqual(expectSortedAggColumn, sortedAggColumn);

        WindowOptions window = WindowOptions.builder()
                                            .minPeriods(1)
                                            .window(2, 1)
                                            .build();

        try (Table windowAggResults = sorted.groupBy().aggregateWindows(
            Aggregation.sum().onColumn(1).overWindow(window));
             ColumnVector expectAggResult = ColumnVector.fromBoxedLongs(12L, 13L, 15L, 17L, 25L, 24L, 19L, 18L, 10L, 14L, 12L, 12L);
        ) {
          assertColumnsAreEqual(expectAggResult, windowAggResults.getColumn(0));
        }
      }
    }
  }

  @Test
  void testTimeRangeWindowingCount() {
    try (Table unsorted = new Table.TestBuilder().column(             1, 1, 1, 1, 1, 1, 1, 1, 1, 1, 1, 1, 1) // GBY Key
                                                 .column(             0, 0, 0, 0, 1, 1, 1, 1, 2, 2, 2, 2, 2) // GBY Key
                                                 .timestampDayColumn( 1, 1, 2, 3, 3, 3, 4, 4, 5, 5, 6, 6, 7) // Timestamp Key
                                                 .column(             7, 5, 1, 9, 7, 9, 8, 2, 8, 0, 6, 6, 8) // Agg Column
                                                 .build()) {
      try (Table sorted = unsorted.orderBy(OrderByArg.asc(0), OrderByArg.asc(1), OrderByArg.asc(2));
           ColumnVector expectSortedAggColumn = ColumnVector.fromBoxedInts(7, 5, 1, 9, 7, 9, 8, 2, 8, 0, 6, 6, 8)) {
        ColumnVector sortedAggColumn = sorted.getColumn(3);
        assertColumnsAreEqual(expectSortedAggColumn, sortedAggColumn);

        WindowOptions window = WindowOptions.builder()
            .minPeriods(1)
            .window(1, 1)
            .timestampColumnIndex(2)
            .build();

        try (Table windowAggResults = sorted.groupBy(0, 1).aggregateWindowsOverTimeRanges(
            Aggregation.count().onColumn(3).overWindow(window));
             ColumnVector expect = ColumnVector.fromBoxedInts(3, 3, 4, 2, 4, 4, 4, 4, 4, 4, 5, 5, 3)) {
          assertColumnsAreEqual(expect, windowAggResults.getColumn(0));
        }
      }
    }
  }

  @Test
  void testTimeRangeWindowingLead() {
    try (Table unsorted = new Table.TestBuilder()
        .column(             1, 1, 1, 1, 1, 1, 1, 1, 1, 1, 1, 1, 1) // GBY Key
        .column(             0, 0, 0, 0, 1, 1, 1, 1, 2, 2, 2, 2, 2) // GBY Key
        .timestampDayColumn( 1, 1, 2, 3, 3, 3, 4, 4, 5, 5, 6, 6, 7) // Timestamp Key
        .column(             7, 5, 1, 9, 7, 9, 8, 2, 8, 0, 6, 6, 8) // Agg Column
        .build()) {
      try (Table sorted = unsorted.orderBy(OrderByArg.asc(0), OrderByArg.asc(1), OrderByArg.asc(2));
           ColumnVector expectSortedAggColumn = ColumnVector.fromBoxedInts(7, 5, 1, 9, 7, 9, 8, 2, 8, 0, 6, 6, 8)) {
        ColumnVector sortedAggColumn = sorted.getColumn(3);
        assertColumnsAreEqual(expectSortedAggColumn, sortedAggColumn);

        WindowOptions window = WindowOptions.builder()
            .minPeriods(1)
            .window(1, 1)
            .timestampColumnIndex(2)
            .build();

        try (Table windowAggResults = sorted.groupBy(0, 1)
            .aggregateWindowsOverTimeRanges(Aggregation.lead(1)
                .onColumn(3)
                .overWindow(window));
             ColumnVector expect = ColumnVector.fromBoxedInts(5, 1, 9, null, 9, 8, 2, null, 0, 6, 6, 8, null)) {
          assertColumnsAreEqual(expect, windowAggResults.getColumn(0));
        }
      }
    }
  }

  @Test
  void testTimeRangeWindowingMax() {
    try (Table unsorted = new Table.TestBuilder().column(             1, 1, 1, 1, 1, 1, 1, 1, 1, 1, 1, 1, 1) // GBY Key
                                                 .column(             0, 0, 0, 0, 1, 1, 1, 1, 2, 2, 2, 2, 2) // GBY Key
                                                 .timestampDayColumn( 1, 1, 2, 3, 3, 3, 4, 4, 5, 5, 6, 6, 7) // Timestamp Key
                                                 .column(             7, 5, 1, 9, 7, 9, 8, 2, 8, 0, 6, 6, 8) // Agg Column
                                                 .build()) {
      try (Table sorted = unsorted.orderBy(OrderByArg.asc(0), OrderByArg.asc(1), OrderByArg.asc(2));
           ColumnVector expectSortedAggColumn = ColumnVector.fromBoxedInts(7, 5, 1, 9, 7, 9, 8, 2, 8, 0, 6, 6, 8)) {
        ColumnVector sortedAggColumn = sorted.getColumn(3);
        assertColumnsAreEqual(expectSortedAggColumn, sortedAggColumn);

        WindowOptions window = WindowOptions.builder()
            .minPeriods(1)
            .window(1, 1)
            .timestampColumnIndex(2)
            .build();

        try (Table windowAggResults = sorted.groupBy(0, 1).aggregateWindowsOverTimeRanges(
            Aggregation.max().onColumn(3).overWindow(window));
             ColumnVector expect = ColumnVector.fromBoxedInts(        7, 7, 9, 9, 9, 9, 9, 9, 8, 8, 8, 8, 8)) {
          assertColumnsAreEqual(expect, windowAggResults.getColumn(0));
        }

        window = WindowOptions.builder()
            .minPeriods(1)
            .window(2, 1)
            .build();

        try (Table windowAggResults = sorted.groupBy(0, 1)
                  .aggregateWindows(Aggregation.max().onColumn(3).overWindow(window));
             ColumnVector expect = ColumnVector.fromBoxedInts(        7, 7, 9, 9, 9, 9, 9, 8, 8, 8, 6, 8, 8)) {
          assertColumnsAreEqual(expect, windowAggResults.getColumn(0));
        }
      }
    }
  }

  @Test
  void testTimeRangeWindowingRowNumber() {
    try (Table unsorted = new Table.TestBuilder().column(             1, 1, 1, 1, 1, 1, 1, 1, 1, 1, 1, 1, 1) // GBY Key
                                                 .column(             0, 0, 0, 0, 1, 1, 1, 1, 2, 2, 2, 2, 2) // GBY Key
                                                 .timestampDayColumn( 1, 1, 2, 3, 3, 3, 4, 4, 5, 5, 6, 6, 7) // Timestamp Key
                                                 .column(             7, 5, 1, 9, 7, 9, 8, 2, 8, 0, 6, 6, 8) // Agg Column
                                                 .build()) {
      try (Table sorted = unsorted.orderBy(OrderByArg.asc(0), OrderByArg.asc(1), OrderByArg.asc(2));
           ColumnVector expectSortedAggColumn = ColumnVector.fromBoxedInts(7, 5, 1, 9, 7, 9, 8, 2, 8, 0, 6, 6, 8)) {
        ColumnVector sortedAggColumn = sorted.getColumn(3);
        assertColumnsAreEqual(expectSortedAggColumn, sortedAggColumn);

        WindowOptions window = WindowOptions.builder()
            .minPeriods(1)
            .window(3, 0)
            .timestampColumnIndex(2)
            .build();

        try (Table windowAggResults = sorted.groupBy(0, 1)
                  .aggregateWindowsOverTimeRanges(Aggregation.rowNumber().onColumn(3).overWindow(window));
             ColumnVector expect = ColumnVector.fromBoxedInts(1, 2, 3, 4,  1, 2, 3, 4,  1, 2, 3, 4, 5)) {
          assertColumnsAreEqual(expect, windowAggResults.getColumn(0));
        }
      }
    }
  }

  @Test
  void testTimeRangeWindowingCountDescendingTimestamps() {
    try (Table unsorted = new Table.TestBuilder().column(             1, 1, 1, 1,  1, 1, 1, 1,  1, 1, 1, 1, 1) // GBY Key
                                                 .column(             0, 0, 0, 0,  1, 1, 1, 1,  2, 2, 2, 2, 2) // GBY Key
                                                 .timestampDayColumn( 7, 6, 6, 5,  5, 4, 4, 3,  3, 3, 2, 1, 1) // Timestamp Key
                                                 .column(             7, 5, 1, 9,  7, 9, 8, 2,  8, 0, 6, 6, 8) // Agg Column
                                                 .build()) {
      try (Table sorted = unsorted.orderBy(OrderByArg.asc(0), OrderByArg.asc(1), OrderByArg.desc(2));
           ColumnVector expectSortedAggColumn = ColumnVector.fromBoxedInts(7, 5, 1, 9, 7, 9, 8, 2, 8, 0, 6, 6, 8)) {
        ColumnVector sortedAggColumn = sorted.getColumn(3);
        assertColumnsAreEqual(expectSortedAggColumn, sortedAggColumn);

        WindowOptions window_0 = WindowOptions.builder()
            .minPeriods(1)
            .window(2, 1)
            .timestampColumnIndex(2)
            .timestampDescending()
            .build();

        WindowOptions window_1 = WindowOptions.builder()
            .minPeriods(1)
            .window(3, 0)
            .timestampColumnIndex(2)
            .timestampDescending()
            .build();

        try (Table windowAggResults = sorted.groupBy(0, 1)
            .aggregateWindowsOverTimeRanges(
                Aggregation.count().onColumn(3).overWindow(window_0),
                Aggregation.sum().onColumn(3).overWindow(window_1));
             ColumnVector expect_0 = ColumnVector.fromBoxedInts(3,  4,  4,  4,  3, 4, 4, 4,  3, 3, 5, 5, 5);
             ColumnVector expect_1 = ColumnVector.fromBoxedLongs(7L, 13L, 13L, 22L,  7L, 24L, 24L, 26L,  8L, 8L, 14L, 28L, 28L)) {
          assertColumnsAreEqual(expect_0, windowAggResults.getColumn(0));
          assertColumnsAreEqual(expect_1, windowAggResults.getColumn(1));
        }
      }
    }
  }

  @Test
  void testTimeRangeWindowingWithoutGroupByColumns() {
    try (Table unsorted = new Table.TestBuilder().timestampDayColumn( 1, 1, 2, 3, 3, 3, 4, 4, 5, 5, 6, 6, 7) // Timestamp Key
                                                 .column(             7, 5, 1, 9, 7, 9, 8, 2, 8, 0, 6, 6, 8) // Agg Column
                                                 .build()) {
      try (Table sorted = unsorted.orderBy(OrderByArg.asc(0));
           ColumnVector expectSortedAggColumn = ColumnVector.fromBoxedInts(7, 5, 1, 9, 7, 9, 8, 2, 8, 0, 6, 6, 8)) {
        ColumnVector sortedAggColumn = sorted.getColumn(1);
        assertColumnsAreEqual(expectSortedAggColumn, sortedAggColumn);

        WindowOptions window = WindowOptions.builder()
            .minPeriods(1)
            .window(1, 1)
            .timestampColumnIndex(0)
            .build();

        try (Table windowAggResults = sorted.groupBy()
                  .aggregateWindowsOverTimeRanges(Aggregation.count().onColumn(1).overWindow(window));
             ColumnVector expect = ColumnVector.fromBoxedInts(3, 3, 6, 6, 6, 6, 7, 7, 6, 6, 5, 5, 3)) {
          assertColumnsAreEqual(expect, windowAggResults.getColumn(0));
        }
      }
    }
  }

  @Test
  void testInvalidWindowTypeExceptions() {
      try (Table table = new Table.TestBuilder().column(             1, 1, 1, 1, 1, 1, 1, 1, 1, 1, 1, 1, 1) // GBY Key
                                                .column(             0, 0, 0, 0, 1, 1, 1, 1, 2, 2, 2, 2, 2) // GBY Key
                                                .timestampDayColumn( 1, 1, 2, 3, 3, 3, 4, 4, 5, 5, 6, 6, 7) // Timestamp Key
                                                .column(             7, 5, 1, 9, 7, 9, 8, 2, 8, 0, 6, 6, 8) // Agg Column
                                                .build()) {

        WindowOptions rowBasedWindow = WindowOptions.builder().minPeriods(1).window(1,1).build();
        assertThrows(IllegalArgumentException.class, () ->
          table.groupBy(0, 1)
              .aggregateWindowsOverTimeRanges(Aggregation.max().onColumn(3).overWindow(rowBasedWindow)));

        WindowOptions rangeBasedWindow = WindowOptions.builder().minPeriods(1).window(1,1).timestampColumnIndex(2).build();
        assertThrows(IllegalArgumentException.class, () ->
            table.groupBy(0, 1)
                .aggregateWindows(Aggregation.max().onColumn(3).overWindow(rangeBasedWindow)));

      }
  }

  @Test
  void testTimeRangeWindowingCountUnboundedPreceding() {
    try (Table unsorted = new Table.TestBuilder().column(             1, 1, 1, 1, 1, 1, 1, 1, 1, 1, 1, 1, 1) // GBY Key
                                                 .column(             0, 0, 0, 0, 1, 1, 1, 1, 2, 2, 2, 2, 2) // GBY Key
                                                 .timestampDayColumn( 1, 1, 2, 3, 3, 3, 4, 4, 5, 5, 6, 6, 7) // Timestamp Key
                                                 .column(             7, 5, 1, 9, 7, 9, 8, 2, 8, 0, 6, 6, 8) // Agg Column
                                                 .build()) {
      try (Table sorted = unsorted.orderBy(OrderByArg.asc(0), OrderByArg.asc(1), OrderByArg.asc(2));
           ColumnVector expectSortedAggColumn = ColumnVector.fromBoxedInts(7, 5, 1, 9, 7, 9, 8, 2, 8, 0, 6, 6, 8)) {
        ColumnVector sortedAggColumn = sorted.getColumn(3);
        assertColumnsAreEqual(expectSortedAggColumn, sortedAggColumn);

        WindowOptions window = WindowOptions.builder()
            .minPeriods(1)
            .unboundedPreceding()
            .following(1)
            .timestampColumnIndex(2)
            .build();

        try (Table windowAggResults = sorted.groupBy(0, 1)
                  .aggregateWindowsOverTimeRanges(Aggregation.count().onColumn(3).overWindow(window));
             ColumnVector expect = ColumnVector.fromBoxedInts(3, 3, 4, 4, 4, 4, 4, 4, 4, 4, 5, 5, 5)) {
          assertColumnsAreEqual(expect, windowAggResults.getColumn(0));
        }
      }
    }
  }

  @Test
  void testTimeRangeWindowingCountUnboundedASCWithNullsFirst() {
    Integer X = null;
    try (Table unsorted = new Table.TestBuilder()
                                    .column(             1, 1, 1, 1, 1, 1,  1, 1, 1, 1, 1, 1, 1) // GBY Key
                                    .column(             0, 0, 0, 0, 0, 0,  1, 1, 1, 1, 1, 1, 1) // GBY Key
                                    .timestampDayColumn( X, X, X, 2, 3, 5,  X, X, 1, 2, 4, 5, 7) // Timestamp Key
                                    .column(             7, 5, 1, 9, 7, 9,  8, 2, 8, 0, 6, 6, 8) // Agg Column
                                    .build()) {
      try (Table sorted = unsorted.orderBy(OrderByArg.asc(0), OrderByArg.asc(1), OrderByArg.asc(2, true));
           ColumnVector expectSortedAggColumn = ColumnVector.fromBoxedInts(7, 5, 1, 9, 7, 9, 8, 2, 8, 0, 6, 6, 8)) {
        ColumnVector sortedAggColumn = sorted.getColumn(3);
        assertColumnsAreEqual(expectSortedAggColumn, sortedAggColumn);

        WindowOptions unboundedPrecedingOneFollowing = WindowOptions.builder()
            .minPeriods(1)
            .unboundedPreceding()
            .following(1)
            .timestampColumnIndex(2)
            .build();

        WindowOptions onePrecedingUnboundedFollowing = WindowOptions.builder()
                .minPeriods(1)
                .preceding(1)
                .unboundedFollowing()
                .timestampColumnIndex(2)
                .build();

        WindowOptions unboundedPrecedingAndFollowing = WindowOptions.builder()
                .minPeriods(1)
                .unboundedPreceding()
                .unboundedFollowing()
                .timestampColumnIndex(2)
                .build();

        WindowOptions unboundedPrecedingAndCurrentRow = WindowOptions.builder()
                .minPeriods(1)
                .unboundedPreceding()
                .following(0)
                .timestampColumnIndex(2)
                .build();

        WindowOptions currentRowAndUnboundedFollowing = WindowOptions.builder()
                .minPeriods(1)
                .preceding(0)
                .unboundedFollowing()
                .timestampColumnIndex(2)
                .build();

        try (Table windowAggResults = sorted.groupBy(0, 1)
                  .aggregateWindowsOverTimeRanges(
                          Aggregation.count().onColumn(3).overWindow(unboundedPrecedingOneFollowing),
                          Aggregation.count().onColumn(3).overWindow(onePrecedingUnboundedFollowing),
                          Aggregation.count().onColumn(3).overWindow(unboundedPrecedingAndFollowing),
                          Aggregation.count().onColumn(3).overWindow(unboundedPrecedingAndCurrentRow),
                          Aggregation.count().onColumn(3).overWindow(currentRowAndUnboundedFollowing));
             ColumnVector expect_0 = ColumnVector.fromBoxedInts(3, 3, 3, 5, 5, 6,  2, 2, 4, 4, 6, 6, 7);
             ColumnVector expect_1 = ColumnVector.fromBoxedInts(6, 6, 6, 3, 3, 1,  7, 7, 5, 5, 3, 3, 1);
             ColumnVector expect_2 = ColumnVector.fromBoxedInts(6, 6, 6, 6, 6, 6,  7, 7, 7, 7, 7, 7, 7);
             ColumnVector expect_3 = ColumnVector.fromBoxedInts(3, 3, 3, 4, 5, 6,  2, 2, 3, 4, 5, 6, 7);
             ColumnVector expect_4 = ColumnVector.fromBoxedInts(6, 6, 6, 3, 2, 1,  7, 7, 5, 4, 3, 2, 1)) {

            assertColumnsAreEqual(expect_0, windowAggResults.getColumn(0));
            assertColumnsAreEqual(expect_1, windowAggResults.getColumn(1));
            assertColumnsAreEqual(expect_2, windowAggResults.getColumn(2));
            assertColumnsAreEqual(expect_3, windowAggResults.getColumn(3));
            assertColumnsAreEqual(expect_4, windowAggResults.getColumn(4));
        }
      }
    }
  }

  @Test
  void testTimeRangeWindowingCountUnboundedDESCWithNullsFirst() {
    Integer X = null;
    try (Table unsorted = new Table.TestBuilder()
            .column(             1, 1, 1, 1, 1, 1,  1, 1, 1, 1, 1, 1, 1) // GBY Key
            .column(             0, 0, 0, 0, 0, 0,  1, 1, 1, 1, 1, 1, 1) // GBY Key
            .timestampDayColumn( X, X, X, 5, 3, 2,  X, X, 7, 5, 4, 2, 1) // Timestamp Key
            .column(             7, 5, 1, 9, 7, 9,  8, 2, 8, 0, 6, 6, 8) // Agg Column
            .build()) {
      try (Table sorted = unsorted.orderBy(OrderByArg.asc(0), OrderByArg.asc(1), OrderByArg.desc(2, false));
           ColumnVector expectSortedAggColumn = ColumnVector.fromBoxedInts(7, 5, 1, 9, 7, 9, 8, 2, 8, 0, 6, 6, 8)) {
        ColumnVector sortedAggColumn = sorted.getColumn(3);
        assertColumnsAreEqual(expectSortedAggColumn, sortedAggColumn);

        WindowOptions unboundedPrecedingOneFollowing = WindowOptions.builder()
                .minPeriods(1)
                .unboundedPreceding()
                .following(1)
                .timestampColumnIndex(2)
                .timestampDescending()
                .build();

        WindowOptions onePrecedingUnboundedFollowing = WindowOptions.builder()
                .minPeriods(1)
                .preceding(1)
                .unboundedFollowing()
                .timestampColumnIndex(2)
                .timestampDescending()
                .build();

        WindowOptions unboundedPrecedingAndFollowing = WindowOptions.builder()
                .minPeriods(1)
                .unboundedPreceding()
                .unboundedFollowing()
                .timestampColumnIndex(2)
                .timestampDescending()
                .build();

        WindowOptions unboundedPrecedingAndCurrentRow = WindowOptions.builder()
                .minPeriods(1)
                .unboundedPreceding()
                .following(0)
                .timestampColumnIndex(2)
                .timestampDescending()
                .build();

        WindowOptions currentRowAndUnboundedFollowing = WindowOptions.builder()
                .minPeriods(1)
                .preceding(0)
                .unboundedFollowing()
                .timestampColumnIndex(2)
                .timestampDescending()
                .build();

        try (Table windowAggResults = sorted.groupBy(0, 1)
                .aggregateWindowsOverTimeRanges(
                        Aggregation.count().onColumn(3).overWindow(unboundedPrecedingOneFollowing),
                        Aggregation.count().onColumn(3).overWindow(onePrecedingUnboundedFollowing),
                        Aggregation.count().onColumn(3).overWindow(unboundedPrecedingAndFollowing),
                        Aggregation.count().onColumn(3).overWindow(unboundedPrecedingAndCurrentRow),
                        Aggregation.count().onColumn(3).overWindow(currentRowAndUnboundedFollowing));
             ColumnVector expect_0 = ColumnVector.fromBoxedInts(3, 3, 3, 4, 6, 6,  2, 2, 3, 5, 5, 7, 7);
             ColumnVector expect_1 = ColumnVector.fromBoxedInts(6, 6, 6, 3, 2, 2,  7, 7, 5, 4, 4, 2, 2);
             ColumnVector expect_2 = ColumnVector.fromBoxedInts(6, 6, 6, 6, 6, 6,  7, 7, 7, 7, 7, 7, 7);
             ColumnVector expect_3 = ColumnVector.fromBoxedInts(3, 3, 3, 4, 5, 6,  2, 2, 3, 4, 5, 6, 7);
             ColumnVector expect_4 = ColumnVector.fromBoxedInts(6, 6, 6, 3, 2, 1,  7, 7, 5, 4, 3, 2, 1)) {

          assertColumnsAreEqual(expect_0, windowAggResults.getColumn(0));
          assertColumnsAreEqual(expect_1, windowAggResults.getColumn(1));
          assertColumnsAreEqual(expect_2, windowAggResults.getColumn(2));
          assertColumnsAreEqual(expect_3, windowAggResults.getColumn(3));
          assertColumnsAreEqual(expect_4, windowAggResults.getColumn(4));
        }
      }
    }
  }

  @Test
  void testTimeRangeWindowingCountUnboundedASCWithNullsLast() {
    Integer X = null;
    try (Table unsorted = new Table.TestBuilder()
            .column(             1, 1, 1, 1, 1, 1,  1, 1, 1, 1, 1, 1, 1) // GBY Key
            .column(             0, 0, 0, 0, 0, 0,  1, 1, 1, 1, 1, 1, 1) // GBY Key
            .timestampDayColumn( 2, 3, 5, X, X, X,  1, 2, 4, 5, 7, X, X) // Timestamp Key
            .column(             7, 5, 1, 9, 7, 9,  8, 2, 8, 0, 6, 6, 8) // Agg Column
            .build()) {
      try (Table sorted = unsorted.orderBy(OrderByArg.asc(0), OrderByArg.asc(1), OrderByArg.asc(2, false));
           ColumnVector expectSortedAggColumn = ColumnVector.fromBoxedInts(7, 5, 1, 9, 7, 9, 8, 2, 8, 0, 6, 6, 8)) {
        ColumnVector sortedAggColumn = sorted.getColumn(3);
        assertColumnsAreEqual(expectSortedAggColumn, sortedAggColumn);
        WindowOptions unboundedPrecedingOneFollowing = WindowOptions.builder()
                .minPeriods(1)
                .unboundedPreceding()
                .following(1)
                .timestampColumnIndex(2)
                .build();

        WindowOptions onePrecedingUnboundedFollowing = WindowOptions.builder()
                .minPeriods(1)
                .preceding(1)
                .unboundedFollowing()
                .timestampColumnIndex(2)
                .build();

        WindowOptions unboundedPrecedingAndFollowing = WindowOptions.builder()
                .minPeriods(1)
                .unboundedPreceding()
                .unboundedFollowing()
                .timestampColumnIndex(2)
                .build();

        WindowOptions unboundedPrecedingAndCurrentRow = WindowOptions.builder()
                .minPeriods(1)
                .unboundedPreceding()
                .following(0)
                .timestampColumnIndex(2)
                .build();

        WindowOptions currentRowAndUnboundedFollowing = WindowOptions.builder()
                .minPeriods(1)
                .preceding(0)
                .unboundedFollowing()
                .timestampColumnIndex(2)
                .build();

        try (Table windowAggResults = sorted.groupBy(0, 1)
                .aggregateWindowsOverTimeRanges(
                        Aggregation.count().onColumn(3).overWindow(unboundedPrecedingOneFollowing),
                        Aggregation.count().onColumn(3).overWindow(onePrecedingUnboundedFollowing),
                        Aggregation.count().onColumn(3).overWindow(unboundedPrecedingAndFollowing),
                        Aggregation.count().onColumn(3).overWindow(unboundedPrecedingAndCurrentRow),
                        Aggregation.count().onColumn(3).overWindow(currentRowAndUnboundedFollowing));
             ColumnVector expect_0 = ColumnVector.fromBoxedInts(2, 2, 3, 6, 6, 6,  2, 2, 4, 4, 5, 7, 7);
             ColumnVector expect_1 = ColumnVector.fromBoxedInts(6, 6, 4, 3, 3, 3,  7, 7, 5, 5, 3, 2, 2);
             ColumnVector expect_2 = ColumnVector.fromBoxedInts(6, 6, 6, 6, 6, 6,  7, 7, 7, 7, 7, 7, 7);
             ColumnVector expect_3 = ColumnVector.fromBoxedInts(1, 2, 3, 6, 6, 6,  1, 2, 3, 4, 5, 7, 7);
             ColumnVector expect_4 = ColumnVector.fromBoxedInts(6, 5, 4, 3, 3, 3,  7, 6, 5, 4, 3, 2, 2)) {

          assertColumnsAreEqual(expect_0, windowAggResults.getColumn(0));
          assertColumnsAreEqual(expect_1, windowAggResults.getColumn(1));
          assertColumnsAreEqual(expect_2, windowAggResults.getColumn(2));
          assertColumnsAreEqual(expect_3, windowAggResults.getColumn(3));
          assertColumnsAreEqual(expect_4, windowAggResults.getColumn(4));
        }
      }
    }
  }

  @Test
  void testTimeRangeWindowingCountUnboundedDESCWithNullsLast() {
    Integer X = null;
    try (Table unsorted = new Table.TestBuilder()
            .column(             1, 1, 1, 1, 1, 1,  1, 1, 1, 1, 1, 1, 1) // GBY Key
            .column(             0, 0, 0, 0, 0, 0,  1, 1, 1, 1, 1, 1, 1) // GBY Key
            .timestampDayColumn( 5, 3, 2, X, X, X,  7, 5, 4, 2, 1, X, X) // Timestamp Key
            .column(             7, 5, 1, 9, 7, 9,  8, 2, 8, 0, 6, 6, 8) // Agg Column
            .build()) {
      try (Table sorted = unsorted.orderBy(OrderByArg.asc(0), OrderByArg.asc(1), OrderByArg.desc(2, true));
           ColumnVector expectSortedAggColumn = ColumnVector.fromBoxedInts(7, 5, 1, 9, 7, 9, 8, 2, 8, 0, 6, 6, 8)) {
        ColumnVector sortedAggColumn = sorted.getColumn(3);
        assertColumnsAreEqual(expectSortedAggColumn, sortedAggColumn);

        WindowOptions unboundedPrecedingOneFollowing = WindowOptions.builder()
                .minPeriods(1)
                .unboundedPreceding()
                .following(1)
                .timestampColumnIndex(2)
                .timestampDescending()
                .build();

        WindowOptions onePrecedingUnboundedFollowing = WindowOptions.builder()
                .minPeriods(1)
                .preceding(1)
                .unboundedFollowing()
                .timestampColumnIndex(2)
                .timestampDescending()
                .build();

        WindowOptions unboundedPrecedingAndFollowing = WindowOptions.builder()
                .minPeriods(1)
                .unboundedPreceding()
                .unboundedFollowing()
                .timestampColumnIndex(2)
                .timestampDescending()
                .build();

        WindowOptions unboundedPrecedingAndCurrentRow = WindowOptions.builder()
                .minPeriods(1)
                .unboundedPreceding()
                .following(0)
                .timestampColumnIndex(2)
                .timestampDescending()
                .build();

        WindowOptions currentRowAndUnboundedFollowing = WindowOptions.builder()
                .minPeriods(1)
                .preceding(0)
                .unboundedFollowing()
                .timestampColumnIndex(2)
                .timestampDescending()
                .build();

        try (Table windowAggResults = sorted.groupBy(0, 1)
                .aggregateWindowsOverTimeRanges(
                        Aggregation.count().onColumn(3).overWindow(unboundedPrecedingOneFollowing),
                        Aggregation.count().onColumn(3).overWindow(onePrecedingUnboundedFollowing),
                        Aggregation.count().onColumn(3).overWindow(unboundedPrecedingAndFollowing),
                        Aggregation.count().onColumn(3).overWindow(unboundedPrecedingAndCurrentRow),
                        Aggregation.count().onColumn(3).overWindow(currentRowAndUnboundedFollowing));
             ColumnVector expect_0 = ColumnVector.fromBoxedInts(1, 3, 3, 6, 6, 6,  1, 3, 3, 5, 5, 7, 7);
             ColumnVector expect_1 = ColumnVector.fromBoxedInts(6, 5, 5, 3, 3, 3,  7, 6, 6, 4, 4, 2, 2);
             ColumnVector expect_2 = ColumnVector.fromBoxedInts(6, 6, 6, 6, 6, 6,  7, 7, 7, 7, 7, 7, 7);
             ColumnVector expect_3 = ColumnVector.fromBoxedInts(1, 2, 3, 6, 6, 6,  1, 2, 3, 4, 5, 7, 7);
             ColumnVector expect_4 = ColumnVector.fromBoxedInts(6, 5, 4, 3, 3, 3,  7, 6, 5, 4, 3, 2, 2)) {

          assertColumnsAreEqual(expect_0, windowAggResults.getColumn(0));
          assertColumnsAreEqual(expect_1, windowAggResults.getColumn(1));
          assertColumnsAreEqual(expect_2, windowAggResults.getColumn(2));
          assertColumnsAreEqual(expect_3, windowAggResults.getColumn(3));
          assertColumnsAreEqual(expect_4, windowAggResults.getColumn(4));
        }
      }
    }
  }

  @Test
  void testGroupByCountWithNulls() {
    try (Table t1 = new Table.TestBuilder().column(null, null,    1,    1,    1,    1)
                                           .column(   1,    1,    1,    1,    1,    1)
                                           .column(   1,    1, null, null,    1,    1)
                                           .column(   1,    1,    1, null,    1,    1)
                                           .build()) {
      try (Table tmp = t1.groupBy(0).aggregate(
          Aggregation.count().onColumn(1),
          Aggregation.count().onColumn(2),
          Aggregation.count().onColumn(3));
           Table t3 = tmp.orderBy(OrderByArg.asc(0, true));
           HostColumnVector groupCol = t3.getColumn(0).copyToHost();
           HostColumnVector countCol = t3.getColumn(1).copyToHost();
           HostColumnVector nullCountCol = t3.getColumn(2).copyToHost();
           HostColumnVector nullCountCol2 = t3.getColumn(3).copyToHost()) {
        // verify t3
        assertEquals(2, t3.getRowCount());

        // compare the grouping columns
        assertTrue(groupCol.isNull(0));
        assertEquals(groupCol.getInt(1), 1);

        // compare the agg columns
        // count(1)
        assertEquals(countCol.getInt(0), 2);
        assertEquals(countCol.getInt(1), 4);

        // count(2)
        assertEquals(nullCountCol.getInt(0), 2);
        assertEquals(nullCountCol.getInt(1), 2); // counts only the non-nulls

        // count(3)
        assertEquals(nullCountCol2.getInt(0), 2);
        assertEquals(nullCountCol2.getInt(1), 3); // counts only the non-nulls
      }
    }
  }

  @Test
  void testGroupByCountWithNullsIncluded() {
    try (Table t1 = new Table.TestBuilder()
            .column(null, null,    1,    1,    1,    1)
            .column(   1,    1,    1,    1,    1,    1)
            .column(   1,    1, null, null,    1,    1)
            .column(   1,    1,    1, null,    1,    1)
            .build()) {
      try (Table tmp = t1.groupBy(0).aggregate(
          Aggregation.count(NullPolicy.INCLUDE).onColumn(1),
          Aggregation.count(NullPolicy.INCLUDE).onColumn(2),
          Aggregation.count(NullPolicy.INCLUDE).onColumn(3),
          Aggregation.count().onColumn(3));
           Table t3 = tmp.orderBy(OrderByArg.asc(0, true));
           HostColumnVector groupCol = t3.getColumn(0).copyToHost();
           HostColumnVector countCol = t3.getColumn(1).copyToHost();
           HostColumnVector nullCountCol = t3.getColumn(2).copyToHost();
           HostColumnVector nullCountCol2 = t3.getColumn(3).copyToHost();
           HostColumnVector nullCountCol3 = t3.getColumn(4).copyToHost()) {
        // verify t3
        assertEquals(2, t3.getRowCount());

        // compare the grouping columns
        assertTrue(groupCol.isNull(0));
        assertEquals(groupCol.getInt(1), 1);

        // compare the agg columns
        // count(1, true)
        assertEquals(countCol.getInt(0), 2);
        assertEquals(countCol.getInt(1), 4);

        // count(2, true)
        assertEquals(nullCountCol.getInt(0), 2);
        assertEquals(nullCountCol.getInt(1), 4); // counts including nulls

        // count(3, true)
        assertEquals(nullCountCol2.getInt(0), 2);
        assertEquals(nullCountCol2.getInt(1), 4); // counts including nulls

        // count(3)
        assertEquals(nullCountCol3.getInt(0), 2);
        assertEquals(nullCountCol3.getInt(1), 3); // counts only the non-nulls
      }
    }
  }

  @Test
  void testGroupByCountWithCollapsingNulls() {
    try (Table t1 = new Table.TestBuilder()
        .column(null, null,    1,    1,    1,    1)
        .column(   1,    1,    1,    1,    1,    1)
        .column(   1,    1, null, null,    1,    1)
        .column(   1,    1,    1, null,    1,    1)
        .build()) {

      GroupByOptions options = GroupByOptions.builder()
          .withIgnoreNullKeys(true)
          .build();

      try (Table tmp = t1.groupBy(options, 0).aggregate(
          Aggregation.count().onColumn(1),
          Aggregation.count().onColumn(2),
          Aggregation.count().onColumn(3));
           Table t3 = tmp.orderBy(OrderByArg.asc(0, true));
           HostColumnVector groupCol = t3.getColumn(0).copyToHost();
           HostColumnVector countCol = t3.getColumn(1).copyToHost();
           HostColumnVector nullCountCol = t3.getColumn(2).copyToHost();
           HostColumnVector nullCountCol2 = t3.getColumn(3).copyToHost()) {
        // (null, 1) => became (1) because we are ignoring nulls
        assertEquals(1, t3.getRowCount());

        // compare the grouping columns
        assertEquals(groupCol.getInt(0), 1);

        // compare the agg columns
        // count(1)
        assertEquals(countCol.getInt(0), 4);

        // count(2)
        assertEquals(nullCountCol.getInt(0), 2); // counts only the non-nulls

        // count(3)
        assertEquals(nullCountCol2.getInt(0), 3); // counts only the non-nulls
      }
    }
  }

  @Test
  void testGroupByMax() {
    try (Table t1 = new Table.TestBuilder().column(   1,    1,    1,    1,    1,    1)
                                           .column(   1,    3,    3,    5,    5,    0)
                                           .column(12.0, 14.0, 13.0, 17.0, 17.0, 17.0)
                                           .build()) {
      try (Table t3 = t1.groupBy(0, 1).aggregate(Aggregation.max().onColumn(2));
           HostColumnVector aggOut1 = t3.getColumn(2).copyToHost()) {
        // verify t3
        assertEquals(4, t3.getRowCount());
        Map<Double, Integer> expectedAggregateResult = new HashMap() {
          {
            // value, count
            put(12.0, 1);
            put(14.0, 1);
            put(17.0, 2);
          }
        };
        for (int i = 0; i < 4; ++i) {
          Double key = aggOut1.getDouble(i);
          assertTrue(expectedAggregateResult.containsKey(key));
          Integer count = expectedAggregateResult.get(key);
          if (count == 1) {
            expectedAggregateResult.remove(key);
          } else {
            expectedAggregateResult.put(key, count - 1);
          }
        }
      }
    }
  }

  @Test
  void testGroupByArgMax() {
    // ArgMax is a sort based aggregation.
    try (Table t1 = new Table.TestBuilder()
            .column(   1,    1,    1,    1,    1,    1)
            .column(   0,    1,    2,    2,    3,    3)
            .column(17.0, 14.0, 14.0, 17.0, 17.1, 17.0)
            .build()) {
      try (Table t3 = t1.groupBy(0, 1)
              .aggregate(Aggregation.argMax().onColumn(2));
           Table sorted = t3
              .orderBy(OrderByArg.asc(0), OrderByArg.asc(1), OrderByArg.asc(2));
           Table expected = new Table.TestBuilder()
                   .column(1, 1, 1, 1)
                   .column(0, 1, 2, 3)
                   .column(0, 1, 3, 4)
                   .build()) {
        assertTablesAreEqual(expected, sorted);
      }
    }
  }

  @Test
  void testGroupByArgMin() {
    // ArgMin is a sort based aggregation
    try (Table t1 = new Table.TestBuilder()
            .column(   1,    1,    1,    1,    1,    1)
            .column(   0,    1,    2,    2,    3,    3)
            .column(17.0, 14.0, 14.0, 17.0, 17.1, 17.0)
            .build()) {
      try (Table t3 = t1.groupBy(0, 1)
              .aggregate(Aggregation.argMin().onColumn(2));
           Table sorted = t3
                   .orderBy(OrderByArg.asc(0), OrderByArg.asc(1), OrderByArg.asc(2));
           Table expected = new Table.TestBuilder()
                   .column(1, 1, 1, 1)
                   .column(0, 1, 2, 3)
                   .column(0, 1, 2, 5)
                   .build()) {
        assertTablesAreEqual(expected, sorted);
      }
    }
  }

  @Test
  void testGroupByMinBool() {
    try (Table t1 = new Table.TestBuilder()
        .column(true, null, false, true, null, null)
        .column(   1,    1,     2,    2,    3,    3).build();
         Table other = t1.groupBy(1).aggregate(Aggregation.min().onColumn(0));
         Table ordered = other.orderBy(OrderByArg.asc(0));
         Table expected = new Table.TestBuilder()
             .column(1, 2, 3)
             .column (true, false, null)
             .build()) {
      assertTablesAreEqual(expected, ordered);
    }
  }

  @Test
  void testGroupByMaxBool() {
    try (Table t1 = new Table.TestBuilder()
        .column(false, null, false, true, null, null)
        .column(   1,    1,     2,    2,    3,    3).build();
         Table other = t1.groupBy(1).aggregate(Aggregation.max().onColumn(0));
         Table ordered = other.orderBy(OrderByArg.asc(0));
         Table expected = new Table.TestBuilder()
             .column(1, 2, 3)
             .column (false, true, null)
             .build()) {
      assertTablesAreEqual(expected, ordered);
    }
  }

  @Test
  void testGroupByDuplicateAggregates() {
    try (Table t1 = new Table.TestBuilder().column(   1,    1,    1,    1,    1,    1)
                                           .column(   1,    3,    3,    5,    5,    0)
                                           .column(12.0, 14.0, 13.0, 15.0, 17.0, 18.0)
                                           .build();
         Table expected = new Table.TestBuilder()
             .column(1, 1, 1, 1)
             .column(1, 3, 5, 0)
             .column(12.0, 14.0, 17.0, 18.0)
             .column(12.0, 13.0, 15.0, 18.0)
             .column(12.0, 13.0, 15.0, 18.0)
             .column(12.0, 14.0, 17.0, 18.0)
             .column(12.0, 13.0, 15.0, 18.0)
             .column(   1,    2,    2,    1).build()) {
      try (Table t3 = t1.groupBy(0, 1)
          .aggregate(
              Aggregation.max().onColumn(2),
              Aggregation.min().onColumn(2),
              Aggregation.min().onColumn(2),
              Aggregation.max().onColumn(2),
              Aggregation.min().onColumn(2),
              Aggregation.count().onColumn(1));
          Table t4 = t3.orderBy(OrderByArg.asc(2))) {
        // verify t4
        assertEquals(4, t4.getRowCount());
        assertTablesAreEqual(t4, expected);

        assertEquals(t3.getColumn(0).getRefCount(), 1);
        assertEquals(t3.getColumn(1).getRefCount(), 1);
        assertEquals(t3.getColumn(2).getRefCount(), 2);
        assertEquals(t3.getColumn(3).getRefCount(), 3);
        assertEquals(t3.getColumn(4).getRefCount(), 3);
        assertEquals(t3.getColumn(5).getRefCount(), 2);
        assertEquals(t3.getColumn(6).getRefCount(), 3);
      }
    }
  }

  @Test
  void testGroupByMin() {
    try (Table t1 = new Table.TestBuilder().column(   1,    1,    1,    1,    1,    1)
                                           .column(   1,    3,    3,    5,    5,    0)
                                           .column(  12,   14,   13,   17,   17,   17)
                                           .build()) {
      try (Table t3 = t1.groupBy(0, 1).aggregate(Aggregation.min().onColumn(2));
           HostColumnVector aggOut0 = t3.getColumn(2).copyToHost()) {
        // verify t3
        assertEquals(4, t3.getRowCount());
        Map<Integer, Integer> expectedAggregateResult = new HashMap() {
          {
            // value, count
            put(12, 1);
            put(13, 1);
            put(17, 2);
          }
        };
        // check to see the aggregate column type depends on the source column
        // in this case the source column is Integer, therefore the result should be Integer type
        assertEquals(DType.INT32, aggOut0.getType());
        for (int i = 0; i < 4; ++i) {
          int key = aggOut0.getInt(i);
          assertTrue(expectedAggregateResult.containsKey(key));
          Integer count = expectedAggregateResult.get(key);
          if (count == 1) {
            expectedAggregateResult.remove(key);
          } else {
            expectedAggregateResult.put(key, count - 1);
          }
        }
      }
    }
  }

  @Test
  void testGroupBySum() {
    try (Table t1 = new Table.TestBuilder().column(   1,    1,    1,    1,    1,    1)
                                           .column(   1,    3,    3,    5,    5,    0)
                                           .column(12.0, 14.0, 13.0, 17.0, 17.0, 17.0)
                                           .build()) {
      try (Table t3 = t1.groupBy(0, 1).aggregate(Aggregation.sum().onColumn(2));
           HostColumnVector aggOut1 = t3.getColumn(2).copyToHost()) {
        // verify t3
        assertEquals(4, t3.getRowCount());
        Map<Double, Integer> expectedAggregateResult = new HashMap() {
          {
            // value, count
            put(12.0, 1);
            put(27.0, 1);
            put(34.0, 1);
            put(17.0, 1);
          }
        };
        for (int i = 0; i < 4; ++i) {
          Double key = aggOut1.getDouble(i);
          assertTrue(expectedAggregateResult.containsKey(key));
          Integer count = expectedAggregateResult.get(key);
          if (count == 1) {
            expectedAggregateResult.remove(key);
          } else {
            expectedAggregateResult.put(key, count - 1);
          }
        }
      }
    }
  }

  @Test
  void testGroupByFirstExcludeNulls() {
    try (Table input = new Table.TestBuilder()
            .column(  1,   1,    1,  1,  2,    2,  2,    2)
            .column(null, 13, null, 12, 14, null, 15, null)
            .build();
         Table expected = new Table.TestBuilder()
                 .column(1, 2)
                 .column(13, 14)
                 .build();
         Table found = input.groupBy(0).aggregate(
             Aggregation.nth(0, NullPolicy.EXCLUDE).onColumn(1))) {
      assertTablesAreEqual(expected, found);
    }
  }

  @Test
  void testGroupByLastExcludeNulls() {
    try (Table input = new Table.TestBuilder()
            .column(  1,   1,    1,  1,  2,    2,  2,    2)
            .column(null, 13, null, 12, 14, null, 15, null)
            .build();
         Table expected = new Table.TestBuilder()
                 .column(1, 2)
                 .column(12, 15)
                 .build();
         Table found = input.groupBy(0).aggregate(
             Aggregation.nth(-1, NullPolicy.EXCLUDE).onColumn(1))) {
      assertTablesAreEqual(expected, found);
    }
  }

  @Test
  void testGroupByFirstIncludeNulls() {
    try (Table input = new Table.TestBuilder()
            .column(  1,   1,    1,  1,  2,    2,  2,    2)
            .column(null, 13, null, 12, 14, null, 15, null)
            .build();
         Table expected = new Table.TestBuilder()
                 .column(1, 2)
                 .column(null, 14)
                 .build();
         Table found = input.groupBy(0).aggregate(
             Aggregation.nth(0, NullPolicy.INCLUDE).onColumn(1))) {
      assertTablesAreEqual(expected, found);
    }
  }

  @Test
  void testGroupByLastIncludeNulls() {
    try (Table input = new Table.TestBuilder()
            .column(  1,   1,    1,  1,  2,    2,  2,    2)
            .column(null, 13, null, 12, 14, null, 15, null)
            .build();
         Table expected = new Table.TestBuilder()
                 .column(1, 2)
                 .column(12, null)
                 .build();
         Table found = input.groupBy(0).aggregate(
             Aggregation.nth(-1, NullPolicy.INCLUDE).onColumn(1))) {
      assertTablesAreEqual(expected, found);
    }
  }

  @Test
  void testGroupByAvg() {
    try (Table t1 = new Table.TestBuilder().column( 1,  1,  1,  1,  1,  1)
                                           .column( 1,  3,  3,  5,  5,  0)
                                           .column(12, 14, 13,  1, 17, 17)
                                           .build()) {
      try (Table t3 = t1.groupBy(0, 1).aggregate(Aggregation.mean().onColumn(2));
           HostColumnVector aggOut1 = t3.getColumn(2).copyToHost()) {
        // verify t3
        assertEquals(4, t3.getRowCount());
        Map<Double, Integer> expectedAggregateResult = new HashMap() {
          {
            // value, count
            put(12.0, 1);
            put(13.5, 1);
            put(17.0, 1);
            put(9.0, 1);
          }
        };
        for (int i = 0; i < 4; ++i) {
          Double key = aggOut1.getDouble(i);
          assertTrue(expectedAggregateResult.containsKey(key));
          Integer count = expectedAggregateResult.get(key);
          if (count == 1) {
            expectedAggregateResult.remove(key);
          } else {
            expectedAggregateResult.put(key, count - 1);
          }
        }
      }
    }
  }

  @Test
  void testMultiAgg() {
    try (Table t1 = new Table.TestBuilder().column(  1,   1,   1,   1,   1,    1)
                                           .column(  2,   2,   2,   3,   3,    3)
                                           .column(5.0, 2.3, 3.4, 2.3, 1.3, 12.2)
                                           .column(  3,   1,   7,  -1,   9,    0)
                                           .build()) {
      try (Table t2 = t1.groupBy(0, 1).aggregate(
          Aggregation.count().onColumn(0),
          Aggregation.max().onColumn(3),
          Aggregation.min().onColumn(2),
          Aggregation.mean().onColumn(2),
          Aggregation.sum().onColumn(2));
           HostColumnVector countOut = t2.getColumn(2).copyToHost();
           HostColumnVector maxOut = t2.getColumn(3).copyToHost();
           HostColumnVector minOut = t2.getColumn(4).copyToHost();
           HostColumnVector avgOut = t2.getColumn(5).copyToHost();
           HostColumnVector sumOut = t2.getColumn(6).copyToHost()) {
        assertEquals(2, t2.getRowCount());

        // verify count
        assertEquals(3, countOut.getInt(0));
        assertEquals(3, countOut.getInt(1));

        // verify mean
        List<Double> sortedMean = new ArrayList<>();
        sortedMean.add(avgOut.getDouble(0));
        sortedMean.add(avgOut.getDouble(1));
        sortedMean = sortedMean.stream()
            .sorted(Comparator.naturalOrder())
            .collect(Collectors.toList());

        assertEqualsWithinPercentage(3.5666f, sortedMean.get(0), 0.0001);
        assertEqualsWithinPercentage(5.2666f, sortedMean.get(1), 0.0001);

        // verify sum
        List<Double> sortedSum = new ArrayList<>();
        sortedSum.add(sumOut.getDouble(0));
        sortedSum.add(sumOut.getDouble(1));
        sortedSum = sortedSum.stream()
            .sorted(Comparator.naturalOrder())
            .collect(Collectors.toList());

        assertEqualsWithinPercentage(10.7f, sortedSum.get(0), 0.0001);
        assertEqualsWithinPercentage(15.8f, sortedSum.get(1), 0.0001);

        // verify min
        List<Double> sortedMin = new ArrayList<>();
        sortedMin.add(minOut.getDouble(0));
        sortedMin.add(minOut.getDouble(1));
        sortedMin = sortedMin.stream()
            .sorted(Comparator.naturalOrder())
            .collect(Collectors.toList());

        assertEqualsWithinPercentage(1.3f, sortedMin.get(0), 0.0001);
        assertEqualsWithinPercentage(2.3f, sortedMin.get(1), 0.0001);

        // verify max
        List<Integer> sortedMax = new ArrayList<>();
        sortedMax.add(maxOut.getInt(0));
        sortedMax.add(maxOut.getInt(1));
        sortedMax = sortedMax.stream()
            .sorted(Comparator.naturalOrder())
            .collect(Collectors.toList());

        assertEquals(7, sortedMax.get(0));
        assertEquals(9, sortedMax.get(1));
      }
    }
  }

  @Test
  void testSumWithStrings() {
    try (Table t = new Table.TestBuilder()
        .column("1-URGENT", "3-MEDIUM", "1-URGENT", "3-MEDIUM")
        .column(5289L, 5203L, 5303L, 5206L)
        .build();
         Table result = t.groupBy(0).aggregate(
             Aggregation.sum().onColumn(1));
         Table expected = new Table.TestBuilder()
             .column("1-URGENT", "3-MEDIUM")
             .column(5289L + 5303L, 5203L + 5206L)
             .build()) {
      assertTablesAreEqual(expected, result);
    }
  }

  @Test
  void testGroupByNoAggs() {
    try (Table t1 = new Table.TestBuilder().column(   1,    1,    1,    1,    1,    1)
        .column(   1,    3,    3,    5,    5,    0)
        .column(  12,   14,   13,   17,   17,   17)
        .decimal32Column(-3,   12,   14,   13,   111,   222,   333)
        .decimal64Column(-3,   12L,   14L,   13L,   111L,   222L,   333L)
        .build()) {
      try (Table t3 = t1.groupBy(0, 1).aggregate()) {
        // verify t3
        assertEquals(4, t3.getRowCount());
      }
    }
  }

  @Test
  void testGroupByContiguousSplitGroups() {
    ContiguousTable[] splits = null;
    try (Table table = new Table.TestBuilder()
        .column(   1,    1,    1,    1,    1,    1)
        .column(   1,    3,    3,    5,    5,    5)
        .column(  12,   14,   13,   17,   16,   18)
        .column("s1", "s2", "s3", "s4", "s5", "s6")
        .build()) {
      // Normal case with primitive types.
      try (Table expected1 = new Table.TestBuilder()
              .column(   1)
              .column(   1)
              .column(  12)
              .column("s1").build();
           Table expected2 = new Table.TestBuilder()
              .column(   1,    1)
              .column(   3,    3)
              .column(  14,   13)
              .column("s2", "s3").build();
           Table expected3 = new Table.TestBuilder()
              .column(   1,    1,    1)
              .column(   5,    5,    5)
              .column(  17,   16,   18)
              .column("s4", "s5", "s6").build()) {
        try {
          splits = table.groupBy(0, 1).contiguousSplitGroups();
          assertEquals(3, splits.length);
          for (ContiguousTable ct : splits) {
            if (ct.getRowCount() == 1) {
              assertTablesAreEqual(expected1, ct.getTable());
            } else if (ct.getRowCount() == 2) {
              assertTablesAreEqual(expected2, ct.getTable());
            } else {
              assertTablesAreEqual(expected3, ct.getTable());
            }
          }
        } finally {
          if (splits != null) {
            for (ContiguousTable t : splits) { t.close(); }
          }
          splits = null;
        }
      }

      // Empty key columns, the whole table is a group.
      try {
        splits = table.groupBy().contiguousSplitGroups();
        assertEquals(1, splits.length);
        assertTablesAreEqual(table, splits[0].getTable());
      } finally {
        if (splits != null) {
          for (ContiguousTable t : splits) { t.close(); }
        }
      }

    }
  }

  @Test
  void testGroupByCollectListIncludeNulls() {
    try (Table input = new Table.TestBuilder()
        .column(1, 1, 1, 1, 2, 2, 2, 2, 3, 4)
        .column(null, 13, null, 12, 14, null, 15, null, null, 0)
        .build();
         Table expected = new Table.TestBuilder()
             .column(1, 2, 3, 4)
             .column(new ListType(false, new BasicType(true, DType.INT32)),
                 Arrays.asList(null, 13, null, 12),
                 Arrays.asList(14, null, 15, null),
                 Arrays.asList((Integer) null),
                 Arrays.asList(0))
             .build();
         Table found = input.groupBy(0).aggregate(
             Aggregation.collectList(Aggregation.NullPolicy.INCLUDE).onColumn(1))) {
      assertTablesAreEqual(expected, found);
    }
  }

  @Test
  void testGroupByCollectSetIncludeNulls() {
    // test with null unequal and nan unequal
    Aggregation collectSet = Aggregation.collectSet(Aggregation.NullPolicy.INCLUDE,
        Aggregation.NullEquality.UNEQUAL, Aggregation.NaNEquality.UNEQUAL);
    try (Table input = new Table.TestBuilder()
        .column(1, 1, 1, 1, 2, 2, 2, 2, 3, 3, 3, 3, 4, 4, 4, 4)
        .column(null, 13, null, 13, 14, null, 15, null, 4, 1, 1, 4, 0, 0, 0, 0)
        .build();
         Table expected = new Table.TestBuilder()
             .column(1, 2, 3, 4)
             .column(new ListType(false, new BasicType(true, DType.INT32)),
                 Arrays.asList(13, null, null), Arrays.asList(14, 15, null, null),
                 Arrays.asList(1, 4), Arrays.asList(0))
             .build();
         Table found = input.groupBy(0).aggregate(collectSet.onColumn(1))) {
      assertTablesAreEqual(expected, found);
    }
    // test with null equal and nan unequal
    collectSet = Aggregation.collectSet(Aggregation.NullPolicy.INCLUDE,
        Aggregation.NullEquality.EQUAL, Aggregation.NaNEquality.UNEQUAL);
    try (Table input = new Table.TestBuilder()
        .column(1, 1, 1, 1, 2, 2, 2, 2, 3, 3, 3, 3, 4, 4, 4, 4)
        .column(null, 13.0, null, 13.0,
            14.1, Double.NaN, 13.9, Double.NaN,
            Double.NaN, null, 1.0, null,
            null, null, null, null)
        .build();
         Table expected = new Table.TestBuilder()
             .column(1, 2, 3, 4)
             .column(new ListType(false, new BasicType(true, DType.FLOAT64)),
                 Arrays.asList(13.0, null),
                 Arrays.asList(13.9, 14.1, Double.NaN, Double.NaN),
                 Arrays.asList(1.0, Double.NaN, null),
                 Arrays.asList((Integer) null))
             .build();
         Table found = input.groupBy(0).aggregate(collectSet.onColumn(1))) {
      assertTablesAreEqual(expected, found);
    }
    // test with null equal and nan equal
    collectSet = Aggregation.collectSet(Aggregation.NullPolicy.INCLUDE,
        Aggregation.NullEquality.EQUAL, Aggregation.NaNEquality.ALL_EQUAL);
    try (Table input = new Table.TestBuilder()
        .column(1, 1, 1, 1, 2, 2, 2, 2, 3, 3, 3, 3, 4, 4, 4, 4)
        .column(null, 13.0, null, 13.0,
            14.1, Double.NaN, 13.9, Double.NaN,
            0.0, 0.0, 0.00, 0.0,
            Double.NaN, Double.NaN, null, null)
        .build();
         Table expected = new Table.TestBuilder()
             .column(1, 2, 3, 4)
             .column(new ListType(false, new BasicType(true, DType.FLOAT64)),
                 Arrays.asList(13.0, null),
                 Arrays.asList(13.9, 14.1, Double.NaN),
                 Arrays.asList(0.0),
                 Arrays.asList(Double.NaN, (Integer) null))
             .build();
         Table found = input.groupBy(0).aggregate(collectSet.onColumn(1))) {
      assertTablesAreEqual(expected, found);
    }
  }

  @Test
  void testRowBitCount() {
    try (Table t = new Table.TestBuilder()
        .column(0, 1, null, 3)                 // 33 bits per row (4 bytes + valid bit)
        .column(0.0, null, 2.0, 3.0)           // 65 bits per row (8 bytes + valid bit)
        .column("zero", null, "two", "three")  // 33 bits (4 byte offset + valid bit) + char bits
        .build();
         ColumnVector expected = ColumnVector.fromInts(163, 131, 155, 171);
         ColumnVector actual = t.rowBitCount()) {
      assertColumnsAreEqual(expected, actual);
    }
  }

  @Test
  void testRowBitCountEmpty() {
    try (Table t = new Table.TestBuilder()
            .column(new Integer[0])
            .column(new Double[0])
            .column(new String[0])
            .build();
         ColumnVector c = t.rowBitCount()) {
      assertEquals(DType.INT32, c.getType());
      assertEquals(0, c.getRowCount());
    }
  }

  @Test
  void testSimpleGather() {
    try (Table testTable = new Table.TestBuilder()
            .column(1, 2, 3, 4, 5)
            .column("A", "AA", "AAA", "AAAA", "AAAAA")
            .decimal32Column(-3, 1, 2, 3, 4, 5)
            .decimal64Column(-8, 100001L, 200002L, 300003L, 400004L, 500005L)
            .build();
         ColumnVector gatherMap = ColumnVector.fromInts(0, 2, 4, -2);
         Table expected = new Table.TestBuilder()
                 .column(1, 3, 5, 4)
                 .column("A", "AAA", "AAAAA", "AAAA")
                 .decimal32Column(-3, 1, 3, 5, 4)
                 .decimal64Column(-8, 100001L, 300003L, 500005L, 400004L)
                 .build();
         Table found = testTable.gather(gatherMap)) {
      assertTablesAreEqual(expected, found);
    }
  }

  @Test
  void testBoundsCheckedGather() {
    try (Table testTable = new Table.TestBuilder()
            .column(1, 2, 3, 4, 5)
            .column("A", "AA", "AAA", "AAAA", "AAAAA")
            .decimal32Column(-3, 1, 2, 3, 4, 5)
            .decimal64Column(-8, 100001L, 200002L, 300003L, 400004L, 500005L)
            .build();
         ColumnVector gatherMap = ColumnVector.fromInts(0, 100, 4, -2);
         Table expected = new Table.TestBuilder()
                 .column(1, null, 5, 4)
                 .column("A", null, "AAAAA", "AAAA")
                 .decimal32Column(-3, 1, null, 5, 4)
                 .decimal64Column(-8, 100001L, null, 500005L, 400004L)
                 .build();
         Table found = testTable.gather(gatherMap)) {
      assertTablesAreEqual(expected, found);
    }
  }

  @Test
  void testMaskWithoutValidity() {
    try (ColumnVector mask = ColumnVector.fromBoxedBooleans(true, false, true, false, true);
         ColumnVector fromInts = ColumnVector.fromInts(1, 2, 3, 4, 5);
         ColumnVector fromStrings = ColumnVector.fromStrings("1", "2", "3", "4", "5");
         ColumnVector fromDecimals = ColumnVector.decimalFromLongs(-3, 123L, -234L, 345L, 1000L, -2000L);
         Table input = new Table(fromInts, fromStrings, fromDecimals);
         Table filteredTable = input.filter(mask);
         ColumnVector expectedInts = ColumnVector.fromInts(1, 3, 5);
         ColumnVector expectedStrings = ColumnVector.fromStrings("1", "3", "5");
         ColumnVector expectedDecimals = ColumnVector.decimalFromLongs(-3, 123L, 345L, -2000L);
         Table expected = new Table(expectedInts, expectedStrings, expectedDecimals)) {
      assertTablesAreEqual(expected, filteredTable);
    }
  }

  @Test
  void testMaskWithValidity() {
    final int numRows = 5;
    try (Builder builder = HostColumnVector.builder(DType.BOOL8, numRows)) {
      for (int i = 0; i < numRows; ++i) {
        builder.append((byte) 1);
        if (i % 2 != 0) {
          builder.setNullAt(i);
        }
      }
      try (ColumnVector mask = builder.buildAndPutOnDevice();
           ColumnVector fromInts = ColumnVector.fromBoxedInts(1, null, 2, 3, null);
           Table input = new Table(fromInts);
           Table filteredTable = input.filter(mask);
           HostColumnVector filtered = filteredTable.getColumn(0).copyToHost()) {
        assertEquals(DType.INT32, filtered.getType());
        assertEquals(3, filtered.getRowCount());
        assertEquals(1, filtered.getInt(0));
        assertEquals(2, filtered.getInt(1));
        assertTrue(filtered.isNull(2));
      }
    }
  }

  @Test
  void testMaskDataOnly() {
    byte[] maskVals = new byte[]{0, 1, 0, 1, 1};
    try (ColumnVector mask = ColumnVector.boolFromBytes(maskVals);
         ColumnVector fromBytes = ColumnVector.fromBoxedBytes((byte) 1, null, (byte) 2, (byte) 3, null);
         Table input = new Table(fromBytes);
         Table filteredTable = input.filter(mask);
         HostColumnVector filtered = filteredTable.getColumn(0).copyToHost()) {
      assertEquals(DType.INT8, filtered.getType());
      assertEquals(3, filtered.getRowCount());
      assertTrue(filtered.isNull(0));
      assertEquals(3, filtered.getByte(1));
      assertTrue(filtered.isNull(2));
    }
  }


  @Test
  void testAllFilteredFromData() {
    Boolean[] maskVals = new Boolean[5];
    Arrays.fill(maskVals, false);
    try (ColumnVector mask = ColumnVector.fromBoxedBooleans(maskVals);
         ColumnVector fromInts = ColumnVector.fromBoxedInts(1, null, 2, 3, null);
         ColumnVector fromDecimal32s = ColumnVector.decimalFromInts(-3, 1, 2, 3, 4, 5);
         ColumnVector fromDecimal64s = ColumnVector.decimalFromLongs(-11, 1L, 2L, 3L, 4L, 5L);
         Table input = new Table(fromInts, fromDecimal32s, fromDecimal64s);
         Table filteredTable = input.filter(mask)) {
      ColumnVector filtered = filteredTable.getColumn(0);
      assertEquals(DType.INT32, filtered.getType());
      assertEquals(0, filtered.getRowCount());
      filtered = filteredTable.getColumn(1);
      assertEquals(DType.create(DType.DTypeEnum.DECIMAL32, -3), filtered.getType());
      assertEquals(0, filtered.getRowCount());
      filtered = filteredTable.getColumn(2);
      assertEquals(DType.create(DType.DTypeEnum.DECIMAL64, -11), filtered.getType());
      assertEquals(0, filtered.getRowCount());
    }
  }

  @Test
  void testAllFilteredFromValidity() {
    final int numRows = 5;
    try (Builder builder = HostColumnVector.builder(DType.BOOL8, numRows)) {
      for (int i = 0; i < numRows; ++i) {
        builder.append((byte) 1);
        builder.setNullAt(i);
      }
      try (ColumnVector mask = builder.buildAndPutOnDevice();
           ColumnVector fromInts = ColumnVector.fromBoxedInts(1, null, 2, 3, null);
           ColumnVector fromDecimal32s = ColumnVector.decimalFromInts(-3, 1, 2, 3, 4, 5);
           ColumnVector fromDecimal64s = ColumnVector.decimalFromLongs(-11, 1L, 2L, 3L, 4L, 5L);
           Table input = new Table(fromInts, fromDecimal32s, fromDecimal64s);
           Table filteredTable = input.filter(mask)) {
        ColumnVector filtered = filteredTable.getColumn(0);
        assertEquals(DType.INT32, filtered.getType());
        assertEquals(0, filtered.getRowCount());
        filtered = filteredTable.getColumn(1);
        assertEquals(DType.create(DType.DTypeEnum.DECIMAL32, -3), filtered.getType());
        assertEquals(0, filtered.getRowCount());
        filtered = filteredTable.getColumn(2);
        assertEquals(DType.create(DType.DTypeEnum.DECIMAL64, -11), filtered.getType());
        assertEquals(0, filtered.getRowCount());
      }
    }
  }

  @Test
  void testMismatchedSizesForFilter() {
    Boolean[] maskVals = new Boolean[3];
    Arrays.fill(maskVals, true);
    try (ColumnVector mask = ColumnVector.fromBoxedBooleans(maskVals);
         ColumnVector fromInts = ColumnVector.fromBoxedInts(1, null, 2, 3, null);
         Table input = new Table(fromInts)) {
      assertThrows(AssertionError.class, () -> input.filter(mask).close());
    }
  }

  @Test
  void testTableBasedFilter() {
    byte[] maskVals = new byte[]{0, 1, 0, 1, 1};
    try (ColumnVector mask = ColumnVector.boolFromBytes(maskVals);
         ColumnVector fromInts = ColumnVector.fromBoxedInts(1, null, 2, 3, null);
         ColumnVector fromStrings = ColumnVector.fromStrings("one", "two", "three", null, "five");
         ColumnVector fromDecimals = ColumnVector.fromDecimals(BigDecimal.ZERO, null, BigDecimal.ONE, null, BigDecimal.TEN);
         Table input = new Table(fromInts, fromStrings, fromDecimals);
         Table filtered = input.filter(mask);
         ColumnVector expectedFromInts = ColumnVector.fromBoxedInts(null, 3, null);
         ColumnVector expectedFromStrings = ColumnVector.fromStrings("two", null, "five");
         ColumnVector expectedFromDecimals = ColumnVector.fromDecimals(null, null, BigDecimal.TEN);
         Table expected = new Table(expectedFromInts, expectedFromStrings, expectedFromDecimals)) {
      assertTablesAreEqual(expected, filtered);
    }
  }

  private Table getExpectedFileTable() {
    return getExpectedFileTable(false, false);
  }

  private Table getExpectedFileTable(boolean withNestedColumns) {
    return getExpectedFileTable(true, true);
  }

  private Table getExpectedFileTable(boolean withStructColumns, boolean withListColumn) {
    TestBuilder tb = new TestBuilder()
        .column(true, false, false, true, false)
        .column(5, 1, 0, 2, 7)
        .column(new Byte[]{2, 3, 4, 5, 9})
        .column(3l, 9l, 4l, 2l, 20l)
        .column("this", "is", "a", "test", "string")
        .column(1.0f, 3.5f, 5.9f, 7.1f, 9.8f)
        .column(5.0d, 9.5d, 0.9d, 7.23d, 2.8d);
    StructType nestedType = new StructType(true,
        new BasicType(false, DType.INT32), new BasicType(false, DType.STRING));
    if (withStructColumns) {
      tb.column(nestedType,
          struct(1, "k1"), struct(2, "k2"), struct(3, "k3"),
          struct(4, "k4"), new HostColumnVector.StructData((List) null));
    }
    if (withListColumn) {
      tb.column(new ListType(false, new BasicType(false, DType.INT32)),
          Arrays.asList(1, 2),
          Arrays.asList(3, 4),
          Arrays.asList(5),
          Arrays.asList(6, 7),
          Arrays.asList(8, 9, 10))
          .column(new ListType(false, nestedType),
              Arrays.asList(struct(1, "k1"), struct(2, "k2"), struct(3, "k3")),
              Arrays.asList(struct(4, "k4"), struct(5, "k5")),
              Arrays.asList(struct(6, "k6")),
              Arrays.asList(new HostColumnVector.StructData((List) null)),
              Arrays.asList());
    }
    return tb.build();
  }

  private Table getExpectedFileTableWithDecimals() {
    return new TestBuilder()
        .column(true, false, false, true, false)
        .column(5, 1, 0, 2, 7)
        .column(new Byte[]{2, 3, 4, 5, 9})
        .column(3l, 9l, 4l, 2l, 20l)
        .column("this", "is", "a", "test", "string")
        .column(1.0f, 3.5f, 5.9f, 7.1f, 9.8f)
        .column(5.0d, 9.5d, 0.9d, 7.23d, 2.8d)
        .decimal32Column(3, 298, 2473, 2119, 1273, 9879)
        .decimal64Column(4, 398l, 1322l, 983237l, 99872l, 21337l)
        .build();
  }

  private final class MyBufferConsumer implements HostBufferConsumer, AutoCloseable {
    public final HostMemoryBuffer buffer;
    long offset = 0;

    public MyBufferConsumer() {
      buffer = HostMemoryBuffer.allocate(10 * 1024 * 1024);
    }

    @Override
    public void handleBuffer(HostMemoryBuffer src, long len) {
      try {
        this.buffer.copyFromHostBuffer(offset, src, 0, len);
        offset += len;
      } finally {
        src.close();
      }
    }

    @Override
    public void close() {
      buffer.close();
    }
  }

  private final class MyBufferProvider implements HostBufferProvider {
    private final MyBufferConsumer wrapped;
    long offset = 0;

    private MyBufferProvider(MyBufferConsumer wrapped) {
      this.wrapped = wrapped;
    }

    @Override
    public long readInto(HostMemoryBuffer buffer, long len) {
      long amountLeft = wrapped.offset - offset;
      long amountToCopy = Math.max(0, Math.min(len, amountLeft));
      if (amountToCopy > 0) {
        buffer.copyFromHostBuffer(0, wrapped.buffer, offset, amountToCopy);
        offset += amountToCopy;
      }
      return amountToCopy;
    }
  }

  @Test
  void testParquetWriteToBufferChunkedInt96() {
    try (Table table0 = getExpectedFileTableWithDecimals();
         MyBufferConsumer consumer = new MyBufferConsumer()) {
      ParquetWriterOptions options = ParquetWriterOptions.builder()
          .withNonNullableColumns("_c0", "_c1", "_c2", "_c3", "_c4", "_c5", "_c6")
          .withDecimalColumn("_c7", 5)
          .withDecimalColumn("_c8", 5)
          .build();

      try (TableWriter writer = Table.writeParquetChunked(options, consumer)) {
        writer.write(table0);
        writer.write(table0);
        writer.write(table0);
      }
      try (Table table1 = Table.readParquet(ParquetOptions.DEFAULT, consumer.buffer, 0, consumer.offset);
           Table concat = Table.concatenate(table0, table0, table0)) {
        assertTablesAreEqual(concat, table1);
      }
    }
  }

  @Test
  void testParquetWriteToBufferChunkedWithNested() {
    ParquetWriterOptions options = ParquetWriterOptions.builder()
        .withNullableColumns("_c0", "_c1", "_c2", "_c3", "_c4", "_c5", "_c6")
        .withStructColumn(structBuilder("_c7")
            .withNullableColumns("_c7-1")
            .withNullableColumns("_c7-2")
            .build())
      .withListColumn(listBuilder("_c8")
            .withNullableColumns("c8-1").build())
        .withListColumn(listBuilder("c9")
            .withStructColumn(structBuilder("c9-1")
                .withNullableColumns("c9-1-1")
                .withNullableColumns("c9-1-2").build())
            .build())
        .build();
    try (Table table0 = getExpectedFileTable(true);
         MyBufferConsumer consumer = new MyBufferConsumer()) {
      try (TableWriter writer = Table.writeParquetChunked(options, consumer)) {
        writer.write(table0);
        writer.write(table0);
        writer.write(table0);
      }
      try (Table table1 = Table.readParquet(ParquetOptions.DEFAULT, consumer.buffer, 0,
          consumer.offset);
           Table concat = Table.concatenate(table0, table0, table0)) {
        assertTablesAreEqual(concat, table1);
      }
    }
  }

  @Test
  void testParquetWriteToBufferChunked() {
    ParquetWriterOptions options = ParquetWriterOptions.builder()
        .withNullableColumns("_c0", "_c1", "_c2", "_c3", "_c4", "_c5", "_c6")
        .withStructColumn(structBuilder("_c7")
            .withNullableColumns("_c7-1")
            .withNullableColumns("_c7-2")
            .build())
        .build();
    try (Table table0 = getExpectedFileTable(true, false);
         MyBufferConsumer consumer = new MyBufferConsumer()) {
         try (TableWriter writer = Table.writeParquetChunked(options, consumer)) {
           writer.write(table0);
           writer.write(table0);
           writer.write(table0);
         }
      try (Table table1 = Table.readParquet(ParquetOptions.DEFAULT, consumer.buffer, 0, consumer.offset);
           Table concat = Table.concatenate(table0, table0, table0)) {
        assertTablesAreEqual(concat, table1);
      }
    }
  }

  @Test
  void testParquetWriteToFileWithNames() throws IOException {
    File tempFile = File.createTempFile("test-names", ".parquet");
    try (Table table0 = getExpectedFileTableWithDecimals()) {
      ParquetWriterOptions options = ParquetWriterOptions.builder()
          .withNonNullableColumns("first", "second", "third", "fourth", "fifth", "sixth", "seventh")
          .withDecimalColumn("eighth", 5)
          .withDecimalColumn("ninth", 6)
          .withCompressionType(CompressionType.NONE)
          .withStatisticsFrequency(ParquetWriterOptions.StatisticsFrequency.NONE)
          .build();
      try (TableWriter writer = Table.writeParquetChunked(options, tempFile.getAbsoluteFile())) {
        writer.write(table0);
      }
      try (Table table2 = Table.readParquet(tempFile.getAbsoluteFile())) {
        assertTablesAreEqual(table0, table2);
      }
    } finally {
      tempFile.delete();
    }
  }

  @Test
  void testParquetWriteToFileWithNamesAndMetadata() throws IOException {
    File tempFile = File.createTempFile("test-names-metadata", ".parquet");
    try (Table table0 = getExpectedFileTableWithDecimals()) {
      ParquetWriterOptions options = ParquetWriterOptions.builder()
          .withNonNullableColumns("first", "second", "third", "fourth", "fifth", "sixth", "seventh")
          .withDecimalColumn("eighth", 6)
          .withDecimalColumn("ninth", 8)
          .withMetadata("somekey", "somevalue")
          .withCompressionType(CompressionType.NONE)
          .withStatisticsFrequency(ParquetWriterOptions.StatisticsFrequency.NONE)
          .build();
      try (TableWriter writer = Table.writeParquetChunked(options, tempFile.getAbsoluteFile())) {
        writer.write(table0);
      }
      try (Table table2 = Table.readParquet(tempFile.getAbsoluteFile())) {
        assertTablesAreEqual(table0, table2);
      }
    } finally {
      tempFile.delete();
    }
  }

  @Test
  void testParquetWriteToFileUncompressedNoStats() throws IOException {
    File tempFile = File.createTempFile("test-uncompressed", ".parquet");
    try (Table table0 = getExpectedFileTableWithDecimals()) {
      ParquetWriterOptions options = ParquetWriterOptions.builder()
          .withNonNullableColumns("_c0", "_c1", "_c2", "_c3", "_c4", "_c5", "_c6")
          .withDecimalColumn("_c7", 4)
          .withDecimalColumn("_c8", 6)
          .withCompressionType(CompressionType.NONE)
          .withStatisticsFrequency(ParquetWriterOptions.StatisticsFrequency.NONE)
          .build();
      try (TableWriter writer = Table.writeParquetChunked(options, tempFile.getAbsoluteFile())) {
        writer.write(table0);
      }
      try (Table table2 = Table.readParquet(tempFile.getAbsoluteFile())) {
        assertTablesAreEqual(table0, table2);
      }
    } finally {
      tempFile.delete();
    }
  }

  @Test
  void testArrowIPCWriteToFileWithNamesAndMetadata() throws IOException {
    File tempFile = File.createTempFile("test-names-metadata", ".arrow");
    try (Table table0 = getExpectedFileTable()) {
      ArrowIPCWriterOptions options = ArrowIPCWriterOptions.builder()
              .withColumnNames("first", "second", "third", "fourth", "fifth", "sixth", "seventh")
              .build();
      try (TableWriter writer = Table.writeArrowIPCChunked(options, tempFile.getAbsoluteFile())) {
        writer.write(table0);
      }
      try (StreamedTableReader reader = Table.readArrowIPCChunked(tempFile)) {
        boolean done = false;
        int count = 0;
        while (!done) {
          try (Table t = reader.getNextIfAvailable()) {
            if (t == null) {
              done = true;
            } else {
              assertTablesAreEqual(table0, t);
              count++;
            }
          }
        }
        assertEquals(1, count);
      }
    } finally {
      tempFile.delete();
    }
  }

  @Test
  void testArrowIPCWriteToBufferChunked() {
    try (Table table0 = getExpectedFileTable(true);
         MyBufferConsumer consumer = new MyBufferConsumer()) {
      ArrowIPCWriterOptions options = ArrowIPCWriterOptions.builder()
              .withColumnNames("first", "second", "third", "fourth", "fifth", "sixth", "seventh")
              .withColumnNames("eighth", "eighth_id", "eighth_name")
              .withColumnNames("ninth")
              .withColumnNames("tenth", "child_id", "child_name")
              .build();
      try (TableWriter writer = Table.writeArrowIPCChunked(options, consumer)) {
        writer.write(table0);
        writer.write(table0);
        writer.write(table0);
      }
      try (StreamedTableReader reader = Table.readArrowIPCChunked(new MyBufferProvider(consumer))) {
        boolean done = false;
        int count = 0;
        while (!done) {
          try (Table t = reader.getNextIfAvailable()) {
            if (t == null) {
              done = true;
            } else {
              assertTablesAreEqual(table0, t);
              count++;
            }
          }
        }
        assertEquals(3, count);
      }
    }
  }

  @Test
  void testORCWriteToBufferChunked() {
    try (Table table0 = getExpectedFileTable();
         MyBufferConsumer consumer = new MyBufferConsumer()) {
      try (TableWriter writer = Table.writeORCChunked(ORCWriterOptions.DEFAULT, consumer)) {
        writer.write(table0);
        writer.write(table0);
        writer.write(table0);
      }
      try (Table table1 = Table.readORC(ORCOptions.DEFAULT, consumer.buffer, 0, consumer.offset);
           Table concat = Table.concatenate(table0, table0, table0)) {
        assertTablesAreEqual(concat, table1);
      }
    }
  }

  @Test
  void testORCWriteToFile() throws IOException {
    File tempFile = File.createTempFile("test", ".orc");
    try (Table table0 = getExpectedFileTable()) {
      table0.writeORC(tempFile.getAbsoluteFile());
      try (Table table1 = Table.readORC(tempFile.getAbsoluteFile())) {
        assertTablesAreEqual(table0, table1);
      }
    } finally {
      tempFile.delete();
    }
  }

  @Test
  void testORCWriteToFileWithColNames() throws IOException {
    File tempFile = File.createTempFile("test", ".orc");
    final String[] colNames = new String[]{"bool", "int", "byte","long","str","float","double"};
    try (Table table0 = getExpectedFileTable()) {
      ORCWriterOptions options = ORCWriterOptions.builder()
          .withColumnNames(colNames)
          .withMetadata("somekey", "somevalue")
          .build();
      table0.writeORC(options, tempFile.getAbsoluteFile());
      ORCOptions opts = ORCOptions.builder().includeColumn(colNames).build();
      try (Table table1 = Table.readORC(opts, tempFile.getAbsoluteFile())) {
        assertTablesAreEqual(table0, table1);
      }
    } finally {
      tempFile.delete();
    }
  }

  @Test
  void testORCWriteToFileUncompressed() throws IOException {
    File tempFileUncompressed = File.createTempFile("test-uncompressed", ".orc");
    try (Table table0 = getExpectedFileTable()) {
      table0.writeORC(ORCWriterOptions.builder().withCompressionType(CompressionType.NONE).build(), tempFileUncompressed.getAbsoluteFile());
      try (Table table2 = Table.readORC(tempFileUncompressed.getAbsoluteFile())) {
        assertTablesAreEqual(table0, table2);
      }
    } finally {
      tempFileUncompressed.delete();
    }
  }

  @Test
  void testStructColumnFilter() {
    List<HostColumnVector.DataType> children =
        Arrays.asList(new HostColumnVector.BasicType(true, DType.INT32),
            new HostColumnVector.BasicType(true, DType.INT64));
    HostColumnVector.StructType type = new HostColumnVector.StructType(true, children);
    HostColumnVector.StructType expectedType = new HostColumnVector.StructType(true, children);
    List data1 = Arrays.asList(10, 20L);
    List data2 = Arrays.asList(50, 60L);
    List data3 = Arrays.asList(null, 80L);
    List data4 = null;
    HostColumnVector.StructData structData1 = new HostColumnVector.StructData(data1);
    HostColumnVector.StructData structData2 = new HostColumnVector.StructData(data2);
    HostColumnVector.StructData structData3 = new HostColumnVector.StructData(data3);
    HostColumnVector.StructData structData4 = new HostColumnVector.StructData(data4);
    try (ColumnVector mask = ColumnVector.fromBoxedBooleans(true, false, true, false);
         ColumnVector fromStructs = ColumnVector.fromStructs(type, Arrays.asList(structData1, structData2, structData3, structData4));
         Table input = new Table(fromStructs);
         Table filteredTable = input.filter(mask);
         ColumnVector expectedStructs = ColumnVector.fromStructs(expectedType, Arrays.asList(structData1, structData3));
         Table expected = new Table(expectedStructs)) {
      assertTablesAreEqual(expected, filteredTable);
    }
  }

  @Test
  void testStructColumnFilterStrings() {
    List<HostColumnVector.DataType> children =
        Arrays.asList(new HostColumnVector.BasicType(true, DType.STRING),
            new HostColumnVector.BasicType(true, DType.STRING));
    HostColumnVector.StructType type = new HostColumnVector.StructType(true, children);
    HostColumnVector.StructType expectedType = new HostColumnVector.StructType(true, children);
    List data1 = Arrays.asList("10", "aliceAndBob");
    List data2 = Arrays.asList("50", "foobar");
    List data3 = Arrays.asList(null, "zombies");
    List data4 = null;
    HostColumnVector.StructData structData1 = new HostColumnVector.StructData(data1);
    HostColumnVector.StructData structData2 = new HostColumnVector.StructData(data2);
    HostColumnVector.StructData structData3 = new HostColumnVector.StructData(data3);
    HostColumnVector.StructData structData4 = new HostColumnVector.StructData(data4);
    try (ColumnVector mask = ColumnVector.fromBoxedBooleans(true, false, true, true);
         ColumnVector fromStructs = ColumnVector.fromStructs(type, Arrays.asList(structData1, structData2, structData3, structData4));
         Table input = new Table(fromStructs);
         Table filteredTable = input.filter(mask);
         ColumnVector expectedStructs = ColumnVector.fromStructs(expectedType, Arrays.asList(structData1, structData3, structData4));
         Table expected = new Table(expectedStructs)) {
      assertEquals(expected.getRowCount(), 3L, "Expected column row count is incorrect");
      assertTablesAreEqual(expected, filteredTable);
    }
  }

  @Test
  void fixedWidthRowsRoundTrip() {
    try (Table t = new TestBuilder()
        .column(3l, 9l, 4l, 2l, 20l, null)
        .column(5.0d, 9.5d, 0.9d, 7.23d, 2.8d, null)
        .column(5, 1, 0, 2, 7, null)
        .column(true, false, false, true, false, null)
        .column(1.0f, 3.5f, 5.9f, 7.1f, 9.8f, null)
        .column(new Byte[]{2, 3, 4, 5, 9, null})
        .decimal32Column(-3, RoundingMode.UNNECESSARY, 5.0d, 9.5d, 0.9d, 7.23d, 2.8d, null)
        .decimal64Column(-8, 3L, 9L, 4L, 2L, 20L, null)
        .build()) {
      ColumnVector[] rows = t.convertToRows();
      try {
        // We didn't overflow
        assert rows.length == 1;
        ColumnVector cv = rows[0];
        assert cv.getRowCount() == t.getRowCount();
//        try (HostColumnVector hcv = cv.copyToHost()) {
//          hcv.getChildColumnView(0).getDataBuffer().printBuffer(8);
//        }

        DType[] types = new DType[t.getNumberOfColumns()];
        for (int i = 0; i < t.getNumberOfColumns(); i++) {
          types[i] = t.getColumn(i).getType();
        }
        try (Table backAgain = Table.convertFromRows(cv, types)) {
          assertTablesAreEqual(t, backAgain);
        }
      } finally {
        for (ColumnVector cv : rows) {
          cv.close();
        }
      }
    }
  }

  // utility methods to reduce typing

  private StructData struct(Object... values) {
    return new StructData(values);
  }

  private StructData[] structs(StructData... values) {
    return values;
  }

  private String[] strings(String... values) {
    return values;
  }

  private static ColumnVector decimalFromBoxedInts(boolean isDec64, int scale, Integer... values) {
    BigDecimal[] decimals = new BigDecimal[values.length];
    for (int i = 0; i < values.length; i++) {
      if (values[i] == null) {
        decimals[i] = null;
      } else {
        decimals[i] = BigDecimal.valueOf(values[i], -scale);
      }
    }
    DType type = isDec64 ? DType.create(DType.DTypeEnum.DECIMAL64, scale) : DType.create(DType.DTypeEnum.DECIMAL32, scale);
    return ColumnVector.build(type, decimals.length, (b) -> b.appendBoxed(decimals));
  }

  private Table buildTestTable() {
    StructType mapStructType = new StructType(true,
        new BasicType(false, DType.STRING),
        new BasicType(false, DType.STRING));
    StructType structType = new StructType(true,
        new BasicType(true, DType.INT32),
        new BasicType(false, DType.FLOAT32));
    return new Table.TestBuilder()
        .column(     100,      202,      3003,    40004,        5,      -60,    1, null,    3,  null,     5, null,    7, null,   9,   null,    11, null,   13, null,  15)
        .column(    true,     true,     false,    false,     true,     null, true, true, null, false, false, null, true, true, null, false, false, null, true, true, null)
        .column( (byte)1,  (byte)2,      null,  (byte)4,  (byte)5,  (byte)6, (byte)1, (byte)2, (byte)3, null, (byte)5, (byte)6, (byte)7, null, (byte)9, (byte)10, (byte)11, null, (byte)13, (byte)14, (byte)15)
        .column((short)6, (short)5,  (short)4,     null, (short)2, (short)1, (short)1, (short)2, (short)3, null, (short)5, (short)6, (short)7, null, (short)9, (short)10, null, (short)12, (short)13, (short)14, null)
        .column(      1L,     null,     1001L,      50L,   -2000L,     null, 1L, 2L, 3L, 4L, null, 6L, 7L, 8L, 9L, null, 11L, 12L, 13L, 14L, null)
        .column(   10.1f,      20f, Float.NaN,  3.1415f,     -60f,     null, 1f, 2f, 3f, 4f, 5f, null, 7f, 8f, 9f, 10f, 11f, null, 13f, 14f, 15f)
        .column(   10.1f,      20f, Float.NaN,  3.1415f,     -60f,     -50f, 1f, 2f, 3f, 4f, 5f, 6f, 7f, 8f, 9f, 10f, 11f, 12f, 13f, 14f, 15f)
        .column(    10.1,     20.0,      33.1,   3.1415,    -60.5,     null, 1., 2., 3., 4., 5., 6., null, 8., 9., 10., 11., 12., null, 14., 15.)
        .timestampDayColumn(99,      100,      101,      102,      103,      104, 1, 2, 3, 4, 5, 6, 7, null, 9, 10, 11, 12, 13, null, 15)
        .timestampMillisecondsColumn(9L,    1006L,     101L,    5092L,     null,      88L, 1L, 2L, 3L, 4L, 5L ,6L, 7L, 8L, null, 10L, 11L, 12L, 13L, 14L, 15L)
        .timestampSecondsColumn(1L, null, 3L, 4L, 5L, 6L, 1L, 2L, 3L, 4L, 5L ,6L, 7L, 8L, 9L, null, 11L, 12L, 13L, 14L, 15L)
        .decimal32Column(-3, 100,      202,      3003,    40004,        5,      -60,    1, null,    3,  null,     5, null,    7, null,   9,   null,    11, null,   13, null,  15)
        .decimal64Column(-8,      1L,     null,     1001L,      50L,   -2000L,     null, 1L, 2L, 3L, 4L, null, 6L, 7L, 8L, 9L, null, 11L, 12L, 13L, 14L, null)
        .column(     "A",      "B",      "C",      "D",     null,   "TESTING", "1", "2", "3", "4", "5", "6", "7", null, "9", "10", "11", "12", "13", null, "15")
        .column(
            strings("1", "2", "3"), strings("4"), strings("5"), strings("6, 7"),
            strings("", "9", null), strings("11"), strings(""), strings(null, null),
            strings("15", null), null, null, strings("18", "19", "20"),
            null, strings("22"), strings("23", ""), null,
            null, null, null, strings(),
            strings("the end"))
        .column(mapStructType,
            structs(struct("1", "2")), structs(struct("3", "4")),
            null, null,
            structs(struct("key", "value"), struct("a", "b")), null,
            null, structs(struct("3", "4"), struct("1", "2")),
            structs(), structs(null, struct("foo", "bar")),
            structs(null, null, null), null,
            null, null,
            null, null,
            null, null,
            null, null,
            structs(struct("the", "end")))
        .column(structType,
            struct(1, 1f), null, struct(2, 3f), null, struct(8, 7f),
            struct(0, 0f), null, null, struct(-1, -1f), struct(-100, -100f),
            struct(Integer.MAX_VALUE, Float.MAX_VALUE), null, null, null, null,
            null, null, null, null, null,
            struct(Integer.MIN_VALUE, Float.MIN_VALUE))
        .column(     "A",      "A",      "C",      "C",     null,   "TESTING", "1", "2", "3", "4", "5", "6", "7", null, "9", "10", "11", "12", "13", null, "15")
        .build();
  }

  @Test
  void testBuilderWithColumn() {
    try (Table t1 = new Table.TestBuilder()
        .decimal32Column(-3, 120, -230, null, 340)
        .decimal64Column(-8, 1000L, 200L, null, 30L).build()) {
      try (Table t2 = new Table.TestBuilder()
          .decimal32Column(-3, RoundingMode.UNNECESSARY, 0.12, -0.23, null, 0.34)
          .decimal64Column(-8, RoundingMode.UNNECESSARY, 1e-5, 2e-6, null, 3e-7).build()) {
        try (Table t3 = new Table.TestBuilder()
            .decimal32Column(-3, RoundingMode.UNNECESSARY, "0.12", "-000.23", null, ".34")
            .decimal64Column(-8, RoundingMode.UNNECESSARY, "1e-5", "2e-6", null, "3e-7").build()) {
          assertTablesAreEqual(t1, t2);
          assertTablesAreEqual(t1, t3);
        }
      }
    }
  }

  private Table[] buildExplodeTestTableWithPrimitiveTypes(boolean pos, boolean outer) {
    try (Table input = new Table.TestBuilder()
        .column(new ListType(true, new BasicType(true, DType.INT32)),
            Arrays.asList(1, 2, 3),
            Arrays.asList(4, 5),
            Arrays.asList(6),
            null,
            Arrays.asList())
        .column("s1", "s2", "s3", "s4", "s5")
        .column(1, 3, 5, 7, 9)
        .column(12.0, 14.0, 13.0, 11.0, 15.0)
        .build()) {
      Table.TestBuilder expectedBuilder = new Table.TestBuilder();
      if (pos) {
        Integer[] posData = outer ? new Integer[]{0, 1, 2, 0, 1, 0, null, null} : new Integer[]{0, 1, 2, 0, 1, 0};
        expectedBuilder.column(posData);
      }
      List<Object[]> expectedData = new ArrayList<Object[]>(){{
        if (!outer) {
          this.add(new Integer[]{1, 2, 3, 4, 5, 6});
          this.add(new String[]{"s1", "s1", "s1", "s2", "s2", "s3"});
          this.add(new Integer[]{1, 1, 1, 3, 3, 5});
          this.add(new Double[]{12.0, 12.0, 12.0, 14.0, 14.0, 13.0});
        } else {
          this.add(new Integer[]{1, 2, 3, 4, 5, 6, null, null});
          this.add(new String[]{"s1", "s1", "s1", "s2", "s2", "s3", "s4", "s5"});
          this.add(new Integer[]{1, 1, 1, 3, 3, 5, 7, 9});
          this.add(new Double[]{12.0, 12.0, 12.0, 14.0, 14.0, 13.0, 11.0, 15.0});
        }
      }};
      try (Table expected = expectedBuilder.column((Integer[]) expectedData.get(0))
          .column((String[]) expectedData.get(1))
          .column((Integer[]) expectedData.get(2))
          .column((Double[]) expectedData.get(3))
          .build()) {
        return new Table[]{new Table(input.getColumns()), new Table(expected.getColumns())};
      }
    }
  }

  private Table[] buildExplodeTestTableWithNestedTypes(boolean pos, boolean outer) {
    StructType nestedType = new StructType(true,
        new BasicType(false, DType.INT32), new BasicType(false, DType.STRING));
    try (Table input = new Table.TestBuilder()
        .column(new ListType(false, nestedType),
            Arrays.asList(struct(1, "k1"), struct(2, "k2"), struct(3, "k3")),
            Arrays.asList(struct(4, "k4"), struct(5, "k5")),
            Arrays.asList(struct(6, "k6")),
            Arrays.asList(new HostColumnVector.StructData((List) null)),
            null)
        .column("s1", "s2", "s3", "s4", "s5")
        .column(1, 3, 5, 7, 9)
        .column(12.0, 14.0, 13.0, 11.0, 15.0)
        .build()) {
      Table.TestBuilder expectedBuilder = new Table.TestBuilder();
      if (pos) {
        if (outer) {
          expectedBuilder.column(0, 1, 2, 0, 1, 0, 0, null);
        } else {
          expectedBuilder.column(0, 1, 2, 0, 1, 0, 0);
        }
      }
      List<Object[]> expectedData = new ArrayList<Object[]>(){{
        if (!outer) {
          this.add(new HostColumnVector.StructData[]{
              struct(1, "k1"), struct(2, "k2"), struct(3, "k3"),
              struct(4, "k4"), struct(5, "k5"), struct(6, "k6"),
              new HostColumnVector.StructData((List) null)});
          this.add(new String[]{"s1", "s1", "s1", "s2", "s2", "s3", "s4"});
          this.add(new Integer[]{1, 1, 1, 3, 3, 5, 7});
          this.add(new Double[]{12.0, 12.0, 12.0, 14.0, 14.0, 13.0, 11.0});
        } else {
          this.add(new HostColumnVector.StructData[]{
              struct(1, "k1"), struct(2, "k2"), struct(3, "k3"),
              struct(4, "k4"), struct(5, "k5"), struct(6, "k6"),
              new HostColumnVector.StructData((List) null), null});
          this.add(new String[]{"s1", "s1", "s1", "s2", "s2", "s3", "s4", "s5"});
          this.add(new Integer[]{1, 1, 1, 3, 3, 5, 7, 9});
          this.add(new Double[]{12.0, 12.0, 12.0, 14.0, 14.0, 13.0, 11.0, 15.0});
        }
      }};
      try (Table expected = expectedBuilder
          .column(nestedType, (HostColumnVector.StructData[]) expectedData.get(0))
          .column((String[]) expectedData.get(1))
          .column((Integer[]) expectedData.get(2))
          .column((Double[]) expectedData.get(3))
          .build()) {
        return new Table[]{new Table(input.getColumns()), new Table(expected.getColumns())};
      }
    }
  }

  @Test
  void testExplode() {
    // Child is primitive type
    Table[] testTables = buildExplodeTestTableWithPrimitiveTypes(false, false);
    try (Table input = testTables[0];
         Table expected = testTables[1]) {
      try (Table exploded = input.explode(0)) {
        assertTablesAreEqual(expected, exploded);
      }
    }

    // Child is nested type
    Table[] testTables2 = buildExplodeTestTableWithNestedTypes(false, false);
    try (Table input = testTables2[0];
         Table expected = testTables2[1]) {
      try (Table exploded = input.explode(0)) {
        assertTablesAreEqual(expected, exploded);
      }
    }
  }

  @Test
  void testExplodePosition() {
    // Child is primitive type
    Table[] testTables = buildExplodeTestTableWithPrimitiveTypes(true, false);
    try (Table input = testTables[0];
         Table expected = testTables[1]) {
      try (Table exploded = input.explodePosition(0)) {
        assertTablesAreEqual(expected, exploded);
      }
    }

    // Child is nested type
    Table[] testTables2 = buildExplodeTestTableWithNestedTypes(true, false);
    try (Table input = testTables2[0];
         Table expected = testTables2[1]) {
      try (Table exploded = input.explodePosition(0)) {
        assertTablesAreEqual(expected, exploded);
      }
    }
  }

  @Test
  void testExplodeOuter() {
    // Child is primitive type
    Table[] testTables = buildExplodeTestTableWithPrimitiveTypes(false, true);
    try (Table input = testTables[0];
         Table expected = testTables[1]) {
      try (Table exploded = input.explodeOuter(0)) {
        assertTablesAreEqual(expected, exploded);
      }
    }

    // Child is nested type
    Table[] testTables2 = buildExplodeTestTableWithNestedTypes(false, true);
    try (Table input = testTables2[0];
         Table expected = testTables2[1]) {
      try (Table exploded = input.explodeOuter(0)) {
        assertTablesAreEqual(expected, exploded);
      }
    }
  }

  @Test
  void testExplodeOuterPosition() {
    // Child is primitive type
    Table[] testTables = buildExplodeTestTableWithPrimitiveTypes(true, true);
    try (Table input = testTables[0];
         Table expected = testTables[1]) {
      try (Table exploded = input.explodeOuterPosition(0)) {
        assertTablesAreEqual(expected, exploded);
      }
    }

    // Child is nested type
    Table[] testTables2 = buildExplodeTestTableWithNestedTypes(true, true);
    try (Table input = testTables2[0];
         Table expected = testTables2[1]) {
      try (Table exploded = input.explodeOuterPosition(0)) {
        assertTablesAreEqual(expected, exploded);
      }
    }
  }
}<|MERGE_RESOLUTION|>--- conflicted
+++ resolved
@@ -47,14 +47,8 @@
 import java.util.Map;
 import java.util.stream.Collectors;
 
-<<<<<<< HEAD
-=======
-import static ai.rapids.cudf.Aggregate.max;
-import static ai.rapids.cudf.Aggregate.first;
-import static ai.rapids.cudf.Aggregate.last;
 import static ai.rapids.cudf.ParquetWriterOptions.listBuilder;
 import static ai.rapids.cudf.ParquetWriterOptions.structBuilder;
->>>>>>> d4cc46e3
 import static ai.rapids.cudf.Table.TestBuilder;
 import static org.junit.jupiter.api.Assertions.assertArrayEquals;
 import static org.junit.jupiter.api.Assertions.assertDoesNotThrow;
@@ -2947,15 +2941,9 @@
   }
 
   @Test
-<<<<<<< HEAD
-  void testWindowingCollect() {
-    Aggregation aggCollectWithNulls = Aggregation.collect(NullPolicy.INCLUDE);
-    Aggregation aggCollect = Aggregation.collect();
-=======
   void testWindowingCollectList() {
-    Aggregation aggCollectWithNulls = Aggregation.collectList(Aggregation.NullPolicy.INCLUDE);
+    Aggregation aggCollectWithNulls = Aggregation.collectList(NullPolicy.INCLUDE);
     Aggregation aggCollect = Aggregation.collectList();
->>>>>>> d4cc46e3
     WindowOptions winOpts = WindowOptions.builder()
                                          .minPeriods(1)
                                          .window(2, 1).build();
@@ -4456,7 +4444,7 @@
                  Arrays.asList(0))
              .build();
          Table found = input.groupBy(0).aggregate(
-             Aggregation.collectList(Aggregation.NullPolicy.INCLUDE).onColumn(1))) {
+             Aggregation.collectList(NullPolicy.INCLUDE).onColumn(1))) {
       assertTablesAreEqual(expected, found);
     }
   }
@@ -4464,7 +4452,7 @@
   @Test
   void testGroupByCollectSetIncludeNulls() {
     // test with null unequal and nan unequal
-    Aggregation collectSet = Aggregation.collectSet(Aggregation.NullPolicy.INCLUDE,
+    Aggregation collectSet = Aggregation.collectSet(NullPolicy.INCLUDE,
         Aggregation.NullEquality.UNEQUAL, Aggregation.NaNEquality.UNEQUAL);
     try (Table input = new Table.TestBuilder()
         .column(1, 1, 1, 1, 2, 2, 2, 2, 3, 3, 3, 3, 4, 4, 4, 4)
@@ -4480,7 +4468,7 @@
       assertTablesAreEqual(expected, found);
     }
     // test with null equal and nan unequal
-    collectSet = Aggregation.collectSet(Aggregation.NullPolicy.INCLUDE,
+    collectSet = Aggregation.collectSet(NullPolicy.INCLUDE,
         Aggregation.NullEquality.EQUAL, Aggregation.NaNEquality.UNEQUAL);
     try (Table input = new Table.TestBuilder()
         .column(1, 1, 1, 1, 2, 2, 2, 2, 3, 3, 3, 3, 4, 4, 4, 4)
@@ -4501,7 +4489,7 @@
       assertTablesAreEqual(expected, found);
     }
     // test with null equal and nan equal
-    collectSet = Aggregation.collectSet(Aggregation.NullPolicy.INCLUDE,
+    collectSet = Aggregation.collectSet(NullPolicy.INCLUDE,
         Aggregation.NullEquality.EQUAL, Aggregation.NaNEquality.ALL_EQUAL);
     try (Table input = new Table.TestBuilder()
         .column(1, 1, 1, 1, 2, 2, 2, 2, 3, 3, 3, 3, 4, 4, 4, 4)
