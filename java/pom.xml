<?xml version="1.0" encoding="UTF-8"?>
<!--
  Copyright (c) 2019-2023, NVIDIA CORPORATION.

  Licensed under the Apache License, Version 2.0 (the "License");
  you may not use this file except in compliance with the License.
  You may obtain a copy of the License at

      http://www.apache.org/licenses/LICENSE-2.0

  Unless required by applicable law or agreed to in writing, software
  distributed under the License is distributed on an "AS IS" BASIS,
  WITHOUT WARRANTIES OR CONDITIONS OF ANY KIND, either express or implied.
  See the License for the specific language governing permissions and
  limitations under the License.
-->
<project xmlns="http://maven.apache.org/POM/4.0.0"
         xmlns:xsi="http://www.w3.org/2001/XMLSchema-instance"
         xsi:schemaLocation="http://maven.apache.org/POM/4.0.0 http://maven.apache.org/xsd/maven-4.0.0.xsd">
    <modelVersion>4.0.0</modelVersion>

    <groupId>ai.rapids</groupId>
    <artifactId>cudf</artifactId>
<<<<<<< HEAD
    <version>24.02.2-SNAPSHOT</version>
=======
    <version>24.06.0-SNAPSHOT</version>
>>>>>>> 4e44d5d3

    <name>cudfjni</name>
    <description>
        This project provides java bindings for cudf, to be able to process large amounts of data on a GPU.
        This is still a work in progress so some APIs may change until the 1.0 release.
    </description>
    <url>http://ai.rapids</url>

    <licenses>
        <license>
            <name>Apache License, Version 2.0</name>
            <url>https://www.apache.org/licenses/LICENSE-2.0.txt</url>
            <distribution>repo</distribution>
            <comments>A business-friendly OSS license</comments>
        </license>
    </licenses>
    <scm>
        <connection>scm:git:https://github.com/rapidsai/cudf.git</connection>
        <developerConnection>scm:git:git@github.com:rapidsai/cudf.git</developerConnection>
        <tag>HEAD</tag>
        <url>https://github.com/rapidsai/cudf</url>
    </scm>
    <developers>
        <developer>
            <id>revans2</id>
            <name>Robert Evans</name>
            <email>bobby@apache.org</email>
            <roles>
                <role>Committer</role>
            </roles>
            <timezone>-6</timezone>
        </developer>
        <developer>
            <id>jlowe</id>
            <name>Jason Lowe</name>
            <email>jlowe@nvidia.com</email>
            <roles>
                <role>Committer</role>
            </roles>
            <timezone>-6</timezone>
        </developer>
        <developer>
            <id>abellina</id>
            <name>Alessandro Bellina</name>
            <email>abellina@nvidia.com</email>
            <roles>
                <role>Committer</role>
            </roles>
            <timezone>-6</timezone>
        </developer>
        <developer>
            <id>tgraves</id>
            <name>Thomas Graves</name>
            <email>tgraves@nvidia.com</email>
            <roles>
                <role>Committer</role>
            </roles>
            <timezone>-6</timezone>
        </developer>
        <developer>
            <id>rjafri</id>
            <name>Raza Jafri</name>
            <email>rjafri@nvidia.com</email>
            <roles>
                <role>Committer</role>
            </roles>
            <timezone>-8</timezone>
        </developer>
        <developer>
            <id>nartal</id>
            <name>Niranjan Artal</name>
            <email>nartal@nvidia.com</email>
            <roles>
                <role>Committer</role>
            </roles>
            <timezone>-8</timezone>
        </developer>
    </developers>

    <dependencies>
        <dependency>
            <groupId>org.slf4j</groupId>
            <artifactId>slf4j-api</artifactId>
            <version>${slf4j.version}</version>
            <scope>compile</scope>
        </dependency>
        <dependency>
            <groupId>org.junit.jupiter</groupId>
            <artifactId>junit-jupiter-api</artifactId>
            <version>${junit.version}</version>
            <scope>test</scope>
        </dependency>
        <dependency>
            <groupId>org.junit.jupiter</groupId>
            <artifactId>junit-jupiter-params</artifactId>
            <version>${junit.version}</version>
            <scope>test</scope>
        </dependency>
        <dependency>
            <groupId>org.slf4j</groupId>
            <artifactId>slf4j-simple</artifactId>
            <version>${slf4j.version}</version>
            <scope>test</scope>
        </dependency>
        <dependency>
            <groupId>org.mockito</groupId>
            <artifactId>mockito-core</artifactId>
            <version>2.25.0</version>
            <scope>test</scope>
        </dependency>
        <dependency>
            <groupId>org.apache.arrow</groupId>
            <artifactId>arrow-vector</artifactId>
            <version>${arrow.version}</version>
            <scope>test</scope>
        </dependency>
        <dependency>
            <groupId>org.apache.parquet</groupId>
            <artifactId>parquet-avro</artifactId>
            <version>1.10.0</version>
            <scope>test</scope>
        </dependency>
        <dependency>
            <groupId>org.apache.hadoop</groupId>
            <artifactId>hadoop-common</artifactId>
            <version>3.2.4</version>
            <scope>test</scope>
        </dependency>
    </dependencies>

    <properties>
        <project.build.sourceEncoding>UTF-8</project.build.sourceEncoding>
        <maven.compiler.source>1.8</maven.compiler.source>
        <maven.compiler.target>1.8</maven.compiler.target>
        <junit.version>5.4.2</junit.version>
        <ai.rapids.refcount.debug>false</ai.rapids.refcount.debug>
        <ai.rapids.cudf.nvtx.enabled>false</ai.rapids.cudf.nvtx.enabled>
        <native.build.path>${basedir}/target/cmake-build</native.build.path>
        <skipNativeCopy>false</skipNativeCopy>
        <cxx.flags/>
        <CMAKE_EXPORT_COMPILE_COMMANDS>OFF</CMAKE_EXPORT_COMPILE_COMMANDS>
        <CUDA_STATIC_RUNTIME>OFF</CUDA_STATIC_RUNTIME>
        <CUDF_USE_PER_THREAD_DEFAULT_STREAM>OFF</CUDF_USE_PER_THREAD_DEFAULT_STREAM>
        <USE_GDS>OFF</USE_GDS>
        <GPU_ARCHS>RAPIDS</GPU_ARCHS>
        <CUDF_JNI_LIBCUDF_STATIC>OFF</CUDF_JNI_LIBCUDF_STATIC>
        <native.build.path>${project.build.directory}/cmake-build</native.build.path>
        <slf4j.version>1.7.30</slf4j.version>
        <arrow.version>0.15.1</arrow.version>
        <parallel.level>4</parallel.level>
        <CUDF_CPP_BUILD_DIR/>
        <cmake.ccache.opts/>
    </properties>

    <profiles>
        <profile>
            <id>no-cxx-deprecation-warnings</id>
            <properties>
                <cxx.flags>-Wno-deprecated-declarations</cxx.flags>
            </properties>
        </profile>
        <profile>
            <id>default-tests</id>
            <build>
                <plugins>
                    <plugin>
                        <artifactId>maven-surefire-plugin</artifactId>
                        <configuration>
                            <excludes>
                                <exclude>**/CudaFatalTest.java</exclude>
                                <exclude>**/ColumnViewNonEmptyNullsTest.java</exclude>
                            </excludes>
                        </configuration>
                        <executions>
                            <execution>
                                <id>main-tests</id>
                                <goals>
                                    <goal>test</goal>
                                </goals>
                            </execution>
                            <execution>
                                <id>non-empty-null-test</id>
                                <goals>
                                    <goal>test</goal>
                                </goals>
                                <configuration>
                                    <argLine>-da:ai.rapids.cudf.AssertEmptyNulls</argLine>
                                    <test>*/ColumnViewNonEmptyNullsTest.java</test>
                                </configuration>
                            </execution>
                            <execution>
                                <id>fatal-cuda-test</id>
                                <goals>
                                    <goal>test</goal>
                                </goals>
                                <configuration>
                                    <reuseForks>false</reuseForks>
                                    <test>*/CudaFatalTest.java</test>
                                </configuration>
                            </execution>
                        </executions>
                    </plugin>
                </plugins>
            </build>
        </profile>
        <profile>
            <id>no-cufile-tests</id>
            <activation>
                <property>
                    <name>USE_GDS</name>
                    <value>!ON</value>
                </property>
            </activation>
            <build>
                <plugins>
                    <plugin>
                        <artifactId>maven-surefire-plugin</artifactId>
                        <configuration>
                            <excludes>
                                <exclude>**/ColumnViewNonEmptyNullsTest.java</exclude>
                                <exclude>**/CuFileTest.java</exclude>
                                <exclude>**/CudaFatalTest.java</exclude>
                            </excludes>
                        </configuration>
                        <executions>
                            <execution>
                                <id>main-tests</id>
                                <goals>
                                    <goal>test</goal>
                                </goals>
                            </execution>
                            <execution>
                                <id>fatal-cuda-test</id>
                                <goals>
                                    <goal>test</goal>
                                </goals>
                                <configuration>
                                    <reuseForks>false</reuseForks>
                                    <test>*/CudaFatalTest.java</test>
                                </configuration>
                            </execution>
                            <execution>
                                <id>non-empty-null-test</id>
                                <goals>
                                    <goal>test</goal>
                                </goals>
                                <configuration>
                                    <argLine>-da:ai.rapids.cudf.AssertEmptyNulls</argLine>
                                    <test>*/ColumnViewNonEmptyNullsTest.java</test>
                                </configuration>
                            </execution>
                        </executions>
                    </plugin>
                </plugins>
            </build>
        </profile>
        <profile>
            <id>release</id>
            <distributionManagement>
                <snapshotRepository>
                    <id>ossrh</id>
                    <url>https://oss.sonatype.org/content/repositories/snapshots</url>
                </snapshotRepository>
            </distributionManagement>
            <properties>
                <gpg.passphrase>${GPG_PASSPHRASE}</gpg.passphrase>
            </properties>
            <build>
                <plugins>
                    <plugin>
                        <groupId>org.apache.maven.plugins</groupId>
                        <artifactId>maven-source-plugin</artifactId>
                        <version>2.2.1</version>
                        <executions>
                            <execution>
                                <id>attach-sources</id>
                                <goals>
                                    <goal>jar-no-fork</goal>
                                </goals>
                            </execution>
                            <execution>
                                <id>test-jars</id>
                                <goals>
                                    <goal>test-jar</goal>
                                </goals>
                            </execution>
                        </executions>
                        <configuration>
                            <excludeResources>true</excludeResources>
                        </configuration>
                    </plugin>
                    <plugin>
                        <groupId>org.apache.maven.plugins</groupId>
                        <artifactId>maven-javadoc-plugin</artifactId>
                        <version>2.9.1</version>
                        <executions>
                            <execution>
                                <id>attach-javadocs</id>
                                <goals>
                                    <goal>jar</goal>
                                </goals>
                                <configuration>
                                    <additionalparam>-Xdoclint:none</additionalparam>
                                </configuration>
                            </execution>
                        </executions>
                    </plugin>
                    <plugin>
                        <groupId>org.apache.maven.plugins</groupId>
                        <artifactId>maven-gpg-plugin</artifactId>
                        <version>1.5</version>
                        <executions>
                            <execution>
                                <id>sign-artifacts</id>
                                <phase>verify</phase>
                                <goals>
                                    <goal>sign</goal>
                                </goals>
                            </execution>
                        </executions>
                    </plugin>
                    <plugin>
                        <groupId>org.sonatype.plugins</groupId>
                        <artifactId>nexus-staging-maven-plugin</artifactId>
                        <version>1.6.7</version>
                        <extensions>true</extensions>
                        <configuration>
                            <serverId>ossrh</serverId>
                            <nexusUrl>https://oss.sonatype.org/</nexusUrl>
                            <autoReleaseAfterClose>false</autoReleaseAfterClose>
                        </configuration>
                    </plugin>
                </plugins>
            </build>
        </profile>
    </profiles>

    <build>
        <resources>
            <resource>
                <!-- Include the properties file to provide the build information. -->
                <directory>${project.build.directory}/extra-resources</directory>
                <filtering>true</filtering>
            </resource>
            <resource>
                <directory>${basedir}/..</directory>
                <targetPath>META-INF</targetPath>
                <includes>
                    <include>LICENSE</include>
                </includes>
            </resource>
        </resources>
        <pluginManagement>
            <plugins>
                <plugin>
                    <groupId>org.codehaus.gmaven</groupId>
                    <artifactId>gmaven-plugin</artifactId>
                    <version>1.5</version>
                </plugin>
                <plugin>
                    <artifactId>maven-exec-plugin</artifactId>
                    <version>1.6.0</version>
                </plugin>
                <plugin>
                    <artifactId>maven-clean-plugin</artifactId>
                    <version>3.1.0</version>
                </plugin>
                <plugin>
                    <artifactId>maven-resources-plugin</artifactId>
                    <!-- downgrade version so symlinks are followed -->
                    <version>2.6</version>
                </plugin>
                <plugin>
                    <artifactId>maven-compiler-plugin</artifactId>
                    <version>3.8.0</version>
                </plugin>
                <plugin>
                    <artifactId>maven-surefire-plugin</artifactId>
                    <version>2.22.0</version>
                    <dependencies>
                        <dependency>
                            <groupId>org.junit.platform</groupId>
                            <artifactId>junit-platform-surefire-provider</artifactId>
                            <version>1.2.0</version>
                        </dependency>
                        <dependency>
                            <groupId>org.junit.jupiter</groupId>
                            <artifactId>junit-jupiter-engine</artifactId>
                            <version>5.4.2</version>
                        </dependency>
                        <dependency>
                            <!-- to get around bug https://github.com/junit-team/junit5/issues/1367 -->
                            <groupId>org.apache.maven.surefire</groupId>
                            <artifactId>surefire-logger-api</artifactId>
                            <version>2.21.0</version>
                        </dependency>
                    </dependencies>
                </plugin>
                <plugin>
                    <groupId>org.apache.maven.plugins</groupId>
                    <artifactId>maven-failsafe-plugin</artifactId>
                    <version>2.22.0</version>
                </plugin>
                <plugin>
                    <artifactId>maven-jar-plugin</artifactId>
                    <version>3.0.2</version>
                </plugin>
                <plugin>
                    <artifactId>maven-install-plugin</artifactId>
                    <version>2.5.2</version>
                </plugin>
                <plugin>
                    <artifactId>maven-deploy-plugin</artifactId>
                    <version>2.8.2</version>
                </plugin>
                <plugin>
                    <artifactId>maven-site-plugin</artifactId>
                    <version>3.7.1</version>
                </plugin>
                <plugin>
                    <artifactId>maven-project-info-reports-plugin</artifactId>
                    <version>3.0.0</version>
                </plugin>
            </plugins>
        </pluginManagement>

        <plugins>
            <plugin>
                <artifactId>maven-antrun-plugin</artifactId>
                <version>1.8</version>
                <executions>
                    <execution>
                        <id>cmake</id>
                        <phase>validate</phase>
                        <configuration>
                            <tasks>
                                <mkdir dir="${native.build.path}"/>
                                <exec dir="${native.build.path}"
                                      failonerror="true"
                                      executable="cmake">
                                    <arg value="${basedir}/src/main/native"/>
                                    <arg line="${cmake.ccache.opts}"/>
                                    <arg value="-DCUDA_STATIC_RUNTIME=${CUDA_STATIC_RUNTIME}" />
                                    <arg value="-DCUDF_USE_PER_THREAD_DEFAULT_STREAM=${CUDF_USE_PER_THREAD_DEFAULT_STREAM}" />
                                    <arg value="-DUSE_GDS=${USE_GDS}" />
                                    <arg value="-DCMAKE_CXX_FLAGS=${cxx.flags}"/>
                                    <arg value="-DCMAKE_EXPORT_COMPILE_COMMANDS=${CMAKE_EXPORT_COMPILE_COMMANDS}"/>
                                    <arg value="-DCUDF_CPP_BUILD_DIR=${CUDF_CPP_BUILD_DIR}"/>
                                    <arg value="-DGPU_ARCHS=${GPU_ARCHS}"/>
                                    <arg value="-DCUDF_JNI_LIBCUDF_STATIC=${CUDF_JNI_LIBCUDF_STATIC}"/>
                                    <arg value="-DCUDF_JNI_ENABLE_PROFILING=${CUDF_JNI_ENABLE_PROFILING}"/>
                                    <arg value="-DBUILD_SHARED_LIBS=ON"/>
                                </exec>
                                <exec dir="${native.build.path}"
                                      failonerror="true"
                                      executable="cmake">
                                    <arg value="--build"/>
                                    <arg value="."/>
                                    <arg value="--parallel"/>
                                    <arg value="${parallel.level}"/>
                                </exec>
                                <mkdir dir="${project.build.directory}/extra-resources"/>
                                <exec executable="bash"
                                      output="${project.build.directory}/extra-resources/cudf-java-version-info.properties">
                                    <arg value="${project.basedir}/buildscripts/build-info"/>
                                    <arg value="${project.version}"/>
                                </exec>
                            </tasks>
                        </configuration>
                        <goals>
                            <goal>run</goal>
                        </goals>
                    </execution>
                </executions>
            </plugin>
            <plugin>
                <groupId>org.codehaus.gmaven</groupId>
                <artifactId>gmaven-plugin</artifactId>
                <executions>
                    <execution>
                        <id>setproperty</id>
                        <phase>validate</phase>
                        <goals>
                            <goal>execute</goal>
                        </goals>
                        <configuration>
                            <source>
                                def sout = new StringBuffer(), serr = new StringBuffer()
                                //This only works on linux
                                def proc = 'ldd ${native.build.path}/libcudfjni.so'.execute()
                                proc.consumeProcessOutput(sout, serr)
                                proc.waitForOrKill(10000)
                                def libcudf = ~/libcudf.*\\.so\\s+=>\\s+(.*)libcudf.*\\.so\\s+.*/
                                def cudfm = libcudf.matcher(sout)
                                if (cudfm.find()) {
                                    pom.properties['native.cudf.path'] = cudfm.group(1)
                                } else {
                                    fail("Could not find cudf as a dependency of libcudfjni out> $sout err> $serr")
                                }

                                def nvccout = new StringBuffer(), nvccerr = new StringBuffer()
                                def nvccproc = 'nvcc --version'.execute()
                                nvccproc.consumeProcessOutput(nvccout, nvccerr)
                                nvccproc.waitForOrKill(10000)
                                def cudaPattern = ~/Cuda compilation tools, release ([0-9]+)/
                                def cm = cudaPattern.matcher(nvccout)
                                if (cm.find()) {
                                    def classifier = 'cuda' + cm.group(1)
                                    pom.properties['cuda.classifier'] = classifier
                                } else {
                                    fail('could not find CUDA version')
                                }
                            </source>
                        </configuration>
                    </execution>
                </executions>
            </plugin>
            <plugin>
                <groupId>org.apache.maven.plugins</groupId>
                <artifactId>maven-jar-plugin</artifactId>
                <configuration>
                    <!--Set by groovy script-->
                    <classifier>${cuda.classifier}</classifier>
                </configuration>
                <executions>
                    <execution>
                        <goals>
                            <goal>test-jar</goal>
                        </goals>
                        <configuration>
                            <classifier>tests</classifier>
                        </configuration>
                    </execution>
                </executions>
            </plugin>
            <plugin>
                <groupId>org.apache.maven.plugins</groupId>
                <artifactId>maven-surefire-plugin</artifactId>
                <configuration>
                    <!-- you can turn this off, by passing -DtrimStackTrace=true when running tests -->
                    <trimStackTrace>false</trimStackTrace>
                    <redirectTestOutputToFile>true</redirectTestOutputToFile>
                    <systemPropertyVariables>
                        <ai.rapids.refcount.debug>${ai.rapids.refcount.debug}</ai.rapids.refcount.debug>
                        <ai.rapids.cudf.nvtx.enabled>${ai.rapids.cudf.nvtx.enabled}</ai.rapids.cudf.nvtx.enabled>
                    </systemPropertyVariables>
                </configuration>
            </plugin>
            <plugin>
                <artifactId>maven-resources-plugin</artifactId>
                <executions>
                    <execution>
                        <id>copy-native-libs</id>
                        <phase>generate-resources</phase>
                        <goals>
                            <goal>copy-resources</goal>
                        </goals>
                        <configuration>
                            <overwrite>true</overwrite>
                            <skip>${skipNativeCopy}</skip>
                            <outputDirectory>${project.build.outputDirectory}/${os.arch}/${os.name}</outputDirectory>
                            <resources>
                                <resource>
                                    <directory>${native.build.path}</directory>
                                    <includes>
                                        <include>libcudfjni.so</include>
                                        <include>libcufilejni.so</include>
                                        <include>libnvcomp.so</include>
                                        <include>libnvcomp_gdeflate.so</include>
                                        <include>libnvcomp_bitcomp.so</include>
                                    </includes>
                                </resource>
                                <resource>
                                    <!--Set by groovy script-->
                                    <directory>${native.cudf.path}</directory>
                                    <includes>
                                        <include>libcudf.so</include>
                                    </includes>
                                </resource>
                            </resources>
                        </configuration>
                    </execution>
                </executions>
            </plugin>
        </plugins>
    </build>
</project><|MERGE_RESOLUTION|>--- conflicted
+++ resolved
@@ -21,11 +21,7 @@
 
     <groupId>ai.rapids</groupId>
     <artifactId>cudf</artifactId>
-<<<<<<< HEAD
-    <version>24.02.2-SNAPSHOT</version>
-=======
     <version>24.06.0-SNAPSHOT</version>
->>>>>>> 4e44d5d3
 
     <name>cudfjni</name>
     <description>
