# Testing cuDF

## Tooling
Tests in cuDF are written using [`pytest`](https://docs.pytest.org/en/latest/).
Test coverage is measured using [`coverage.py`](https://coverage.readthedocs.io/en/latest/),
specifically the [`pytest-cov`](https://github.com/pytest-dev/pytest-cov) plugin.
Code coverage reports are uploaded to [Codecov](https://app.codecov.io/gh/rapidsai/cudf).
Each PR also indicates whether it increases or decreases test coverage.

### Configuring pytest

Pytest will accept configuration in [multiple different
files](https://docs.pytest.org/en/stable/reference/customize.html),
with a specified discovery and precedence order. Note in particular
that there is no automatic "include" mechanism, as soon as a matching
configuration file is found, discovery stops.

For preference, so that all tool configuration lives in the same
place, we use `pyproject.toml`-based configuration. Test configuration
for a given package should live in that package's `pyproject.toml`
file.

Where tests do not naturally belong to a project, for example the
`cudf.pandas` integration tests and the cuDF benchmarks, use a
`pytest.ini` file as close to the tests as possible.

## Test organization

How tests are organized depends on which of the following two groups they fall into:

1. Free functions such as `cudf.merge` that operate on classes like `DataFrame` or `Series`.
2. Methods of the above classes.

Tests of free functions should be grouped into files based on the
[API sections in the documentation](https://docs.rapids.ai/api/cudf/latest/api_docs/index.html).
This places tests of similar functionality in the same module.
Tests of class methods should be organized in the same way, except that this organization should be within a subdirectory corresponding to the class.
For instance, tests of `DataFrame` indexing should be placed into `dataframe/test_indexing.py`.
In cases where tests may be shared by multiple classes sharing a common parent (e.g. `DataFrame` and `Series` both require `IndexedFrame` tests),
the tests may be placed in a directory corresponding to the parent class.

## Test contents

### Writing tests

In general, functionality must be tested for both standard and exceptional cases.
Standard use cases may be covered using parametrization (using `pytest.mark.parametrize`).
Tests of standard use cases should typically include some coverage of:
- Different dtypes, including nested dtypes (especially strings)
- Mixed objects, e.g. binary operations between `DataFrame` and `Series`
- Operations on scalars
- Verifying all combinations of parameters for complex APIs like `cudf.merge`.

Here are some of the most common exceptional cases to test:
1. `Series`/`DataFrame`/`Index` with zero rows
2. `DataFrame` with zero columns
3. All null data
4. For string or list APIs, empty strings/lists
5. For list APIs, lists containing all null elements or empty strings
6. For numeric data:
  1. All 0s.
  2. All 1s.
  3. Containing/all inf
  4. Containing/all nan
  5. `INT${PRECISION}_MAX` for a given precision (e.g. `2**32` for `int32`).

Most specific APIs will also include a range of other cases.

In general, it is preferable to write separate tests for different exceptional cases.
Excessive parametrization and branching increases complexity and obfuscates the purpose of a test.
Typically, exception cases require specific assertions or other special logic, so they are best kept separate.
The main exception to this rule is tests based on comparison to pandas.
Such tests may test exceptional cases alongside more typical cases since the logic is generally identical.

(test_parametrization)=

### Parametrization: custom fixtures and `pytest.mark.parametrize`

When it comes to parametrizing tests written with `pytest`,
the two main options are [fixtures](https://docs.pytest.org/en/latest/explanation/fixtures.html)
and [`mark.parametrize`](https://docs.pytest.org/en/latest/how-to/parametrize.html#pytest-mark-parametrize).
By virtue of being functions, fixtures are both more verbose and more self-documenting.
Fixtures also have the significant benefit of being constructed lazily,
whereas parametrizations are constructed at test collection time.

In general, these approaches are applicable to parametrizations of different complexity.
For the purpose of this discussion,
we define a parametrization as "simple" if it is composed of a list (possibly nested) of primitive objects.
Examples include a list of integers or a list of list of strings.
This _does not_ include e.g. cuDF or pandas objects.
In particular, developers should avoid performing GPU memory allocations during test collection.

With that in mind, here are some ground rules for how to parametrize.

Use `pytest.mark.parametrize` when:
- One test must be run on many inputs and those inputs are simple to construct.

Use fixtures when:
- One or more tests must be run on the same set of inputs,
  and all of those inputs can be constructed with simple parametrizations.
  In practice, that means that it is acceptable to use a fixture like this:
  ```python
      @pytest.fixture(params=["a", "b"])
      def foo(request):
          if request.param == "a":
              # Some complex initialization
          elif request.param == "b":
              # Some other complex initialization
  ```
  In other words, the construction of the fixture may be complex,
  as long as the parametrization of that construction is simple.
- One or more tests must be run on the same set of inputs,
  and at least one of those inputs requires complex parametrizations.
  In this case, the parametrization of a fixture should be decomposed
  by using fixtures that depend on other fixtures.
  ```python
      @pytest.fixture(params=["a", "b"])
      def foo(request):
          if request.param == "a":
              # Some complex initialization
          elif request.param == "b":
              # Some other complex initialization

      @pytest.fixture
      def bar(foo):
         # do something with foo like initialize a cudf object.

      def test_some_property(bar):
          # will be run for each value of bar that results from each value of foo.
          assert some_property_of(bar)
  ```

#### Complex parametrizations

The lists above document common use cases.
However, more complex cases may arise.
One of the most common alternatives is where, given a set of test cases,
different tests need to run on different subsets with a nonempty intersection.
Fixtures and parametrization are only capable of handling the Cartesian product of parameters,
i.e. "run this test for all values of `a` and all values of `b`".

There are multiple potential solutions to this problem.
One possibility is to encapsulate common test logic in a helper function,
then call it from multiple `test_*` functions that construct the necessary inputs.
Another possibility is to use functions rather than fixtures to construct inputs, allowing for more flexible input construction:
```python
def get_values(predicate):
    values = range(10)
    yield from filter(predicate, values)

def test_evens():
    for v in get_values(lambda x: x % 2 == 0):
        # Execute test

def test_odds():
    for v in get_values(lambda x: x % 2 == 1):
        # Execute test
```

Other approaches are also possible, and the best solution should be discussed on a case-by-case basis during PR review.

(xfailing_tests)=

### Tests with expected failures (`xfail`s)

In some circumstances it makes sense to mark a test as _expected_ to
fail, perhaps because the functionality is not yet implemented in
cuDF. To do so use the
[`pytest.mark.xfail`](https://docs.pytest.org/en/stable/reference/reference.html#pytest.mark.xfail)
fixture on the test.

If the test is parametrized and only a single parameter is expected to
fail, rather than marking the entire test as xfailing, mark the single
parameter by creating a
[`pytest.param`](https://docs.pytest.org/en/stable/how-to/skipping.html#skip-xfail-with-parametrize)
with appropriate marks.

```python
@pytest.mark.parametrize(
    "value",
    [
        1,
        2,
        pytest.param(
            3, marks=pytest.mark.xfail(reason="code doesn't work for 3")
        ),
    ],
)
def test_value(value):
    assert value < 3
```

When marking an `xfail`ing test, provide a descriptive reason. This
_should_ include a link to an issue describing the problem so that
progress towards fixing the problem can be tracked. If no such issue
exists already, create one!

#### Conditional `xfail`s

Sometimes, a parametrized test is only expected to fail for some
combination of its parameters. Say, for example, division by zero but
only if the datatype is `bool`. If all combinations with a given
parameter are expected to fail, one can mark the parameter with
`pytest.mark.xfail`, indicating a reason for the expected failure. If
only _some_ of the combinations are expected to fail, it can be
tempting to mark the parameter as `xfail`, but this should be avoided.
A test marked as `xfail` that passes is an "unexpected pass" or
`XPASS` which is considered a failure by the test suite since we use
the pytest option
[`xfail_strict=true`](https://docs.pytest.org/en/latest/how-to/skipping.html#strict-parameter).
Another option is to use the programmatic `pytest.xfail` function to
fail in the test body to `xfail` the relevant combination of
parameters. **DO NOT USE THIS OPTION**. Unlike the mark-based
approach, `pytest.xfail` *does not* run the rest of the test body, so
we will never know if the test starts to pass because the bug is
fixed. Use of `pytest.xfail` is checked for, and forbidden, via
a pre-commit hook.

Instead, to handle this (hopefully rare) case, we can programmatically
mark a test as expected to fail under a combination of conditions by
applying the `pytest.mark.xfail` mark to the current test `request`.
To achieve this, the test function should take an extra parameter
named `request`, on which we call `applymarker`:

```python
@pytest.mark.parametrize("v1", [1, 2, 3])
@pytest.mark.parametrize("v2", [1, 2, 3])
def test_sum_lt_6(request, v1, v2):
    request.applymarker(
        pytest.mark.xfail(
            condition=(v1 == 3 and v2 == 3),
            reason="Add comment linking to relevant issue",
        )
    )
    assert v1 + v2 < 6
```

This way, when the bug is fixed, the test suite will fail at this
point (and we will remember to update the test).


(testing_warnings)=

### Testing code that throws warnings

Some code may be expected to throw warnings.
A common example is when a cudf API is deprecated for future removal, but many other possibilities exist as well.
The cudf testing suite [surfaces all warnings as errors](https://docs.pytest.org/en/latest/how-to/capture-warnings.html#controlling-warnings).
This includes warnings raised from non-cudf code, such as calls to pandas or pyarrow.
This setting forces developers to proactively deal with deprecations from other libraries,
as well as preventing the internal use of deprecated cudf APIs in other parts of the library.
Just as importantly, it can help catch real errors like integer overflow or division by zero.

When testing code that is expected to throw a warnings, developers should use the
[`pytest.warns`](https://docs.pytest.org/en/latest/how-to/capture-warnings.html#assertwarnings) context to catch the warning.
For parametrized tests that raise warnings under specific conditions, use the `testing._utils.expect_warning_if` decorator instead of `pytest.warns`.

```{warning}
[`warnings.catch_warnings`](https://docs.python.org/3/library/warnings.html#warnings.catch_warnings)
is a tempting alternative to `pytest.warns`.
**Do not use this context manager in tests.**
Unlike `pytest.warns`, which _requires_ that the expected warning be raised,
`warnings.catch_warnings` simply catches warnings that appear without requiring them.
The cudf testing suite should avoid such ambiguities.
```

### Testing utility functions

The `cudf.testing` subpackage provides a handful of utilities for testing the equality of objects.
The internal `cudf.testing._utils` module provides additional helper functions for use in tests.
In particular:
- `testing._utils.assert_eq` is the biggest hammer to reach for. It can be used to compare any pair of objects.
- For comparing specific objects, use `testing.testing.assert_[frame|series|index]_equal`.
- For verifying that the expected assertions are raised, use `testing._utils.assert_exceptions_equal`.


### Version testing

It is recommended to have `cudf` pytests only work on the latest supported pandas version i.e., `PANDAS_CURRENT_SUPPORTED_VERSION`. Any anticipated failures should be either `skipped` or `xfailed`.

For example:

```python
@pytest.mark.skipif(PANDAS_VERSION < PANDAS_CURRENT_SUPPORTED_VERSION, reason="bug in older version of pandas")
def test_bug_from_older_pandas_versions(...):
    ...

@pytest.mark.xfail(PANDAS_VERSION >= PANDAS_CURRENT_SUPPORTED_VERSION, reason="bug in latest version of pandas")
def test_bug_in_current_and_maybe_future_versions(...):
    ...
```

If pandas makes a bugfix release and fixes this, then we'll see it in CI immediately, patch it, and bump `PANDAS_CURRENT_SUPPORTED_VERSION` which also usually happens during pandas upgrades.

<<<<<<< HEAD
## Test Parallelism: How many pytest-xdist workers should be used?
When running cuDF tests with `pytest-xdist`, the number of parallel workers is explicitly set to `-n 8` rather than using `-n auto`. While `-n auto` launches one worker per available CPU core, cuDF tests are generally constrained by the amount of available GPU memory per worker.

For example, on an NVIDIA L4 GPU with 24 GB of memory, using 8 parallel workers assumes each worker will consume approximately 3 GB or less. If more than 8 workers are launched, it's likely that multiple memory-intensive tests will run at the same time, increasing the risk of GPU out-of-memory (OOM) errors.

While a GPU with more memory could support more than 8 workers, it is more robust to pick a value that works across all hardware used in CI.

If you're running the test suite on lower-resource systems (e.g., with 8–12 GB of GPU memory), you may need to reduce the number of workers (e.g., `-n 4`, `-n 2`) to avoid OOM errors.
=======
### Parallelization

The majority of our tests are run in parallel using
[pytest-xdist](https://pytest-xdist.readthedocs.io/en/stable/). If a test needs
to be run serially, say because it requires a large fraction of the GPU memory
of our test node, mark with with `@pytest.mark.serial`. Tests marked with
`@serial` will be excluded from the main `pytest` run with `-m not serial` and
run subsequentlly with `-m serial`.
>>>>>>> 9388c74f
<|MERGE_RESOLUTION|>--- conflicted
+++ resolved
@@ -292,16 +292,6 @@
 
 If pandas makes a bugfix release and fixes this, then we'll see it in CI immediately, patch it, and bump `PANDAS_CURRENT_SUPPORTED_VERSION` which also usually happens during pandas upgrades.
 
-<<<<<<< HEAD
-## Test Parallelism: How many pytest-xdist workers should be used?
-When running cuDF tests with `pytest-xdist`, the number of parallel workers is explicitly set to `-n 8` rather than using `-n auto`. While `-n auto` launches one worker per available CPU core, cuDF tests are generally constrained by the amount of available GPU memory per worker.
-
-For example, on an NVIDIA L4 GPU with 24 GB of memory, using 8 parallel workers assumes each worker will consume approximately 3 GB or less. If more than 8 workers are launched, it's likely that multiple memory-intensive tests will run at the same time, increasing the risk of GPU out-of-memory (OOM) errors.
-
-While a GPU with more memory could support more than 8 workers, it is more robust to pick a value that works across all hardware used in CI.
-
-If you're running the test suite on lower-resource systems (e.g., with 8–12 GB of GPU memory), you may need to reduce the number of workers (e.g., `-n 4`, `-n 2`) to avoid OOM errors.
-=======
 ### Parallelization
 
 The majority of our tests are run in parallel using
@@ -310,4 +300,13 @@
 of our test node, mark with with `@pytest.mark.serial`. Tests marked with
 `@serial` will be excluded from the main `pytest` run with `-m not serial` and
 run subsequentlly with `-m serial`.
->>>>>>> 9388c74f
+
+## Test Parallelism: How many pytest-xdist workers should be used?
+
+When running cuDF tests with `pytest-xdist`, the number of parallel workers is explicitly set to `-n 8` rather than using `-n auto`. While `-n auto` launches one worker per available CPU core, cuDF tests are generally constrained by the amount of available GPU memory per worker.
+
+For example, on an NVIDIA L4 GPU with 24 GB of memory, using 8 parallel workers assumes each worker will consume approximately 3 GB or less. If more than 8 workers are launched, it's likely that multiple memory-intensive tests will run at the same time, increasing the risk of GPU out-of-memory (OOM) errors.
+
+While a GPU with more memory could support more than 8 workers, it is more robust to pick a value that works across all hardware used in CI.
+
+If you're running the test suite on lower-resource systems (e.g., with 8–12 GB of GPU memory), you may need to reduce the number of workers (e.g., `-n 4`, `-n 2`) to avoid OOM errors.