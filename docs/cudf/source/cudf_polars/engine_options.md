--- conflicted
+++ resolved
@@ -39,7 +39,9 @@
 )
 ```
 
-See [Configuration Reference](#cudf-polars-api) for a full list of options.
+See [Configuration Reference](#cudf-polars-api) for a full list of options, and
+[Streaming Execution](#cudf-polars-streaming) for more on the streaming executor,
+including multi-GPU execution.
 
 ## Parquet Reader Options
 
@@ -63,51 +65,6 @@
 ```
 Note that passing `chunked: False` disables chunked reading entirely, and thus `chunk_read_limit` and `pass_read_limit` will have no effect.
 
-<<<<<<< HEAD
-## Experimental Multi-GPU Scheduling
-
-By default, the `streaming` executor uses a synchronous *scheduler* to execute
-the query on a single GPU. You can instead use the `distributed` scheduler to
-execute the query in parallel on a single node with multiple GPUs or multiple
-nodes with one or more GPUs.
-
-```{note}
-The distributed scheduler is considered experimental and might change without warning.
-```
-
-```python
-import polars as pl
-engine = pl.GPUEngine(
-    executor="streaming",
-    executor_options={
-        "scheduler": "distributed"
-    }
-)
-```
-
-When you actually compute the results (using `.collect()` or `.sink_<method>`),
-you'll need to have a [Dask](http://dask.org/) Cluster active. For example,
-using a [dask-cuda](https://docs.rapids.ai/api/dask-cuda/stable/)
-`LocalCUDACluster` with one worker per GPU:
-
-```python
-from dask_cuda import LocalCUDACluster
-
-cluster = LocalCUDACluster()
-client = cluster.get_client()
-
-q = ...
-
-q.collect(engine=engine)
-```
-
-This will execute the query in parallel using all the GPUs available on your
-system by default. See the
-[dask-cuda](https://docs.rapids.ai/api/dask-cuda/stable/) documentation for
-more.
-
-=======
->>>>>>> 30b4ab91
 ## Disabling CUDA Managed Memory
 
 By default the `in-memory` executor will use [CUDA managed memory](https://docs.nvidia.com/cuda/cuda-c-programming-guide/index.html#unified-memory-introduction) with RMM's pool allocator. On systems that don't support managed memory, a non-managed asynchronous pool
