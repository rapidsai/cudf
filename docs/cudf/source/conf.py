# Copyright (c) 2018-2025, NVIDIA CORPORATION.
#
# cudf documentation build configuration file, created by
# sphinx-quickstart on Wed May  3 10:59:22 2017.
#
# This file is execfile()d with the current directory set to its
# containing dir.
#
# Note that not all possible configuration values are present in this
# autogenerated file.
#
# All configuration values have a default; values that are commented out
# serve to show the default.

# If extensions (or modules to document with autodoc) are in another directory,
# add these directories to sys.path here. If the directory is relative to the
# documentation root, use os.path.abspath to make it absolute, like shown here.
#
import datetime
import filecmp
import glob
import inspect
import os
import re
import sys
import tempfile
import warnings
import xml.etree.ElementTree as ET
from enum import IntEnum
from typing import Any

import cudf
from docutils.nodes import Text
from packaging.version import Version
from pygments.lexer import RegexLexer
from pygments.token import Text as PText
from sphinx.addnodes import pending_xref
from sphinx.ext import intersphinx
from sphinx.ext.autodoc import ClassDocumenter
from sphinx.highlighting import lexers


class PseudoLexer(RegexLexer):
    """Trivial lexer for pseudocode."""

    name = "pseudocode"
    aliases = ["pseudo"]
    tokens = {
        "root": [
            (r".*\n", PText),
        ]
    }


lexers["pseudo"] = PseudoLexer()

# -- Custom Extensions ----------------------------------------------------
sys.path.append(os.path.abspath("./_ext"))

# -- General configuration ------------------------------------------------

# If your documentation needs a minimal Sphinx version, state it here.
#
# needs_sphinx = '1.0'

# Add any Sphinx extension module names here, as strings. They can be
# extensions coming with Sphinx (named 'sphinx.ext.*') or your custom
# ones.
extensions = [
    "breathe",
    "sphinx.ext.intersphinx",
    "sphinx.ext.autodoc",
    "sphinx.ext.autosummary",
    "sphinx_copybutton",
    "sphinx_remove_toctrees",
    "sphinx.ext.linkcode",
    "numpydoc",
    "IPython.sphinxext.ipython_console_highlighting",
    "IPython.sphinxext.ipython_directive",
    "PandasCompat",
    "myst_nb",
]

remove_from_toctrees = ["user_guide/api_docs/api/*"]


# Preprocess doxygen xml for compatibility with latest Breathe
def clean_definitions(root):
    # Breathe can't handle SFINAE properly:
    # https://github.com/breathe-doc/breathe/issues/624
    seen_ids = set()
    for sectiondef in root.findall(".//sectiondef"):
        for memberdef in sectiondef.findall("./memberdef"):
            id_ = memberdef.get("id")
            for tparamlist in memberdef.findall("./templateparamlist"):
                for param in tparamlist.findall("./param"):
                    for type_ in param.findall("./type"):
                        # CUDF_ENABLE_IF or std::enable_if
                        if "enable_if" in ET.tostring(type_).decode().lower():
                            if id_ not in seen_ids:
                                # If this is the first time we're seeing this function,
                                # just remove the template parameter.
                                seen_ids.add(id_)
                                tparamlist.remove(param)
                            else:
                                # Otherwise, remove the overload altogether and just
                                # rely on documenting one of the SFINAE overloads.
                                sectiondef.remove(memberdef)
                            break

                        # In addition to enable_if, check for overloads set up by
                        # ...*=nullptr.
                        for type_ in param.findall("./defval"):
                            if "nullptr" in ET.tostring(type_).decode():
                                try:
                                    tparamlist.remove(param)
                                except ValueError:
                                    # May have already been removed in above,
                                    # so skip.
                                    pass
                                break

    # All of these in type declarations cause Breathe to choke.
    # For friend, see https://github.com/breathe-doc/breathe/issues/916
    strings_to_remove = (
        "__forceinline__",
        "CUDF_HOST_DEVICE",
        "decltype(auto)",
        "friend",
    )
    for node in root.iter():
        for string in strings_to_remove:
            if node.text is not None:
                node.text = node.text.replace(string, "")
            if node.tail is not None:
                node.tail = node.tail.replace(string, "")


def clean_all_xml_files(path):
    for fn in glob.glob(os.path.join(path, "*.xml")):
        tree = ET.parse(fn)
        clean_definitions(tree.getroot())
        with tempfile.NamedTemporaryFile() as tmp_fn:
            tree.write(tmp_fn.name)
            # Only write files that have actually changed.
            if not filecmp.cmp(tmp_fn.name, fn):
                tree.write(fn)


# Breathe Configuration
breathe_projects = {"libcudf": "../../../cpp/doxygen/xml"}
for project_path in breathe_projects.values():
    clean_all_xml_files(project_path)
breathe_default_project = "libcudf"


nb_execution_excludepatterns = ["performance-comparisons.ipynb"]

nb_execution_mode = "force"
nb_execution_timeout = 300

copybutton_prompt_text = ">>> "
autosummary_generate = True

# Enable automatic generation of systematic, namespaced labels for sections
myst_heading_anchors = 2

# Add any paths that contain templates here, relative to this directory.
templates_path = ["_templates"]

# The suffix(es) of source filenames.
# You can specify multiple suffix as a list of string:
#
# source_suffix = ['.rst', '.md']
source_suffix = {".rst": "restructuredtext"}

# The master toctree document.
master_doc = "index"

# General information about the project.
project = "cudf"
copyright = f"2018-{datetime.datetime.today().year}, NVIDIA Corporation"
author = "NVIDIA Corporation"

# The version info for the project you're documenting, acts as replacement for
# |version| and |release|, also used in various other places throughout the
# built documents.
#
CUDF_VERSION = Version(cudf.__version__)
# The short X.Y version.
version = f"{CUDF_VERSION.major:02}.{CUDF_VERSION.minor:02}"
# The full version.
release = (
    f"{CUDF_VERSION.major:02}.{CUDF_VERSION.minor:02}.{CUDF_VERSION.micro:02}"
)

# The language for content autogenerated by Sphinx. Refer to documentation
# for a list of supported languages.
#
# This is also used if you do content translation via gettext catalogs.
# Usually you set "language" from the command line for these cases.
language = "en"

# List of patterns, relative to source directory, that match files and
# directories to ignore when looking for source files.
# This patterns also effect to html_static_path and html_extra_path
exclude_patterns = [
    "venv",
    "**/includes/**",
]

# The name of the Pygments (syntax highlighting) style to use.
pygments_style = "sphinx"

html_theme_options = {
    "external_links": [],
    # https://github.com/pydata/pydata-sphinx-theme/issues/1220
    "icon_links": [],
    "github_url": "https://github.com/rapidsai/cudf",
    "twitter_url": "https://twitter.com/rapidsai",
    "show_toc_level": 1,
    "navbar_align": "right",
    "navigation_with_keys": True,
}
include_pandas_compat = True


# The theme to use for HTML and HTML Help pages.  See the documentation for
# a list of builtin themes.
#

html_theme = "pydata_sphinx_theme"
html_logo = "_static/RAPIDS-logo-purple.png"


# Theme options are theme-specific and customize the look and feel of a theme
# further.  For a list of options available for each theme, see the
# documentation.
#
# html_theme_options = {}

# Add any paths that contain custom static files (such as style sheets) here,
# relative to this directory. They are copied after the builtin static files,
# so a file named "default.css" will overwrite the builtin "default.css".
html_static_path = ["_static"]


# -- Options for HTMLHelp output ------------------------------------------

# Output file base name for HTML help builder.
htmlhelp_basename = "cudfdoc"


# -- Options for LaTeX output ---------------------------------------------

latex_elements = {
    # The paper size ('letterpaper' or 'a4paper').
    #
    # 'papersize': 'letterpaper',
    # The font size ('10pt', '11pt' or '12pt').
    #
    # 'pointsize': '10pt',
    # Additional stuff for the LaTeX preamble.
    #
    # 'preamble': '',
    # Latex figure (float) alignment
    #
    # 'figure_align': 'htbp',
}

# Grouping the document tree into LaTeX files. List of tuples
# (source start file, target name, title,
#  author, documentclass [howto, manual, or own class]).
latex_documents = [
    (
        master_doc,
        "cudf.tex",
        "cudf Documentation",
        "NVIDIA Corporation",
        "manual",
    )
]


# -- Options for manual page output ---------------------------------------

# One entry per manual page. List of tuples
# (source start file, name, description, authors, manual section).
man_pages = [(master_doc, "cudf", "cudf Documentation", [author], 1)]


# -- Options for Texinfo output -------------------------------------------

# Grouping the document tree into Texinfo files. List of tuples
# (source start file, target name, title, author,
#  dir menu entry, description, category)
texinfo_documents = [
    (
        master_doc,
        "cudf",
        "cudf Documentation",
        author,
        "cudf",
        "One line description of project.",
        "Miscellaneous",
    )
]


# Example configuration for intersphinx: refer to the Python standard library.
intersphinx_mapping = {
    "cupy": ("https://docs.cupy.dev/en/stable/", None),
    "dlpack": ("https://dmlc.github.io/dlpack/latest/", None),
    "nanoarrow": ("https://arrow.apache.org/nanoarrow/latest", None),
    "numpy": ("https://numpy.org/doc/stable", None),
    "pandas": (
        "https://pandas.pydata.org/pandas-docs/stable/",
        None,
    ),
    "pyarrow": ("https://arrow.apache.org/docs/", None),
    "python": ("https://docs.python.org/3", None),
    "rmm": ("https://docs.rapids.ai/api/rmm/nightly/", None),
    "typing_extensions": (
        "https://typing-extensions.readthedocs.io/en/stable/",
        None,
    ),
}

# Config numpydoc
numpydoc_show_inherited_class_members = {
    # option_context inherits undocumented members from the parent class
    "cudf.option_context": False,
}

# Rely on toctrees generated from autosummary on each of the pages we define
# rather than the autosummaries on the numpydoc auto-generated class pages.
numpydoc_class_members_toctree = False
numpydoc_attributes_as_param_list = False

autoclass_content = "class"

# Replace API shorthands with fullname
_reftarget_aliases = {
    "cudf.Series": ("cudf.core.series.Series", "cudf.Series"),
    "cudf.Index": ("cudf.core.index.Index", "cudf.Index"),
    "cupy.core.core.ndarray": ("cupy.ndarray", "cupy.ndarray"),
    "DeviceBuffer": (
        "rmm.pylibrmm.device_buffer.DeviceBuffer",
        "rmm.DeviceBuffer",
    ),
}


def resolve_aliases(app, doctree):
    pending_xrefs = doctree.traverse(condition=pending_xref)
    for node in pending_xrefs:
        alias = node.get("reftarget", None)
        if alias is not None and alias in _reftarget_aliases:
            real_ref, text_to_render = _reftarget_aliases[alias]
            node["reftarget"] = real_ref

            text_node = next(
                iter(node.traverse(lambda n: n.tagname == "#text"))
            )
            text_node.parent.replace(text_node, Text(text_to_render, ""))


def _generate_namespaces(namespaces):
    all_namespaces = []
    for base_namespace, other_namespaces in namespaces.items():
        all_namespaces.append(base_namespace + "::")
        for other_namespace in other_namespaces:
            all_namespaces.append(f"{other_namespace}::")
            all_namespaces.append(f"{base_namespace}::{other_namespace}::")
    return all_namespaces


_all_namespaces = _generate_namespaces(
    {
        # Note that io::datasource is actually a nested class
        "cudf": {
            "io",
            "io::datasource",
            "strings",
            "ast",
            "ast::expression",
            "io::text",
        },
        "numeric": {},
        "nvtext": {},
    }
)


_names_to_skip_in_pylibcudf = {
    # Cython types that don't alias cleanly because of
    # https://github.com/cython/cython/issues/5609
    "size_type",
    "size_t",
    "type_id",
    # Unknown base types
    "int32_t",
    "void",
}


_names_to_skip_in_cpp = {
    # External names
    "thrust",
    "cuda",
    "arrow",
    "DLManagedTensor",
    # Unknown types
    "int8_t",
    "int16_t",
    "int32_t",
    "int64_t",
    "__int128_t",
    "size_t",
    "uint8_t",
    "uint16_t",
    "uint32_t",
    "uint64_t",
    # Internal objects
    "id_to_type_impl",
    "type_to_scalar_type_impl",
    "type_to_scalar_type_impl",
    "detail",
    # kafka objects
    "python_callable_type",
    "kafka_oauth_callback_wrapper_type",
    # Template types
    "Radix",
    # Unsupported by Breathe
    # https://github.com/breathe-doc/breathe/issues/355
    "deprecated",
    # TODO: This is currently in a src file but perhaps should be public
    "orc::column_statistics",
    # Sphinx doesn't know how to distinguish between the ORC and Parquet
    # definitions because Breathe doesn't to preserve namespaces for enums.
    "TypeKind",
    # Span subclasses access base class members
    "base::",
}

_domain_objects = None
_prefixed_domain_objects = None
_intersphinx_cache = {}

_intersphinx_extra_prefixes = ("rmm", "rmm::mr", "mr")


def _cached_intersphinx_lookup(env, node, contnode):
    """Perform an intersphinx lookup and cache the result.

    Have to manually manage the intersphinx cache because lru_cache doesn't
    handle the env object properly.
    """
    key = (node, contnode)
    if key in _intersphinx_cache:
        return _intersphinx_cache[key]
    if (
        ref := intersphinx.resolve_reference_detect_inventory(
            env, node, contnode
        )
    ) is not None:
        _intersphinx_cache[key] = ref
    return ref


def on_missing_reference(app, env, node, contnode):
    # These variables are defined outside the function to speed up the build.
    global \
        _all_namespaces, \
        _names_to_skip_in_cpp, \
        _names_to_skip_in_pylibcudf, \
        _intersphinx_extra_prefixes, \
        _domain_objects, \
        _prefixed_domain_objects, \
        _intersphinx_cache

    # Precompute and cache domains for faster lookups
    if _domain_objects is None:
        _domain_objects = {}
        _prefixed_domain_objects = {}
        for name, _, _, docname, _, _ in env.domains["cpp"].get_objects():
            _domain_objects[name] = docname
            for prefix in _all_namespaces:
                _prefixed_domain_objects[f"{prefix}{name}"] = name

    reftarget = node.get("reftarget")
    if "namespacecudf" in reftarget:
        node["reftarget"] = "cudf"
        return contnode
    if "classcudf_1_1column__device__view_" in reftarget:
        node["reftarget"] = "cudf::column_device_view"
        return contnode

    if any(toskip in reftarget for toskip in _names_to_skip_in_pylibcudf):
        return contnode

    if (refid := node.get("refid")) is not None and "hpp" in refid:
        # We don't want to link to C++ header files directly from the
        # Sphinx docs, those are pages that doxygen automatically
        # generates. Adding those would clutter the Sphinx output.
        return contnode

    if node["refdomain"] in ("std", "cpp") and reftarget is not None:
        if any(toskip in reftarget for toskip in _names_to_skip_in_cpp):
            return contnode

        # Strip template parameters and just use the base type.
        if match := re.search("(.*)<.*>", reftarget):
            reftarget = match.group(1)

        # Try to find the target prefixed with e.g. namespaces in case that's
        # all that's missing.
        # We need to do this search because the call sites may not have used
        # the namespaces and we don't want to force them to, and we have to
        # consider both directions because of issues like
        # https://github.com/breathe-doc/breathe/issues/860
        # (there may be other related issues, I haven't investigated all
        # possible combinations of failures in depth).
        if (name := _prefixed_domain_objects.get(reftarget)) is None:
            for prefix in _all_namespaces:
                if f"{prefix}{reftarget}" in _domain_objects:
                    name = f"{prefix}{reftarget}"
                    break
        if name is not None:
            return env.domains["cpp"].resolve_xref(
                env,
                _domain_objects[name],
                app.builder,
                node["reftype"],
                name,
                node,
                contnode,
            )

        # Final possibility is an intersphinx lookup to see if the symbol
        # exists in one of the other inventories. First we check the symbol
        # itself in case it was originally templated and that caused the lookup
        # to fail.
        if reftarget != node["reftarget"]:
            node["reftarget"] = reftarget
            if (
                ref := _cached_intersphinx_lookup(env, node, contnode)
            ) is not None:
                return ref

        # If the template wasn't the (only) issue, we check the various
        # namespace prefixes that may need to be added or removed.
        for prefix in _intersphinx_extra_prefixes:
            if prefix not in reftarget:
                node["reftarget"] = f"{prefix}::{reftarget}"
                if (
                    ref := _cached_intersphinx_lookup(env, node, contnode)
                ) is not None:
                    return ref
            else:
                node["reftarget"] = reftarget.replace(f"{prefix}::", "")
                if (
                    ref := _cached_intersphinx_lookup(env, node, contnode)
                ) is not None:
                    return ref

    return None


nitpick_ignore = [
    # Erroneously warned in ParquetColumnSchema.name
    ("py:class", "unicode"),
    ("py:class", "SeriesOrIndex"),
    ("py:class", "Dtype"),
    # The following are erroneously warned due to
    # https://github.com/sphinx-doc/sphinx/issues/11225
    ("py:obj", "cudf.DatetimeIndex.time"),
    ("py:obj", "cudf.DatetimeIndex.date"),
    ("py:obj", "cudf.Index.values_host"),
    ("py:obj", "cudf.Index.transpose"),
    ("py:obj", "cudf.Index.T"),
    ("py:obj", "cudf.Index.to_flat_index"),
    ("py:obj", "cudf.MultiIndex.to_flat_index"),
    ("py:meth", "pyarrow.Table.to_pandas"),
    ("py:class", "pd.DataFrame"),
    ("py:class", "pandas.core.indexes.frozen.FrozenList"),
    ("py:class", "pa.Array"),
<<<<<<< HEAD
    ("py:class", "pa.Decimal32Type"),
    ("py:class", "pa.Decimal64Type"),
=======
>>>>>>> b8ec71a2
    ("py:class", "pa.Decimal128Type"),
    ("py:class", "ScalarLike"),
    ("py:class", "ParentType"),
    ("py:class", "pyarrow.lib.DataType"),
    ("py:class", "pyarrow.lib.Table"),
    ("py:class", "pyarrow.lib.Scalar"),
    ("py:class", "pyarrow.lib.ChunkedArray"),
    ("py:class", "pyarrow.lib.Array"),
    ("py:class", "ColumnLike"),
    ("py:class", "DtypeObj"),
    ("py:class", "pa.StructType"),
    # TODO: Remove this when we figure out why typing_extensions doesn't seem
    # to map types correctly for intersphinx
    ("py:class", "typing_extensions.Self"),
    ("py:class", "np.uint32"),
    ("py:class", "np.uint64"),
]


# Needed for the [source] button on the API docs to link to the github code
# based on pandas doc/source/conf.py
def linkcode_resolve(domain, info) -> str | None:
    """
    Determine the URL corresponding to Python object
    """
    if domain != "py":
        return None

    modname = info["module"]
    fullname = info["fullname"]

    submod = sys.modules.get(modname)
    if submod is None:
        return None

    obj = submod
    for part in fullname.split("."):
        try:
            with warnings.catch_warnings():
                # Accessing deprecated objects will generate noisy warnings
                warnings.simplefilter("ignore", FutureWarning)
                obj = getattr(obj, part)
        except AttributeError:
            return None

    try:
        fn = inspect.getsourcefile(inspect.unwrap(obj))
    except TypeError:
        try:  # property
            fn = inspect.getsourcefile(inspect.unwrap(obj.fget))
        except (AttributeError, TypeError):
            fn = None
    if not fn:
        return None

    try:
        source, lineno = inspect.getsourcelines(obj)
    except TypeError:
        try:  # property
            source, lineno = inspect.getsourcelines(obj.fget)
        except (AttributeError, TypeError):
            lineno = None
    except OSError:
        lineno = None

    if lineno:
        linespec = f"#L{lineno}-L{lineno + len(source) - 1}"
    else:
        linespec = ""

    fn = os.path.relpath(fn, start=os.path.dirname(cudf.__file__))
    return (
        f"https://github.com/rapidsai/cudf/blob/"
        f"branch-{version}/python/cudf/cudf/{fn}{linespec}"
    )


# Needed for avoid build warning for PandasCompat extension
suppress_warnings = ["myst.domains"]


class PLCIntEnumDocumenter(ClassDocumenter):
    objtype = "enum"
    directivetype = "attribute"
    priority = 10 + ClassDocumenter.priority

    option_spec = dict(ClassDocumenter.option_spec)

    @classmethod
    def can_document_member(
        cls, member: Any, membername: str, isattr: bool, parent: Any
    ) -> bool:
        try:
            return issubclass(
                member, IntEnum
            ) and member.__module__.startswith("pylibcudf")
        except TypeError:
            return False

    def add_directive_header(self, sig: str) -> None:
        self.directivetype = "attribute"
        super().add_directive_header(sig)

    def add_content(self, more_content) -> None:
        doc_as_attr = self.doc_as_attr
        self.doc_as_attr = False
        super().add_content(more_content)
        self.doc_as_attr = doc_as_attr
        source_name = self.get_sourcename()
        enum_object: IntEnum = self.object

        if self.object.__name__ != "Kind":
            self.add_line(
                f"See also :cpp:enum:`cudf::{self.object.__name__}`.",
                source_name,
            )
        self.add_line("", source_name)
        self.add_line("Enum members", source_name)
        self.add_line("", source_name)

        for the_member_name in enum_object.__members__:  # type: ignore[attr-defined]
            self.add_line(f"* ``{the_member_name}``", source_name)
            self.add_line("", source_name)


def setup(app):
    app.add_css_file("https://docs.rapids.ai/assets/css/custom.css")
    app.add_js_file(
        "https://docs.rapids.ai/assets/js/custom.js", loading_method="defer"
    )
    app.connect("doctree-read", resolve_aliases)
    app.connect("missing-reference", on_missing_reference)
    app.setup_extension("sphinx.ext.autodoc")
    app.add_autodocumenter(PLCIntEnumDocumenter)<|MERGE_RESOLUTION|>--- conflicted
+++ resolved
@@ -585,11 +585,8 @@
     ("py:class", "pd.DataFrame"),
     ("py:class", "pandas.core.indexes.frozen.FrozenList"),
     ("py:class", "pa.Array"),
-<<<<<<< HEAD
     ("py:class", "pa.Decimal32Type"),
     ("py:class", "pa.Decimal64Type"),
-=======
->>>>>>> b8ec71a2
     ("py:class", "pa.Decimal128Type"),
     ("py:class", "ScalarLike"),
     ("py:class", "ParentType"),
