# Comparison of cuDF and Pandas

cuDF is a DataFrame library that closely matches the Pandas API, but
<<<<<<< HEAD
it is *not* a full drop-in replacement for Pandas.  There are some
differences between cuDF and Pandas, both in terms of API and
behaviour.  This page documents the similarities and differences
=======
leverages NVIDIA GPUs for performing computations for speed.  However,
there are some differences between cuDF and Pandas, both in terms of API
and behavior. This page documents the similarities and differences
>>>>>>> f1cd3c79
between cuDF and Pandas.

## Supported operations

cuDF supports many of the same data structures and operations as
Pandas.  This includes `Series`, `DataFrame`, `Index` and
operations on them such as unary and binary operations, indexing,
filtering, concatenating, joining, groupby and window operations -
among many others.

The best way to check if we support a particular Pandas API is to search
our [API docs](/api_docs/index).

## Data types

cuDF supports many of the commonly-used data types in Pandas,
including numeric, datetime, timestamp, string, and categorical data
types.  In addition, we support special data types for decimal, list,
and "struct" values.  See the section on [Data Types](data-types) for
details.

Note that we do not support custom data types like Pandas'
`ExtensionDtype`.

## Null (or "missing") values

Unlike Pandas, *all* data types in cuDF are nullable,
meaning they can contain missing values (represented by `cudf.NA`).

```{code} python
>>> s = cudf.Series([1, 2, cudf.NA])
>>> s
0       1
1       2
2    <NA>
dtype: int64
```

Nulls are not coerced to `NaN` in any situation;
compare the behavior of cuDF with Pandas below:

```{code} python
>>> s = cudf.Series([1, 2, cudf.NA], dtype="category")
>>> s
0       1
1       2
2    <NA>
dtype: category
Categories (2, int64): [1, 2]

>>> s = pd.Series([1, 2, pd.NA], dtype="category")
>>> s
0      1
1      2
2    NaN
dtype: category
Categories (2, int64): [1, 2]
```

See the docs on [missing data](missing-data) for details.

## Iteration

Iterating over a cuDF `Series`, `DataFrame` or `Index` is not
supported. This is because iterating over data that resides on the GPU
will yield *extremely* poor performance, as GPUs are optimized for
highly parallel operations rather than sequential operations.

In the vast majority of cases, it is possible to avoid iteration and
use an existing function or method to accomplish the same task. If you
absolutely must iterate, copy the data from GPU to CPU by using
`.to_arrow()` or `.to_pandas()`, then copy the result back to GPU
using `.from_arrow()` or `.from_pandas()`.

## Result ordering

By default, `join` (or `merge`) and `groupby` operations in cuDF
do *not* guarantee output ordering.
Compare the results obtained from Pandas and cuDF below:

```{code} python
 >>> import cupy as cp
 >>> df = cudf.DataFrame({'a': cp.random.randint(0, 1000, 1000), 'b': range(1000)})
 >>> df.groupby("a").mean().head()
          b
 a
 742  694.5
 29   840.0
 459  525.5
 442  363.0
 666    7.0
 >>> df.to_pandas().groupby("a").mean().head()
          b
 a
 2   643.75
 6    48.00
 7   631.00
 9   906.00
 10  640.00
```

To match Pandas behavior, you must explicitly pass `sort=True`:

```{code} python
>>> df.to_pandas().groupby("a", sort=True).mean().head()
         b
a
2   643.75
6    48.00
7   631.00
9   906.00
10  640.00
```

## Floating-point computation

cuDF leverages GPUs to execute operations in parallel.  This means the
order of operations is not always deterministic.  This impacts the
determinism of floating-point operations because floating-point
arithmetic is non-associative, that is, `a + b` is not equal to `b + a`.

For example, `s.sum()` is not guaranteed to produce identical results
to Pandas nor produce identical results from run to run, when `s` is a
Series of floats.  If you need to compare floating point results, you
should typically do so using the functions provided in the
[`cudf.testing`](/api_docs/general_utilities.html#testing-functions)
module, which allow you to compare values up to a desired precision.

## Column names

Unlike Pandas, cuDF does not support duplicate column names.
It is best to use strings for column names.

## No true `"object"` data type

In Pandas and NumPy, the `"object"` data type is used for
collections of arbitrary Python objects.  For example, in Pandas you
can do the following:

```{code} python
>>> import pandas as pd
>>> s = pd.Series(["a", 1, [1, 2, 3]])
0            a
1            1
2    [1, 2, 3]
dtype: object
```

For compatibilty with Pandas, cuDF reports the data type for strings
as `"object"`, but we do *not* support storing or operating on
collections of arbitrary Python objects.

## `.apply()` function limitations

The `.apply()` function in Pandas accepts a user-defined function
(UDF) that can include arbitrary operations that are applied to each
value of a `Series`, `DataFrame`, or in the case of a groupby,
each group.  cuDF also supports `.apply()`, but it relies on Numba to
JIT compile the UDF and execute it on the GPU. This can be extremely
fast, but imposes a few limitations on what operations are allowed in
the UDF. See the docs on [UDFs](guide-to-udfs) for details.<|MERGE_RESOLUTION|>--- conflicted
+++ resolved
@@ -1,15 +1,9 @@
 # Comparison of cuDF and Pandas
 
 cuDF is a DataFrame library that closely matches the Pandas API, but
-<<<<<<< HEAD
 it is *not* a full drop-in replacement for Pandas.  There are some
 differences between cuDF and Pandas, both in terms of API and
 behaviour.  This page documents the similarities and differences
-=======
-leverages NVIDIA GPUs for performing computations for speed.  However,
-there are some differences between cuDF and Pandas, both in terms of API
-and behavior. This page documents the similarities and differences
->>>>>>> f1cd3c79
 between cuDF and Pandas.
 
 ## Supported operations
