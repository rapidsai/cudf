# Copy-on-write

<<<<<<< HEAD
Copy-on-write(COW) enables ability to save on GPU memory usage when copies(`.copy(deep=False)`) of a column
=======
Copy on write reduces GPU memory usage when copies(`.copy(deep=False)`) of a column
>>>>>>> 6356765b
are made.

## How to enable it

i. Use `cudf.set_option`:

```python
>>> import cudf
>>> cudf.set_option("copy_on_write", True)
```

ii. Set the environment variable ``CUDF_COPY_ON_WRITE`` to ``1`` prior to the
launch of the Python interpreter:

```bash
export CUDF_COPY_ON_WRITE="1" python -c "import cudf"
```


## Making copies

There are no additional changes required in the code to make use of copy-on-write.

```python
>>> series = cudf.Series([1, 2, 3, 4])
```

Performing a shallow copy will create a new Series object pointing to the
same underlying device memory:

```python
>>> copied_series = series.copy(deep=False)
>>> series
0    1
1    2
2    3
3    4
dtype: int64
>>> copied_series
0    1
1    2
2    3
3    4
dtype: int64
>>> series.data.ptr
140102175031296
>>> copied_series.data.ptr
140102175031296
```

Then, when a write operation is performed on either ``series`` or
``copied_series``, a true physical copy of the data is created:

```python
>>> series[0:2] = 10
>>> series
0    10
1    10
2     3
3     4
dtype: int64
>>> copied_series
0    1
1    2
2    3
3    4
dtype: int64
```

Notice the underlying data these both series objects now point to completely
different device objects:

```python
>>> series.data.ptr
140102175032832
>>> copied_series.data.ptr
140102175031296
```

````{Warning}
When ``copy_on_write`` is enabled, all of the shallow copies are constructed with
weak-references, and it is recommended to not hand-construct the contents of `__cuda_array_interface__`, instead please use the `series.__cuda_array_interface__`
or `series.data.__cuda_array_interface__` which will then take care of unlinking any existing weak-references that a column contains.
````

## Notes

When copy-on-write is enabled, there is no concept of views. i.e., modifying any view created inside cudf will not actually not modify
the original object it was viewing and thus a separate copy is created and then modified.

## Advantages

With copy-on-write enabled and by requesting `.copy(deep=False)`, the GPU memory usage can be reduced drastically if you are not performing
write operations on all of those copies. This will also increase the speed at which objects are created for execution of your ETL workflow.

## How to disable it


Copy-on-write can be disable by setting ``copy_on_write`` cudf option to ``False``:

```python
>>> cudf.set_option("copy_on_write", False)
```<|MERGE_RESOLUTION|>--- conflicted
+++ resolved
@@ -1,10 +1,6 @@
 # Copy-on-write
 
-<<<<<<< HEAD
-Copy-on-write(COW) enables ability to save on GPU memory usage when copies(`.copy(deep=False)`) of a column
-=======
-Copy on write reduces GPU memory usage when copies(`.copy(deep=False)`) of a column
->>>>>>> 6356765b
+Copy-on-write reduces GPU memory usage when copies(`.copy(deep=False)`) of a column
 are made.
 
 ## How to enable it
