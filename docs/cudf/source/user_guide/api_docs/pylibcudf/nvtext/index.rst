nvtext
======

.. toctree::
    :maxdepth: 1

    edit_distance
    generate_ngrams
    jaccard
    minhash
    byte_pair_encode
    ngrams_tokenize
    normalize
    replace
    stemmer
<<<<<<< HEAD
    subword_tokenize
=======
    tokenize
>>>>>>> a69de571
<|MERGE_RESOLUTION|>--- conflicted
+++ resolved
@@ -13,8 +13,5 @@
     normalize
     replace
     stemmer
-<<<<<<< HEAD
     subword_tokenize
-=======
-    tokenize
->>>>>>> a69de571
+    tokenize