nvtext
======

.. toctree::
    :maxdepth: 1

    edit_distance
    generate_ngrams
    jaccard
    minhash
<<<<<<< HEAD
    subword_tokenize
=======
    ngrams_tokenize
    normalize
    replace
    stemmer
>>>>>>> d7cdf44d
<|MERGE_RESOLUTION|>--- conflicted
+++ resolved
@@ -8,11 +8,8 @@
     generate_ngrams
     jaccard
     minhash
-<<<<<<< HEAD
-    subword_tokenize
-=======
     ngrams_tokenize
     normalize
     replace
     stemmer
->>>>>>> d7cdf44d
+    subword_tokenize