--- conflicted
+++ resolved
@@ -1,5 +1,3 @@
-<<<<<<< HEAD
-=======
 [submodule "thirdparty/cub"]
 	path = thirdparty/cub
 	url = https://github.com/rapidsai/thirdparty-cub.git
@@ -8,7 +6,6 @@
 	path = thirdparty/moderngpu
 	url = https://github.com/rapidsai/thirdparty-moderngpu.git
 	branch = cudf-moderngpu
->>>>>>> 78b14f77
 [submodule "thirdparty/rmm"]
 	path = thirdparty/rmm
 	url = https://github.com/rapidsai/rmm.git
