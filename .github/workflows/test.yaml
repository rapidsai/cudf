--- conflicted
+++ resolved
@@ -97,10 +97,5 @@
       sha: ${{ inputs.sha }}
       package-name: dask_cudf
       # Test against latest dask/distributed/dask-cuda.
-<<<<<<< HEAD
-      test-before: "pip install git+https://github.com/dask/dask.git@main git+https://github.com/dask/distributed.git@main git+https://github.com/rapidsai/dask-cuda.git@branch-23.06"
-      test-unittest: "python -m pytest -v -n 8 ./python/dask_cudf/dask_cudf/tests"
-=======
-      test-before: "python -m pip install git+https://github.com/dask/dask.git@2023.3.2 git+https://github.com/dask/distributed.git@2023.3.2.1 git+https://github.com/rapidsai/dask-cuda.git@branch-23.08"
-      test-unittest: "python -m pytest -n 8 ./python/dask_cudf/dask_cudf/tests"
->>>>>>> 87c69cbc
+      test-before: "python -m pip install git+https://github.com/dask/dask.git@main git+https://github.com/dask/distributed.git@main git+https://github.com/rapidsai/dask-cuda.git@branch-23.08"
+      test-unittest: "python -m pytest -n 8 ./python/dask_cudf/dask_cudf/tests"