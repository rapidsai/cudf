--- conflicted
+++ resolved
@@ -79,11 +79,7 @@
       run_script: "ci/test_notebooks.sh"
   wheel-tests-cudf:
     secrets: inherit
-<<<<<<< HEAD
     uses: rapidsai/shared-action-workflows/.github/workflows/wheels-test.yml@fea/merge-wheel-publish
-=======
-    uses: rapidsai/shared-action-workflows/.github/workflows/wheels-manylinux-test.yml@cuda-120
->>>>>>> 5c615cc1
     with:
       build_type: nightly
       branch: ${{ inputs.branch }}
@@ -93,11 +89,7 @@
       test-unittest: "python -m pytest -n 8 ./python/cudf/cudf/tests"
   wheel-tests-dask-cudf:
     secrets: inherit
-<<<<<<< HEAD
     uses: rapidsai/shared-action-workflows/.github/workflows/wheels-test.yml@fea/merge-wheel-publish
-=======
-    uses: rapidsai/shared-action-workflows/.github/workflows/wheels-pure-test.yml@cuda-120
->>>>>>> 5c615cc1
     with:
       build_type: nightly
       pure_wheel: "true"
@@ -106,9 +98,5 @@
       sha: ${{ inputs.sha }}
       package-name: dask_cudf
       # Test against latest dask/distributed/dask-cuda.
-<<<<<<< HEAD
-      test-before-amd64: "python -m pip install git+https://github.com/dask/dask.git@2023.3.2 git+https://github.com/dask/distributed.git@2023.3.2.1 git+https://github.com/rapidsai/dask-cuda.git@branch-23.08"
-=======
       test-before: "python -m pip install git+https://github.com/dask/dask.git@main git+https://github.com/dask/distributed.git@main git+https://github.com/rapidsai/dask-cuda.git@branch-23.08"
->>>>>>> 5c615cc1
       test-unittest: "python -m pytest -n 8 ./python/dask_cudf/dask_cudf/tests"