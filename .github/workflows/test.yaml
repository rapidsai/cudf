name: test

on:
  workflow_dispatch:
    inputs:
      branch:
        required: true
        type: string
      date:
        required: true
        type: string
      sha:
        required: true
        type: string

jobs:
  conda-cpp-tests:
    secrets: inherit
    uses: rapidsai/shared-action-workflows/.github/workflows/conda-cpp-tests.yaml@branch-23.10
    with:
      build_type: nightly
      branch: ${{ inputs.branch }}
      date: ${{ inputs.date }}
      sha: ${{ inputs.sha }}
  conda-cpp-memcheck-tests:
    secrets: inherit
    uses: rapidsai/shared-action-workflows/.github/workflows/custom-job.yaml@branch-23.10
    with:
      build_type: nightly
      branch: ${{ inputs.branch }}
      date: ${{ inputs.date }}
      sha: ${{ inputs.sha }}
      node_type: "gpu-v100-latest-1"
      arch: "amd64"
      container_image: "rapidsai/ci:latest"
      run_script: "ci/test_cpp_memcheck.sh"
  conda-python-cudf-tests:
    secrets: inherit
    uses: rapidsai/shared-action-workflows/.github/workflows/conda-python-tests.yaml@branch-23.10
    with:
      build_type: nightly
      branch: ${{ inputs.branch }}
      date: ${{ inputs.date }}
      sha: ${{ inputs.sha }}
      test_script: "ci/test_python_cudf.sh"
  conda-python-other-tests:
    # Tests for dask_cudf, custreamz, cudf_kafka are separated for CI parallelism
    secrets: inherit
    uses: rapidsai/shared-action-workflows/.github/workflows/conda-python-tests.yaml@branch-23.10
    with:
      build_type: nightly
      branch: ${{ inputs.branch }}
      date: ${{ inputs.date }}
      sha: ${{ inputs.sha }}
      test_script: "ci/test_python_other.sh"
  conda-java-tests:
    secrets: inherit
    uses: rapidsai/shared-action-workflows/.github/workflows/custom-job.yaml@branch-23.10
    with:
      build_type: nightly
      branch: ${{ inputs.branch }}
      date: ${{ inputs.date }}
      sha: ${{ inputs.sha }}
      node_type: "gpu-v100-latest-1"
      arch: "amd64"
      container_image: "rapidsai/ci:latest"
      run_script: "ci/test_java.sh"
  conda-notebook-tests:
    secrets: inherit
    uses: rapidsai/shared-action-workflows/.github/workflows/custom-job.yaml@branch-23.10
    with:
      build_type: nightly
      branch: ${{ inputs.branch }}
      date: ${{ inputs.date }}
      sha: ${{ inputs.sha }}
      node_type: "gpu-v100-latest-1"
      arch: "amd64"
      container_image: "rapidsai/ci:latest"
      run_script: "ci/test_notebooks.sh"
  wheel-tests-cudf:
    secrets: inherit
<<<<<<< HEAD
    uses: rapidsai/shared-action-workflows/.github/workflows/wheels-test.yaml@branch-23.08
=======
    uses: rapidsai/shared-action-workflows/.github/workflows/wheels-test.yml@branch-23.10
>>>>>>> 427f8792
    with:
      build_type: nightly
      branch: ${{ inputs.branch }}
      date: ${{ inputs.date }}
      sha: ${{ inputs.sha }}
      script: ci/test_wheel_cudf.sh
  wheel-tests-dask-cudf:
    secrets: inherit
<<<<<<< HEAD
    uses: rapidsai/shared-action-workflows/.github/workflows/wheels-test.yaml@branch-23.08
=======
    uses: rapidsai/shared-action-workflows/.github/workflows/wheels-test.yml@branch-23.10
>>>>>>> 427f8792
    with:
      matrix_filter: map(select(.ARCH == "amd64" and .PY_VER == "3.10" and (.CUDA_VER == "11.8.0" or .CUDA_VER == "12.0.1")))
      build_type: nightly
      branch: ${{ inputs.branch }}
      date: ${{ inputs.date }}
      sha: ${{ inputs.sha }}
      script: ci/test_wheel_dask_cudf.sh<|MERGE_RESOLUTION|>--- conflicted
+++ resolved
@@ -79,11 +79,7 @@
       run_script: "ci/test_notebooks.sh"
   wheel-tests-cudf:
     secrets: inherit
-<<<<<<< HEAD
-    uses: rapidsai/shared-action-workflows/.github/workflows/wheels-test.yaml@branch-23.08
-=======
     uses: rapidsai/shared-action-workflows/.github/workflows/wheels-test.yml@branch-23.10
->>>>>>> 427f8792
     with:
       build_type: nightly
       branch: ${{ inputs.branch }}
@@ -92,11 +88,7 @@
       script: ci/test_wheel_cudf.sh
   wheel-tests-dask-cudf:
     secrets: inherit
-<<<<<<< HEAD
-    uses: rapidsai/shared-action-workflows/.github/workflows/wheels-test.yaml@branch-23.08
-=======
     uses: rapidsai/shared-action-workflows/.github/workflows/wheels-test.yml@branch-23.10
->>>>>>> 427f8792
     with:
       matrix_filter: map(select(.ARCH == "amd64" and .PY_VER == "3.10" and (.CUDA_VER == "11.8.0" or .CUDA_VER == "12.0.1")))
       build_type: nightly
