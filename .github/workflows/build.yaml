--- conflicted
+++ resolved
@@ -65,7 +65,7 @@
       date: ${{ inputs.date }}
       script: ci/build_python.sh
       sha: ${{ inputs.sha }}
-<<<<<<< HEAD
+      sccache-dist-token-secret-name: GIST_REPO_READ_ORG_GITHUB_TOKEN
   python-build-noarch:
     needs: [telemetry-setup, cpp-build, python-build]
     secrets: inherit
@@ -77,9 +77,6 @@
       script: ci/build_python_noarch.sh
       sha: ${{ inputs.sha }}
       pure-conda: cuda_major
-=======
-      sccache-dist-token-secret-name: GIST_REPO_READ_ORG_GITHUB_TOKEN
->>>>>>> ccc2653d
   upload-conda:
     needs: [cpp-build, python-build, python-build-noarch]
     secrets: inherit
