--- conflicted
+++ resolved
@@ -28,11 +28,7 @@
 jobs:
   cpp-build:
     secrets: inherit
-<<<<<<< HEAD
-    uses: rapidsai/shared-workflows/.github/workflows/conda-cpp-build.yaml@branch-24.10
-=======
     uses: rapidsai/shared-workflows/.github/workflows/conda-cpp-build.yaml@branch-24.12
->>>>>>> 42d560a3
     with:
       build_type: ${{ inputs.build_type || 'branch' }}
       branch: ${{ inputs.branch }}
@@ -41,11 +37,7 @@
   python-build:
     needs: [cpp-build]
     secrets: inherit
-<<<<<<< HEAD
-    uses: rapidsai/shared-workflows/.github/workflows/conda-python-build.yaml@branch-24.10
-=======
     uses: rapidsai/shared-workflows/.github/workflows/conda-python-build.yaml@branch-24.12
->>>>>>> 42d560a3
     with:
       build_type: ${{ inputs.build_type || 'branch' }}
       branch: ${{ inputs.branch }}
@@ -54,11 +46,7 @@
   upload-conda:
     needs: [cpp-build, python-build]
     secrets: inherit
-<<<<<<< HEAD
-    uses: rapidsai/shared-workflows/.github/workflows/conda-upload-packages.yaml@branch-24.10
-=======
     uses: rapidsai/shared-workflows/.github/workflows/conda-upload-packages.yaml@branch-24.12
->>>>>>> 42d560a3
     with:
       build_type: ${{ inputs.build_type || 'branch' }}
       branch: ${{ inputs.branch }}
@@ -69,11 +57,7 @@
     if: github.ref_type == 'branch'
     needs: python-build
     secrets: inherit
-<<<<<<< HEAD
-    uses: rapidsai/shared-workflows/.github/workflows/custom-job.yaml@branch-24.10
-=======
     uses: rapidsai/shared-workflows/.github/workflows/custom-job.yaml@branch-24.12
->>>>>>> 42d560a3
     with:
       arch: "amd64"
       branch: ${{ inputs.branch }}
@@ -85,11 +69,7 @@
       sha: ${{ inputs.sha }}
   wheel-build-libcudf:
     secrets: inherit
-<<<<<<< HEAD
-    uses: rapidsai/shared-workflows/.github/workflows/wheels-build.yaml@branch-24.10
-=======
     uses: rapidsai/shared-workflows/.github/workflows/wheels-build.yaml@branch-24.12
->>>>>>> 42d560a3
     with:
       # build for every combination of arch and CUDA version, but only for the latest Python
       matrix_filter: group_by([.ARCH, (.CUDA_VER|split(".")|map(tonumber)|.[0])]) | map(max_by(.PY_VER|split(".")|map(tonumber)))
@@ -101,11 +81,7 @@
   wheel-publish-libcudf:
     needs: wheel-build-libcudf
     secrets: inherit
-<<<<<<< HEAD
-    uses: rapidsai/shared-workflows/.github/workflows/wheels-publish.yaml@branch-24.10
-=======
     uses: rapidsai/shared-workflows/.github/workflows/wheels-publish.yaml@branch-24.12
->>>>>>> 42d560a3
     with:
       build_type: ${{ inputs.build_type || 'branch' }}
       branch: ${{ inputs.branch }}
@@ -116,11 +92,7 @@
   wheel-build-pylibcudf:
     needs: [wheel-publish-libcudf]
     secrets: inherit
-<<<<<<< HEAD
-    uses: rapidsai/shared-workflows/.github/workflows/wheels-build.yaml@branch-24.10
-=======
     uses: rapidsai/shared-workflows/.github/workflows/wheels-build.yaml@branch-24.12
->>>>>>> 42d560a3
     with:
       build_type: ${{ inputs.build_type || 'branch' }}
       branch: ${{ inputs.branch }}
@@ -130,11 +102,7 @@
   wheel-publish-pylibcudf:
     needs: wheel-build-pylibcudf
     secrets: inherit
-<<<<<<< HEAD
-    uses: rapidsai/shared-workflows/.github/workflows/wheels-publish.yaml@branch-24.10
-=======
     uses: rapidsai/shared-workflows/.github/workflows/wheels-publish.yaml@branch-24.12
->>>>>>> 42d560a3
     with:
       build_type: ${{ inputs.build_type || 'branch' }}
       branch: ${{ inputs.branch }}
@@ -145,11 +113,7 @@
   wheel-build-cudf:
     needs: wheel-publish-pylibcudf
     secrets: inherit
-<<<<<<< HEAD
-    uses: rapidsai/shared-workflows/.github/workflows/wheels-build.yaml@branch-24.10
-=======
     uses: rapidsai/shared-workflows/.github/workflows/wheels-build.yaml@branch-24.12
->>>>>>> 42d560a3
     with:
       build_type: ${{ inputs.build_type || 'branch' }}
       branch: ${{ inputs.branch }}
@@ -159,11 +123,7 @@
   wheel-publish-cudf:
     needs: wheel-build-cudf
     secrets: inherit
-<<<<<<< HEAD
-    uses: rapidsai/shared-workflows/.github/workflows/wheels-publish.yaml@branch-24.10
-=======
     uses: rapidsai/shared-workflows/.github/workflows/wheels-publish.yaml@branch-24.12
->>>>>>> 42d560a3
     with:
       build_type: ${{ inputs.build_type || 'branch' }}
       branch: ${{ inputs.branch }}
@@ -174,11 +134,7 @@
   wheel-build-dask-cudf:
     needs: wheel-publish-cudf
     secrets: inherit
-<<<<<<< HEAD
-    uses: rapidsai/shared-workflows/.github/workflows/wheels-build.yaml@branch-24.10
-=======
     uses: rapidsai/shared-workflows/.github/workflows/wheels-build.yaml@branch-24.12
->>>>>>> 42d560a3
     with:
       # This selects "ARCH=amd64 + the latest supported Python + CUDA".
       matrix_filter: map(select(.ARCH == "amd64")) | group_by(.CUDA_VER|split(".")|map(tonumber)|.[0]) | map(max_by([(.PY_VER|split(".")|map(tonumber)), (.CUDA_VER|split(".")|map(tonumber))]))
@@ -190,11 +146,7 @@
   wheel-publish-dask-cudf:
     needs: wheel-build-dask-cudf
     secrets: inherit
-<<<<<<< HEAD
-    uses: rapidsai/shared-workflows/.github/workflows/wheels-publish.yaml@branch-24.10
-=======
     uses: rapidsai/shared-workflows/.github/workflows/wheels-publish.yaml@branch-24.12
->>>>>>> 42d560a3
     with:
       build_type: ${{ inputs.build_type || 'branch' }}
       branch: ${{ inputs.branch }}
@@ -205,11 +157,7 @@
   wheel-build-cudf-polars:
     needs: wheel-publish-pylibcudf
     secrets: inherit
-<<<<<<< HEAD
-    uses: rapidsai/shared-workflows/.github/workflows/wheels-build.yaml@branch-24.10
-=======
     uses: rapidsai/shared-workflows/.github/workflows/wheels-build.yaml@branch-24.12
->>>>>>> 42d560a3
     with:
       # This selects "ARCH=amd64 + the latest supported Python + CUDA".
       matrix_filter: map(select(.ARCH == "amd64")) | group_by(.CUDA_VER|split(".")|map(tonumber)|.[0]) | map(max_by([(.PY_VER|split(".")|map(tonumber)), (.CUDA_VER|split(".")|map(tonumber))]))
@@ -221,11 +169,7 @@
   wheel-publish-cudf-polars:
     needs: wheel-build-cudf-polars
     secrets: inherit
-<<<<<<< HEAD
-    uses: rapidsai/shared-workflows/.github/workflows/wheels-publish.yaml@branch-24.10
-=======
     uses: rapidsai/shared-workflows/.github/workflows/wheels-publish.yaml@branch-24.12
->>>>>>> 42d560a3
     with:
       build_type: ${{ inputs.build_type || 'branch' }}
       branch: ${{ inputs.branch }}
