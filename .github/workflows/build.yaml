name: build

on:
  push:
    branches:
      - "branch-*"
    tags:
      - v[0-9][0-9].[0-9][0-9].[0-9][0-9]
  workflow_dispatch:
    inputs:
      branch:
        required: true
        type: string
      date:
        required: true
        type: string
      sha:
        required: true
        type: string
      build_type:
        type: string
        default: nightly

concurrency:
  group: ${{ github.workflow }}-${{ github.ref }}
  cancel-in-progress: true

jobs:
  cpp-build:
    secrets: inherit
    uses: rapidsai/shared-action-workflows/.github/workflows/conda-cpp-build.yaml@branch-23.08
    with:
      build_type: ${{ inputs.build_type || 'branch' }}
      branch: ${{ inputs.branch }}
      date: ${{ inputs.date }}
      sha: ${{ inputs.sha }}
  python-build:
    needs: [cpp-build]
    secrets: inherit
    uses: rapidsai/shared-action-workflows/.github/workflows/conda-python-build.yaml@branch-23.08
    with:
      build_type: ${{ inputs.build_type || 'branch' }}
      branch: ${{ inputs.branch }}
      date: ${{ inputs.date }}
      sha: ${{ inputs.sha }}
  upload-conda:
    needs: [cpp-build, python-build]
    secrets: inherit
    uses: rapidsai/shared-action-workflows/.github/workflows/conda-upload-packages.yaml@branch-23.08
    with:
      build_type: ${{ inputs.build_type || 'branch' }}
      branch: ${{ inputs.branch }}
      date: ${{ inputs.date }}
      sha: ${{ inputs.sha }}
      skip_upload_pkgs: libcudf-example
  docs-build:
    if: github.ref_type == 'branch'
    needs: python-build
    secrets: inherit
    uses: rapidsai/shared-action-workflows/.github/workflows/custom-job.yaml@branch-23.08
    with:
      arch: "amd64"
      branch: ${{ inputs.branch }}
      build_type: ${{ inputs.build_type || 'branch' }}
      container_image: "rapidsai/ci:latest"
      date: ${{ inputs.date }}
      node_type: "gpu-v100-latest-1"
      run_script: "ci/build_docs.sh"
      sha: ${{ inputs.sha }}
  wheel-build-cudf:
    secrets: inherit
<<<<<<< HEAD
    uses: rapidsai/shared-action-workflows/.github/workflows/wheels-manylinux-build.yml@wheel-ctk-name-gen-gha-tool
=======
    uses: rapidsai/shared-action-workflows/.github/workflows/wheels-manylinux-build.yml@branch-23.08
>>>>>>> 0b566b94
    with:
      build_type: ${{ inputs.build_type || 'branch' }}
      branch: ${{ inputs.branch }}
      sha: ${{ inputs.sha }}
      date: ${{ inputs.date }}
      package-name: cudf
      package-dir: python/cudf
      skbuild-configure-options: "-DCUDF_BUILD_WHEELS=ON -DDETECT_CONDA_ENV=OFF"
  wheel-publish-cudf:
    needs: wheel-build-cudf
    secrets: inherit
    uses: rapidsai/shared-action-workflows/.github/workflows/wheels-manylinux-publish.yml@branch-23.08
    with:
      build_type: ${{ inputs.build_type || 'branch' }}
      branch: ${{ inputs.branch }}
      sha: ${{ inputs.sha }}
      date: ${{ inputs.date }}
      package-name: cudf
  wheel-build-dask-cudf:
    needs: wheel-publish-cudf
    secrets: inherit
<<<<<<< HEAD
    uses: rapidsai/shared-action-workflows/.github/workflows/wheels-pure-build.yml@wheel-ctk-name-gen-gha-tool
=======
    uses: rapidsai/shared-action-workflows/.github/workflows/wheels-pure-build.yml@branch-23.08
>>>>>>> 0b566b94
    with:
      build_type: ${{ inputs.build_type || 'branch' }}
      branch: ${{ inputs.branch }}
      sha: ${{ inputs.sha }}
      date: ${{ inputs.date }}
      package-name: dask_cudf
      package-dir: python/dask_cudf
  wheel-publish-dask-cudf:
    needs: wheel-build-dask-cudf
    secrets: inherit
    uses: rapidsai/shared-action-workflows/.github/workflows/wheels-pure-publish.yml@branch-23.08
    with:
      build_type: ${{ inputs.build_type || 'branch' }}
      branch: ${{ inputs.branch }}
      sha: ${{ inputs.sha }}
      date: ${{ inputs.date }}
      package-name: dask_cudf<|MERGE_RESOLUTION|>--- conflicted
+++ resolved
@@ -69,11 +69,7 @@
       sha: ${{ inputs.sha }}
   wheel-build-cudf:
     secrets: inherit
-<<<<<<< HEAD
     uses: rapidsai/shared-action-workflows/.github/workflows/wheels-manylinux-build.yml@wheel-ctk-name-gen-gha-tool
-=======
-    uses: rapidsai/shared-action-workflows/.github/workflows/wheels-manylinux-build.yml@branch-23.08
->>>>>>> 0b566b94
     with:
       build_type: ${{ inputs.build_type || 'branch' }}
       branch: ${{ inputs.branch }}
@@ -95,11 +91,7 @@
   wheel-build-dask-cudf:
     needs: wheel-publish-cudf
     secrets: inherit
-<<<<<<< HEAD
     uses: rapidsai/shared-action-workflows/.github/workflows/wheels-pure-build.yml@wheel-ctk-name-gen-gha-tool
-=======
-    uses: rapidsai/shared-action-workflows/.github/workflows/wheels-pure-build.yml@branch-23.08
->>>>>>> 0b566b94
     with:
       build_type: ${{ inputs.build_type || 'branch' }}
       branch: ${{ inputs.branch }}
