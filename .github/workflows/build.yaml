name: build

on:
  push:
    branches:
      - "branch-*"
    tags:
      - v[0-9][0-9].[0-9][0-9].[0-9][0-9]
  workflow_dispatch:
    inputs:
      branch:
        required: true
        type: string
      date:
        required: true
        type: string
      sha:
        required: true
        type: string
      build_type:
        type: string
        default: nightly

concurrency:
  group: ${{ github.workflow }}-${{ github.ref }}
  cancel-in-progress: true

jobs:
  cpp-build:
    secrets: inherit
    uses: rapidsai/shared-action-workflows/.github/workflows/conda-cpp-build.yaml@cuda-118
    with:
      build_type: ${{ inputs.build_type || 'branch' }}
      branch: ${{ inputs.branch }}
      date: ${{ inputs.date }}
      sha: ${{ inputs.sha }}
  python-build:
    needs: [cpp-build]
    secrets: inherit
    uses: rapidsai/shared-action-workflows/.github/workflows/conda-python-build.yaml@cuda-118
    with:
      build_type: ${{ inputs.build_type || 'branch' }}
      branch: ${{ inputs.branch }}
      date: ${{ inputs.date }}
      sha: ${{ inputs.sha }}
  upload-conda:
    needs: [cpp-build, python-build]
    secrets: inherit
    uses: rapidsai/shared-action-workflows/.github/workflows/conda-upload-packages.yaml@cuda-118
    with:
      build_type: ${{ inputs.build_type || 'branch' }}
      branch: ${{ inputs.branch }}
      date: ${{ inputs.date }}
      sha: ${{ inputs.sha }}
<<<<<<< HEAD
  docs-build:
    if: ${{ startsWith(github.ref, 'refs/heads/branch-') }}
    needs: python-build
    secrets: inherit
    uses: rapidsai/shared-action-workflows/.github/workflows/custom-job.yaml@cuda-118
    with:
      build_type: branch
      node_type: "gpu-latest-1"
      arch: "amd64"
      container_image: "rapidsai/ci:latest"
      run_script: "ci/build_docs.sh"
=======
      skip_upload_pkgs: libcudf-example
>>>>>>> 3c39be5a
  wheel-build-cudf:
    secrets: inherit
    uses: rapidsai/shared-action-workflows/.github/workflows/wheels-manylinux-build.yml@cuda-118
    with:
      build_type: ${{ inputs.build_type || 'branch' }}
      branch: ${{ inputs.branch }}
      sha: ${{ inputs.sha }}
      date: ${{ inputs.date }}
      package-name: cudf
      package-dir: python/cudf
      skbuild-configure-options: "-DCUDF_BUILD_WHEELS=ON -DDETECT_CONDA_ENV=OFF"
  wheel-publish-cudf:
    needs: wheel-build-cudf
    secrets: inherit
    uses: rapidsai/shared-action-workflows/.github/workflows/wheels-manylinux-publish.yml@cuda-118
    with:
      build_type: ${{ inputs.build_type || 'branch' }}
      branch: ${{ inputs.branch }}
      sha: ${{ inputs.sha }}
      date: ${{ inputs.date }}
      package-name: cudf
  wheel-build-dask-cudf:
    needs: wheel-publish-cudf
    secrets: inherit
    uses: rapidsai/shared-action-workflows/.github/workflows/wheels-pure-build.yml@cuda-118
    with:
      build_type: ${{ inputs.build_type || 'branch' }}
      branch: ${{ inputs.branch }}
      sha: ${{ inputs.sha }}
      date: ${{ inputs.date }}
      package-name: dask_cudf
      package-dir: python/dask_cudf
  wheel-publish-dask-cudf:
    needs: wheel-build-dask-cudf
    secrets: inherit
    uses: rapidsai/shared-action-workflows/.github/workflows/wheels-pure-publish.yml@cuda-118
    with:
      build_type: ${{ inputs.build_type || 'branch' }}
      branch: ${{ inputs.branch }}
      sha: ${{ inputs.sha }}
      date: ${{ inputs.date }}
      package-name: dask_cudf<|MERGE_RESOLUTION|>--- conflicted
+++ resolved
@@ -52,7 +52,7 @@
       branch: ${{ inputs.branch }}
       date: ${{ inputs.date }}
       sha: ${{ inputs.sha }}
-<<<<<<< HEAD
+      skip_upload_pkgs: libcudf-example
   docs-build:
     if: ${{ startsWith(github.ref, 'refs/heads/branch-') }}
     needs: python-build
@@ -64,9 +64,6 @@
       arch: "amd64"
       container_image: "rapidsai/ci:latest"
       run_script: "ci/build_docs.sh"
-=======
-      skip_upload_pkgs: libcudf-example
->>>>>>> 3c39be5a
   wheel-build-cudf:
     secrets: inherit
     uses: rapidsai/shared-action-workflows/.github/workflows/wheels-manylinux-build.yml@cuda-118
