name: pr

on:
  push:
    branches:
      - "pull-request/[0-9]+"

concurrency:
  group: ${{ github.workflow }}-${{ github.ref }}
  cancel-in-progress: true

jobs:
  # Please keep pr-builder as the top job here
  pr-builder:
    needs:
      - check-nightly-ci
      - changed-files
      - checks
      - conda-cpp-build
      - cpp-linters
      - conda-cpp-checks
      - conda-cpp-tests
      - conda-python-build
      - conda-python-cudf-tests
      - conda-python-other-tests
      - conda-java-tests
      - conda-notebook-tests
      - docs-build
      - wheel-build-libcudf
      - wheel-build-pylibcudf
      - wheel-build-cudf
      - wheel-tests-cudf
      - wheel-build-cudf-polars
      - wheel-tests-cudf-polars
      - cudf-polars-polars-tests
      - wheel-build-dask-cudf
      - wheel-tests-dask-cudf
      - devcontainer
      - unit-tests-cudf-pandas
      - pandas-tests
      - pandas-tests-diff
      - narwhals-tests
      - telemetry-setup
      - third-party-integration-tests-cudf-pandas
    secrets: inherit
    uses: rapidsai/shared-workflows/.github/workflows/pr-builder.yaml@cuda13.0
    if: always()
    with:
      needs: ${{ toJSON(needs) }}
  telemetry-setup:
    continue-on-error: true
    runs-on: ubuntu-latest
    env:
      OTEL_SERVICE_NAME: 'pr-cudf'
    steps:
      - name: Telemetry setup
        if: ${{ vars.TELEMETRY_ENABLED == 'true' }}
        uses: rapidsai/shared-actions/telemetry-dispatch-stash-base-env-vars@main
  check-nightly-ci:
    runs-on: ubuntu-latest
    env:
      RAPIDS_GH_TOKEN: ${{ secrets.GITHUB_TOKEN }}
    steps:
      - name: Check if nightly CI is passing
        uses: rapidsai/shared-actions/check_nightly_success/dispatch@main
        with:
          repo: cudf
  changed-files:
    secrets: inherit
    needs: telemetry-setup
    uses: rapidsai/shared-workflows/.github/workflows/changed-files.yaml@cuda13.0
    with:
      files_yaml: |
        test_cpp:
          - '**'
          - '!.devcontainer/**'
          - '!CONTRIBUTING.md'
          - '!README.md'
          - '!ci/cudf_pandas_scripts/**'
          - '!ci/release/update-version.sh'
          - '!docs/**'
          - '!img/**'
          - '!java/**'
          - '!notebooks/**'
          - '!python/**'
        test_cudf_pandas:
          - '**'
          - '!.clang-format'
          - '!.devcontainer/**'
          - '!CONTRIBUTING.md'
          - '!README.md'
          - '!ci/release/update-version.sh'
          - '!docs/**'
          - '!img/**'
          - '!java/**'
          - '!notebooks/**'
        test_java:
          - '**'
          - '!.clang-format'
          - '!.devcontainer/**'
          - '!CONTRIBUTING.md'
          - '!README.md'
          - '!ci/cudf_pandas_scripts/**'
          - '!ci/release/update-version.sh'
          - '!docs/**'
          - '!img/**'
          - '!notebooks/**'
          - '!python/**'
        test_notebooks:
          - '**'
          - '!.clang-format'
          - '!.devcontainer/**'
          - '!CONTRIBUTING.md'
          - '!README.md'
          - '!ci/cudf_pandas_scripts/**'
          - '!ci/release/update-version.sh'
          - '!java/**'
        test_python:
          - '**'
          - '!.clang-format'
          - '!.devcontainer/**'
          - '!CONTRIBUTING.md'
          - '!README.md'
          - '!ci/cudf_pandas_scripts/**'
          - '!ci/release/update-version.sh'
          - '!docs/**'
          - '!img/**'
          - '!java/**'
          - '!notebooks/**'
  checks:
    secrets: inherit
    needs: telemetry-setup
    uses: rapidsai/shared-workflows/.github/workflows/checks.yaml@cuda13.0
    with:
      enable_check_generated_files: false
      ignored_pr_jobs: "telemetry-summarize spark-rapids-jni"
  conda-cpp-build:
    needs: checks
    secrets: inherit
    uses: rapidsai/shared-workflows/.github/workflows/conda-cpp-build.yaml@cuda13.0
    with:
      build_type: pull-request
      node_type: "cpu16"
      script: ci/build_cpp.sh
  cpp-linters:
    secrets: inherit
    needs: checks
    uses: rapidsai/shared-workflows/.github/workflows/custom-job.yaml@cuda13.0
    with:
      build_type: pull-request
      script: "ci/cpp_linters.sh"
      node_type: "cpu16"
  conda-cpp-checks:
    needs: conda-cpp-build
    secrets: inherit
    uses: rapidsai/shared-workflows/.github/workflows/conda-cpp-post-build-checks.yaml@cuda13.0
    with:
      build_type: pull-request
  conda-cpp-tests:
    needs: [conda-cpp-build, changed-files]
    secrets: inherit
    uses: rapidsai/shared-workflows/.github/workflows/conda-cpp-tests.yaml@cuda13.0
    if: fromJSON(needs.changed-files.outputs.changed_file_groups).test_cpp
    with:
      build_type: pull-request
      script: ci/test_cpp.sh
  conda-python-build:
    needs: conda-cpp-build
    secrets: inherit
    uses: rapidsai/shared-workflows/.github/workflows/conda-python-build.yaml@cuda13.0
    with:
      build_type: pull-request
      script: ci/build_python.sh
  conda-python-cudf-tests:
    needs: [conda-python-build, changed-files]
    secrets: inherit
    uses: rapidsai/shared-workflows/.github/workflows/conda-python-tests.yaml@cuda13.0
    if: fromJSON(needs.changed-files.outputs.changed_file_groups).test_python
    with:
      build_type: pull-request
      script: "ci/test_python_cudf.sh"
  conda-python-other-tests:
    # Tests for dask_cudf, custreamz, cudf_kafka are separated for CI parallelism
    needs: [conda-python-build, changed-files]
    secrets: inherit
    uses: rapidsai/shared-workflows/.github/workflows/conda-python-tests.yaml@cuda13.0
    if: fromJSON(needs.changed-files.outputs.changed_file_groups).test_python
    with:
      build_type: pull-request
      script: "ci/test_python_other.sh"
  conda-java-tests:
    needs: [conda-cpp-build, changed-files]
    secrets: inherit
    uses: rapidsai/shared-workflows/.github/workflows/custom-job.yaml@cuda13.0
    if: fromJSON(needs.changed-files.outputs.changed_file_groups).test_java
    with:
      build_type: pull-request
      node_type: "gpu-l4-latest-1"
      arch: "amd64"
      container_image: "rapidsai/ci-conda:25.10-latest"
      script: "ci/test_java.sh"
  conda-notebook-tests:
    needs: [conda-python-build, changed-files]
    secrets: inherit
    uses: rapidsai/shared-workflows/.github/workflows/custom-job.yaml@cuda13.0
    if: fromJSON(needs.changed-files.outputs.changed_file_groups).test_notebooks
    with:
      build_type: pull-request
      node_type: "gpu-l4-latest-1"
      arch: "amd64"
      container_image: "rapidsai/ci-conda:25.10-latest"
      script: "ci/test_notebooks.sh"
  docs-build:
    needs: conda-python-build
    secrets: inherit
    uses: rapidsai/shared-workflows/.github/workflows/custom-job.yaml@cuda13.0
    with:
      build_type: pull-request
      node_type: "gpu-l4-latest-1"
      arch: "amd64"
      container_image: "rapidsai/ci-conda:25.10-latest"
      script: "ci/build_docs.sh"
  wheel-build-libcudf:
    needs: checks
    secrets: inherit
    uses: rapidsai/shared-workflows/.github/workflows/wheels-build.yaml@cuda13.0
    with:
      # build for every combination of arch and CUDA version, but only for the latest Python
      matrix_filter: group_by([.ARCH, (.CUDA_VER|split(".")|map(tonumber)|.[0])]) | map(max_by(.PY_VER|split(".")|map(tonumber)))
      build_type: pull-request
      node_type: "cpu16"
      script: "ci/build_wheel_libcudf.sh"
      package-name: libcudf
      package-type: cpp
  wheel-build-pylibcudf:
    needs: [checks, wheel-build-libcudf]
    secrets: inherit
    uses: rapidsai/shared-workflows/.github/workflows/wheels-build.yaml@cuda13.0
    with:
      build_type: pull-request
      script: "ci/build_wheel_pylibcudf.sh"
      package-name: pylibcudf
      package-type: python
  wheel-build-cudf:
    needs: wheel-build-pylibcudf
    secrets: inherit
    uses: rapidsai/shared-workflows/.github/workflows/wheels-build.yaml@cuda13.0
    with:
      build_type: pull-request
      script: "ci/build_wheel_cudf.sh"
      package-name: cudf
      package-type: python
  wheel-tests-cudf:
    needs: [wheel-build-cudf, changed-files]
    secrets: inherit
    uses: rapidsai/shared-workflows/.github/workflows/wheels-test.yaml@cuda13.0
    if: fromJSON(needs.changed-files.outputs.changed_file_groups).test_python
    with:
      build_type: pull-request
      script: ci/test_wheel_cudf.sh
  wheel-build-cudf-polars:
    needs: wheel-build-pylibcudf
    secrets: inherit
    uses: rapidsai/shared-workflows/.github/workflows/wheels-build.yaml@cuda13.0
    with:
      # This selects "ARCH=amd64 + the latest supported Python + CUDA".
      matrix_filter: map(select(.ARCH == "amd64")) | group_by(.CUDA_VER|split(".")|map(tonumber)|.[0]) | map(max_by([(.PY_VER|split(".")|map(tonumber)), (.CUDA_VER|split(".")|map(tonumber))]))
      build_type: pull-request
      script: "ci/build_wheel_cudf_polars.sh"
      package-name: cudf_polars
      package-type: python
      pure-wheel: true
  wheel-tests-cudf-polars:
    needs: [wheel-build-cudf-polars, changed-files]
    secrets: inherit
    uses: rapidsai/shared-workflows/.github/workflows/wheels-test.yaml@cuda13.0
    if: fromJSON(needs.changed-files.outputs.changed_file_groups).test_python
    with:
      # This selects "ARCH=amd64 + the latest supported Python + CUDA".
      matrix_filter: map(select(.ARCH == "amd64")) | group_by(.CUDA_VER|split(".")|map(tonumber)|.[0]) | map(max_by([(.PY_VER|split(".")|map(tonumber)), (.CUDA_VER|split(".")|map(tonumber))]))
      build_type: pull-request
      script: "ci/test_wheel_cudf_polars.sh"
  cudf-polars-polars-tests:
    needs: wheel-build-cudf-polars
    secrets: inherit
<<<<<<< HEAD
    uses: rapidsai/shared-workflows/.github/workflows/wheels-test.yaml@cuda13.0
=======
    uses: rapidsai/shared-workflows/.github/workflows/wheels-test.yaml@branch-25.10
    if: fromJSON(needs.changed-files.outputs.changed_file_groups).test_python
>>>>>>> 73264491
    with:
      # This selects "ARCH=amd64 + the latest supported Python + CUDA".
      matrix_filter: map(select(.ARCH == "amd64")) | group_by(.CUDA_VER|split(".")|map(tonumber)|.[0]) | map(max_by([(.PY_VER|split(".")|map(tonumber)), (.CUDA_VER|split(".")|map(tonumber))]))
      build_type: pull-request
      script: "ci/test_cudf_polars_polars_tests.sh"
  wheel-build-dask-cudf:
    needs: wheel-build-cudf
    secrets: inherit
    uses: rapidsai/shared-workflows/.github/workflows/wheels-build.yaml@cuda13.0
    with:
      # This selects "ARCH=amd64 + the latest supported Python + CUDA".
      matrix_filter: map(select(.ARCH == "amd64")) | group_by(.CUDA_VER|split(".")|map(tonumber)|.[0]) | map(max_by([(.PY_VER|split(".")|map(tonumber)), (.CUDA_VER|split(".")|map(tonumber))]))
      build_type: pull-request
      script: "ci/build_wheel_dask_cudf.sh"
      package-name: dask_cudf
      package-type: python
      pure-wheel: true
  wheel-tests-dask-cudf:
    needs: [wheel-build-dask-cudf, changed-files]
    secrets: inherit
    uses: rapidsai/shared-workflows/.github/workflows/wheels-test.yaml@cuda13.0
    if: fromJSON(needs.changed-files.outputs.changed_file_groups).test_python
    with:
      # This selects "ARCH=amd64 + the latest supported Python + CUDA".
      matrix_filter: map(select(.ARCH == "amd64")) | group_by(.CUDA_VER|split(".")|map(tonumber)|.[0]) | map(max_by([(.PY_VER|split(".")|map(tonumber)), (.CUDA_VER|split(".")|map(tonumber))]))
      build_type: pull-request
      script: ci/test_wheel_dask_cudf.sh
  devcontainer:
    secrets: inherit
    needs: telemetry-setup
    uses: rapidsai/shared-workflows/.github/workflows/build-in-devcontainer.yaml@cuda13.0
    with:
      arch: '["amd64", "arm64"]'
      cuda: '["13.0"]'
      node_type: "cpu8"
      rapids-aux-secret-1: GIST_REPO_READ_ORG_GITHUB_TOKEN
      env: |
        SCCACHE_DIST_MAX_RETRIES=inf
        SCCACHE_SERVER_LOG=sccache=debug
        SCCACHE_DIST_FALLBACK_TO_LOCAL_COMPILE=false
        SCCACHE_DIST_AUTH_TOKEN_VAR=RAPIDS_AUX_SECRET_1
      build_command: |
        sccache --zero-stats;
        build-all -j0 -DBUILD_BENCHMARKS=ON --verbose 2>&1 | tee telemetry-artifacts/build.log;
        sccache --show-adv-stats | tee telemetry-artifacts/sccache-stats.txt;
  unit-tests-cudf-pandas:
    needs: [wheel-build-cudf, changed-files]
    secrets: inherit
    uses: rapidsai/shared-workflows/.github/workflows/wheels-test.yaml@cuda13.0
    if: fromJSON(needs.changed-files.outputs.changed_file_groups).test_python || fromJSON(needs.changed-files.outputs.changed_file_groups).test_cudf_pandas
    with:
      # This selects "ARCH=amd64 + the latest supported Python + CUDA".
      matrix_filter: map(select(.ARCH == "amd64")) | group_by(.CUDA_VER|split(".")|map(tonumber)|.[0]) | map(max_by([(.PY_VER|split(".")|map(tonumber)), (.CUDA_VER|split(".")|map(tonumber))]))
      build_type: pull-request
      script: ci/cudf_pandas_scripts/run_tests.sh
  third-party-integration-tests-cudf-pandas:
    needs: conda-python-build
    secrets: inherit
    uses: rapidsai/shared-workflows/.github/workflows/custom-job.yaml@cuda13.0
    if: fromJSON(needs.changed-files.outputs.changed_file_groups).test_python || fromJSON(needs.changed-files.outputs.changed_file_groups).test_cudf_pandas
    with:
      build_type: pull-request
      branch: ${{ inputs.branch }}
      date: ${{ inputs.date }}
      sha: ${{ inputs.sha }}
      node_type: "gpu-l4-latest-1"
      continue-on-error: true
      container_image: "rapidsai/ci-conda:25.10-latest"
      script: |
        ci/cudf_pandas_scripts/third-party-integration/test.sh python/cudf/cudf_pandas_tests/third_party_integration_tests/dependencies.yaml
  pandas-tests:
    # run the Pandas unit tests using PR branch
    needs: [wheel-build-cudf, changed-files]
    secrets: inherit
    uses: rapidsai/shared-workflows/.github/workflows/wheels-test.yaml@cuda13.0
    if: fromJSON(needs.changed-files.outputs.changed_file_groups).test_python || fromJSON(needs.changed-files.outputs.changed_file_groups).test_cudf_pandas
    with:
      matrix_filter: '[{"ARCH": "amd64", "PY_VER": "3.13", "CUDA_VER": "13.0.0", "LINUX_VER": "ubuntu24.04", "GPU": "l4", "DRIVER": "latest", "DEPENDENCIES": "newest"}]'
      build_type: pull-request
      script: ci/cudf_pandas_scripts/pandas-tests/run.sh pr
      # Hide test failures because they exceed the GITHUB_STEP_SUMMARY output limit.
      test_summary_show: "none"
  pandas-tests-diff:
    # diff the results of running the Pandas unit tests and publish a job summary
    needs: pandas-tests
    uses: rapidsai/shared-workflows/.github/workflows/custom-job.yaml@cuda13.0
    with:
      node_type: "cpu4"
      build_type: pull-request
      script: "ci/cudf_pandas_scripts/pandas-tests/diff.sh"
  narwhals-tests:
    needs: [conda-python-build, changed-files]
    secrets: inherit
    uses: rapidsai/shared-workflows/.github/workflows/custom-job.yaml@cuda13.0
    if: fromJSON(needs.changed-files.outputs.changed_file_groups).test_python
    with:
      build_type: pull-request
      branch: ${{ inputs.branch }}
      date: ${{ inputs.date }}
      sha: ${{ inputs.sha }}
      node_type: "gpu-l4-latest-1"
      container_image: "rapidsai/ci-conda:25.10-latest"
      script: ci/test_narwhals.sh
  spark-rapids-jni:
    needs: changed-files
    uses: ./.github/workflows/spark-rapids-jni.yaml
    if: fromJSON(needs.changed-files.outputs.changed_file_groups).test_java

  telemetry-summarize:
    # This job must use a self-hosted runner to record telemetry traces.
    runs-on: linux-amd64-cpu4
    needs: pr-builder
    if: ${{ vars.TELEMETRY_ENABLED == 'true' && !cancelled() }}
    continue-on-error: true
    steps:
      - name: Telemetry summarize
        uses: rapidsai/shared-actions/telemetry-dispatch-summarize@main
    env:
      GH_TOKEN: ${{ github.token }}<|MERGE_RESOLUTION|>--- conflicted
+++ resolved
@@ -283,12 +283,8 @@
   cudf-polars-polars-tests:
     needs: wheel-build-cudf-polars
     secrets: inherit
-<<<<<<< HEAD
-    uses: rapidsai/shared-workflows/.github/workflows/wheels-test.yaml@cuda13.0
-=======
-    uses: rapidsai/shared-workflows/.github/workflows/wheels-test.yaml@branch-25.10
-    if: fromJSON(needs.changed-files.outputs.changed_file_groups).test_python
->>>>>>> 73264491
+    uses: rapidsai/shared-workflows/.github/workflows/wheels-test.yaml@cuda13.0
+    if: fromJSON(needs.changed-files.outputs.changed_file_groups).test_python
     with:
       # This selects "ARCH=amd64 + the latest supported Python + CUDA".
       matrix_filter: map(select(.ARCH == "amd64")) | group_by(.CUDA_VER|split(".")|map(tonumber)|.[0]) | map(max_by([(.PY_VER|split(".")|map(tonumber)), (.CUDA_VER|split(".")|map(tonumber))]))
