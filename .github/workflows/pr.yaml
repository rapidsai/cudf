name: pr

on:
  push:
    branches:
      - "pull-request/[0-9]+"

concurrency:
  group: ${{ github.workflow }}-${{ github.ref }}
  cancel-in-progress: true

jobs:
  # Please keep pr-builder as the top job here
  pr-builder:
    needs:
      - check-nightly-ci
      - changed-files
      - checks
      - conda-cpp-build
      - cpp-linters
      - conda-cpp-checks
      - conda-cpp-tests
      - conda-python-build
      - conda-python-cudf-tests
      - conda-python-other-tests
      - conda-java-tests
      - conda-notebook-tests
      - docs-build
      - wheel-build-libcudf
      - wheel-build-pylibcudf
      - wheel-build-cudf
      - wheel-tests-cudf
      - wheel-build-cudf-polars
      - wheel-tests-cudf-polars
      - cudf-polars-polars-tests
      - wheel-build-dask-cudf
      - wheel-tests-dask-cudf
      - devcontainer
      - unit-tests-cudf-pandas
      - pandas-tests
      - pandas-tests-diff
      - narwhals-tests
      - telemetry-setup
      - third-party-integration-tests-cudf-pandas
    secrets: inherit
    uses: rapidsai/shared-workflows/.github/workflows/pr-builder.yaml@branch-25.04
    if: always()
    with:
      needs: ${{ toJSON(needs) }}
  telemetry-setup:
    continue-on-error: true
    runs-on: ubuntu-latest
    env:
      OTEL_SERVICE_NAME: 'pr-cudf'
    steps:
      - name: Telemetry setup
        if: ${{ vars.TELEMETRY_ENABLED == 'true' }}
        uses: rapidsai/shared-actions/telemetry-dispatch-stash-base-env-vars@main
  check-nightly-ci:
    # Switch to ubuntu-latest once it defaults to a version of Ubuntu that
    # provides at least Python 3.11 (see
    # https://docs.python.org/3/library/datetime.html#datetime.date.fromisoformat)
    runs-on: ubuntu-24.04
    env:
      RAPIDS_GH_TOKEN: ${{ secrets.GITHUB_TOKEN }}
    steps:
      - name: Check if nightly CI is passing
        uses: rapidsai/shared-actions/check_nightly_success/dispatch@main
        with:
          repo: cudf
  changed-files:
    secrets: inherit
    needs: telemetry-setup
    uses: rapidsai/shared-workflows/.github/workflows/changed-files.yaml@branch-25.04
    with:
      files_yaml: |
        test_cpp:
          - '**'
          - '!.devcontainer/**'
          - '!CONTRIBUTING.md'
          - '!README.md'
          - '!ci/cudf_pandas_scripts/**'
          - '!docs/**'
          - '!img/**'
          - '!java/**'
          - '!notebooks/**'
          - '!python/**'
        test_cudf_pandas:
          - '**'
          - '!.devcontainer/**'
          - '!CONTRIBUTING.md'
          - '!README.md'
          - '!docs/**'
          - '!img/**'
          - '!java/**'
          - '!notebooks/**'
        test_java:
          - '**'
          - '!.devcontainer/**'
          - '!CONTRIBUTING.md'
          - '!README.md'
          - '!ci/cudf_pandas_scripts/**'
          - '!docs/**'
          - '!img/**'
          - '!notebooks/**'
          - '!python/**'
        test_notebooks:
          - '**'
          - '!.devcontainer/**'
          - '!CONTRIBUTING.md'
          - '!README.md'
          - '!ci/cudf_pandas_scripts/**'
          - '!java/**'
        test_python:
          - '**'
          - '!.devcontainer/**'
          - '!CONTRIBUTING.md'
          - '!README.md'
          - '!ci/cudf_pandas_scripts/**'
          - '!docs/**'
          - '!img/**'
          - '!java/**'
          - '!notebooks/**'
  checks:
    secrets: inherit
    needs: telemetry-setup
    uses: rapidsai/shared-workflows/.github/workflows/checks.yaml@branch-25.04
    with:
      enable_check_generated_files: false
      ignored_pr_jobs: "telemetry-summarize spark-rapids-jni"
  conda-cpp-build:
    needs: checks
    secrets: inherit
    uses: rapidsai/shared-workflows/.github/workflows/conda-cpp-build.yaml@branch-25.04
    with:
      build_type: pull-request
      node_type: "cpu16"
  cpp-linters:
    secrets: inherit
    needs: checks
    uses: rapidsai/shared-workflows/.github/workflows/custom-job.yaml@branch-25.04
    with:
      build_type: pull-request
      run_script: "ci/cpp_linters.sh"
      node_type: "cpu16"
  conda-cpp-checks:
    needs: conda-cpp-build
    secrets: inherit
    uses: rapidsai/shared-workflows/.github/workflows/conda-cpp-post-build-checks.yaml@branch-25.04
    with:
      build_type: pull-request
      enable_check_symbols: true
  conda-cpp-tests:
    needs: [conda-cpp-build, changed-files]
    secrets: inherit
    uses: rapidsai/shared-workflows/.github/workflows/conda-cpp-tests.yaml@branch-25.04
    if: fromJSON(needs.changed-files.outputs.changed_file_groups).test_cpp
    with:
      build_type: pull-request
  conda-python-build:
    needs: conda-cpp-build
    secrets: inherit
    uses: rapidsai/shared-workflows/.github/workflows/conda-python-build.yaml@branch-25.04
    with:
      build_type: pull-request
  conda-python-cudf-tests:
    needs: [conda-python-build, changed-files]
    secrets: inherit
    uses: rapidsai/shared-workflows/.github/workflows/conda-python-tests.yaml@branch-25.04
    if: fromJSON(needs.changed-files.outputs.changed_file_groups).test_python
    with:
      build_type: pull-request
      script: "ci/test_python_cudf.sh"
  conda-python-other-tests:
    # Tests for dask_cudf, custreamz, cudf_kafka are separated for CI parallelism
    needs: [conda-python-build, changed-files]
    secrets: inherit
    uses: rapidsai/shared-workflows/.github/workflows/conda-python-tests.yaml@branch-25.04
    if: fromJSON(needs.changed-files.outputs.changed_file_groups).test_python
    with:
      build_type: pull-request
      script: "ci/test_python_other.sh"
  conda-java-tests:
    needs: [conda-cpp-build, changed-files]
    secrets: inherit
    uses: rapidsai/shared-workflows/.github/workflows/custom-job.yaml@branch-25.04
    if: fromJSON(needs.changed-files.outputs.changed_file_groups).test_java
    with:
      build_type: pull-request
      node_type: "gpu-l4-latest-1"
      arch: "amd64"
      container_image: "rapidsai/ci-conda:latest"
      run_script: "ci/test_java.sh"
  conda-notebook-tests:
    needs: [conda-python-build, changed-files]
    secrets: inherit
    uses: rapidsai/shared-workflows/.github/workflows/custom-job.yaml@branch-25.04
    if: fromJSON(needs.changed-files.outputs.changed_file_groups).test_notebooks
    with:
      build_type: pull-request
      node_type: "gpu-l4-latest-1"
      arch: "amd64"
      container_image: "rapidsai/ci-conda:latest"
      run_script: "ci/test_notebooks.sh"
  docs-build:
    needs: conda-python-build
    secrets: inherit
    uses: rapidsai/shared-workflows/.github/workflows/custom-job.yaml@branch-25.04
    with:
      build_type: pull-request
      node_type: "gpu-l4-latest-1"
      arch: "amd64"
      container_image: "rapidsai/ci-conda:latest"
      run_script: "ci/build_docs.sh"
  wheel-build-libcudf:
    needs: checks
    secrets: inherit
    uses: rapidsai/shared-workflows/.github/workflows/wheels-build.yaml@branch-25.04
    with:
      # build for every combination of arch and CUDA version, but only for the latest Python
      matrix_filter: group_by([.ARCH, (.CUDA_VER|split(".")|map(tonumber)|.[0])]) | map(max_by(.PY_VER|split(".")|map(tonumber)))
      build_type: pull-request
      node_type: "cpu16"
      script: "ci/build_wheel_libcudf.sh"
  wheel-build-pylibcudf:
    needs: [checks, wheel-build-libcudf]
    secrets: inherit
    uses: rapidsai/shared-workflows/.github/workflows/wheels-build.yaml@branch-25.04
    with:
      build_type: pull-request
      script: "ci/build_wheel_pylibcudf.sh"
  wheel-build-cudf:
    needs: wheel-build-pylibcudf
    secrets: inherit
    uses: rapidsai/shared-workflows/.github/workflows/wheels-build.yaml@branch-25.04
    with:
      build_type: pull-request
      script: "ci/build_wheel_cudf.sh"
  wheel-tests-cudf:
    needs: [wheel-build-cudf, changed-files]
    secrets: inherit
    uses: rapidsai/shared-workflows/.github/workflows/wheels-test.yaml@branch-25.04
    if: fromJSON(needs.changed-files.outputs.changed_file_groups).test_python
    with:
      build_type: pull-request
      script: ci/test_wheel_cudf.sh
  wheel-build-cudf-polars:
    needs: wheel-build-pylibcudf
    secrets: inherit
    uses: rapidsai/shared-workflows/.github/workflows/wheels-build.yaml@branch-25.04
    with:
      # This selects "ARCH=amd64 + the latest supported Python + CUDA".
      matrix_filter: map(select(.ARCH == "amd64")) | group_by(.CUDA_VER|split(".")|map(tonumber)|.[0]) | map(max_by([(.PY_VER|split(".")|map(tonumber)), (.CUDA_VER|split(".")|map(tonumber))]))
      build_type: pull-request
      script: "ci/build_wheel_cudf_polars.sh"
  wheel-tests-cudf-polars:
    needs: [wheel-build-cudf-polars, changed-files]
    secrets: inherit
    uses: rapidsai/shared-workflows/.github/workflows/wheels-test.yaml@branch-25.04
    if: fromJSON(needs.changed-files.outputs.changed_file_groups).test_python
    with:
      # This selects "ARCH=amd64 + the latest supported Python + CUDA".
      matrix_filter: map(select(.ARCH == "amd64")) | group_by(.CUDA_VER|split(".")|map(tonumber)|.[0]) | map(max_by([(.PY_VER|split(".")|map(tonumber)), (.CUDA_VER|split(".")|map(tonumber))]))
      build_type: pull-request
      script: "ci/test_wheel_cudf_polars.sh"
  cudf-polars-polars-tests:
    needs: wheel-build-cudf-polars
    secrets: inherit
    uses: rapidsai/shared-workflows/.github/workflows/wheels-test.yaml@branch-25.04
    with:
      # This selects "ARCH=amd64 + the latest supported Python + CUDA".
      matrix_filter: map(select(.ARCH == "amd64")) | group_by(.CUDA_VER|split(".")|map(tonumber)|.[0]) | map(max_by([(.PY_VER|split(".")|map(tonumber)), (.CUDA_VER|split(".")|map(tonumber))]))
      build_type: pull-request
      script: "ci/test_cudf_polars_polars_tests.sh"
  wheel-build-dask-cudf:
    needs: wheel-build-cudf
    secrets: inherit
    uses: rapidsai/shared-workflows/.github/workflows/wheels-build.yaml@branch-25.04
    with:
      # This selects "ARCH=amd64 + the latest supported Python + CUDA".
      matrix_filter: map(select(.ARCH == "amd64")) | group_by(.CUDA_VER|split(".")|map(tonumber)|.[0]) | map(max_by([(.PY_VER|split(".")|map(tonumber)), (.CUDA_VER|split(".")|map(tonumber))]))
      build_type: pull-request
      script: "ci/build_wheel_dask_cudf.sh"
  wheel-tests-dask-cudf:
    needs: [wheel-build-dask-cudf, changed-files]
    secrets: inherit
    uses: rapidsai/shared-workflows/.github/workflows/wheels-test.yaml@branch-25.04
    if: fromJSON(needs.changed-files.outputs.changed_file_groups).test_python
    with:
      # This selects "ARCH=amd64 + the latest supported Python + CUDA".
      matrix_filter: map(select(.ARCH == "amd64")) | group_by(.CUDA_VER|split(".")|map(tonumber)|.[0]) | map(max_by([(.PY_VER|split(".")|map(tonumber)), (.CUDA_VER|split(".")|map(tonumber))]))
      build_type: pull-request
      script: ci/test_wheel_dask_cudf.sh
  devcontainer:
    secrets: inherit
    needs: telemetry-setup
    uses: rapidsai/shared-workflows/.github/workflows/build-in-devcontainer.yaml@branch-25.04
    with:
      node_type: "cpu32"
      arch: '["amd64"]'
      cuda: '["12.8"]'
      build_command: |
        sccache -z;
        build-all -DBUILD_BENCHMARKS=ON --verbose;
        sccache -s;
  unit-tests-cudf-pandas:
    needs: [wheel-build-cudf, changed-files]
    secrets: inherit
    uses: rapidsai/shared-workflows/.github/workflows/wheels-test.yaml@branch-25.04
    if: fromJSON(needs.changed-files.outputs.changed_file_groups).test_python || fromJSON(needs.changed-files.outputs.changed_file_groups).test_cudf_pandas
    with:
      # This selects "ARCH=amd64 + the latest supported Python + CUDA".
      matrix_filter: map(select(.ARCH == "amd64")) | group_by(.CUDA_VER|split(".")|map(tonumber)|.[0]) | map(max_by([(.PY_VER|split(".")|map(tonumber)), (.CUDA_VER|split(".")|map(tonumber))]))
      build_type: pull-request
      script: ci/cudf_pandas_scripts/run_tests.sh
  third-party-integration-tests-cudf-pandas:
    needs: conda-python-build
    secrets: inherit
    uses: rapidsai/shared-workflows/.github/workflows/custom-job.yaml@branch-25.04
    with:
      build_type: pull-request
      branch: ${{ inputs.branch }}
      date: ${{ inputs.date }}
      sha: ${{ inputs.sha }}
      node_type: "gpu-l4-latest-1"
      continue-on-error: true
      container_image: "rapidsai/ci-conda:latest"
      run_script: |
        ci/cudf_pandas_scripts/third-party-integration/test.sh python/cudf/cudf_pandas_tests/third_party_integration_tests/dependencies.yaml
  pandas-tests:
    # run the Pandas unit tests using PR branch
    needs: [wheel-build-cudf, changed-files]
    secrets: inherit
    uses: rapidsai/shared-workflows/.github/workflows/wheels-test.yaml@branch-25.04
    if: fromJSON(needs.changed-files.outputs.changed_file_groups).test_python || fromJSON(needs.changed-files.outputs.changed_file_groups).test_cudf_pandas
    with:
      # This selects "ARCH=amd64 + the latest supported Python + CUDA".
      matrix_filter: map(select(.ARCH == "amd64")) | group_by(.CUDA_VER|split(".")|map(tonumber)|.[0]) | map(max_by([(.PY_VER|split(".")|map(tonumber)), (.CUDA_VER|split(".")|map(tonumber))]))
      build_type: pull-request
      script: ci/cudf_pandas_scripts/pandas-tests/run.sh pr
      # Hide test failures because they exceed the GITHUB_STEP_SUMMARY output limit.
      test_summary_show: "none"
  pandas-tests-diff:
    # diff the results of running the Pandas unit tests and publish a job summary
    needs: pandas-tests
    uses: rapidsai/shared-workflows/.github/workflows/custom-job.yaml@branch-25.04
    with:
        node_type: "cpu4"
        build_type: pull-request
        run_script: "ci/cudf_pandas_scripts/pandas-tests/diff.sh"
  narwhals-tests:
    needs: [conda-python-build, changed-files]
    secrets: inherit
<<<<<<< HEAD
    uses: rapidsai/shared-workflows/.github/workflows/conda-python-tests.yaml@branch-25.04
    if: fromJSON(needs.changed-files.outputs.changed_file_groups).test_python
    with:
      # This selects "ARCH=amd64 + the latest supported Python + CUDA".
      matrix_filter: map(select(.ARCH == "amd64")) | group_by(.CUDA_VER|split(".")|map(tonumber)|.[0]) | map(max_by([(.PY_VER|split(".")|map(tonumber)), (.CUDA_VER|split(".")|map(tonumber))]))
      build_type: pull-request
      script: ci/test_narwhals.sh
=======
    uses: rapidsai/shared-workflows/.github/workflows/custom-job.yaml@branch-25.04
    if: fromJSON(needs.changed-files.outputs.changed_file_groups).test_python
    with:
      build_type: pull-request
      branch: ${{ inputs.branch }}
      date: ${{ inputs.date }}
      sha: ${{ inputs.sha }}
      node_type: "gpu-l4-latest-1"
      continue-on-error: true
      container_image: "rapidsai/ci-conda:latest"
      run_script: ci/test_narwhals.sh
>>>>>>> fbbd69d1
  spark-rapids-jni:
    needs: changed-files
    uses: ./.github/workflows/spark-rapids-jni.yaml
    if: fromJSON(needs.changed-files.outputs.changed_file_groups).test_java

  telemetry-summarize:
    # This job must use a self-hosted runner to record telemetry traces.
    runs-on: linux-amd64-cpu4
    needs: pr-builder
    if: ${{ vars.TELEMETRY_ENABLED == 'true' && !cancelled() }}
    continue-on-error: true
    steps:
      - name: Telemetry summarize
        uses: rapidsai/shared-actions/telemetry-dispatch-summarize@main<|MERGE_RESOLUTION|>--- conflicted
+++ resolved
@@ -351,15 +351,6 @@
   narwhals-tests:
     needs: [conda-python-build, changed-files]
     secrets: inherit
-<<<<<<< HEAD
-    uses: rapidsai/shared-workflows/.github/workflows/conda-python-tests.yaml@branch-25.04
-    if: fromJSON(needs.changed-files.outputs.changed_file_groups).test_python
-    with:
-      # This selects "ARCH=amd64 + the latest supported Python + CUDA".
-      matrix_filter: map(select(.ARCH == "amd64")) | group_by(.CUDA_VER|split(".")|map(tonumber)|.[0]) | map(max_by([(.PY_VER|split(".")|map(tonumber)), (.CUDA_VER|split(".")|map(tonumber))]))
-      build_type: pull-request
-      script: ci/test_narwhals.sh
-=======
     uses: rapidsai/shared-workflows/.github/workflows/custom-job.yaml@branch-25.04
     if: fromJSON(needs.changed-files.outputs.changed_file_groups).test_python
     with:
@@ -371,7 +362,6 @@
       continue-on-error: true
       container_image: "rapidsai/ci-conda:latest"
       run_script: ci/test_narwhals.sh
->>>>>>> fbbd69d1
   spark-rapids-jni:
     needs: changed-files
     uses: ./.github/workflows/spark-rapids-jni.yaml
