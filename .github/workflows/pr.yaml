--- conflicted
+++ resolved
@@ -56,29 +56,17 @@
       - name: Telemetry setup
         if: ${{ vars.TELEMETRY_ENABLED == 'true' }}
         uses: rapidsai/shared-actions/telemetry-dispatch-stash-base-env-vars@main
-<<<<<<< HEAD
-  # check-nightly-ci:
-  #   runs-on: ubuntu-latest
-  #   env:
-  #     RAPIDS_GH_TOKEN: ${{ secrets.GITHUB_TOKEN }}
-  #   steps:
-  #     - name: Check if nightly CI is passing
-  #       uses: rapidsai/shared-actions/check_nightly_success/dispatch@main
-  #       with:
-  #         repo: cudf
-=======
-  check-nightly-ci:
-    runs-on: ubuntu-latest
-    env:
-      RAPIDS_GH_TOKEN: ${{ secrets.GITHUB_TOKEN }}
-    steps:
-      - name: Check if nightly CI is passing
-        uses: rapidsai/shared-actions/check_nightly_success/dispatch@main
-        with:
-          repo: cudf
-          # TODO: Fix nightly CI and remove this line
-          max_days_without_success: 30
->>>>>>> 5bb723a3
+#   check-nightly-ci:
+#     runs-on: ubuntu-latest
+#     env:
+#       RAPIDS_GH_TOKEN: ${{ secrets.GITHUB_TOKEN }}
+#     steps:
+#       - name: Check if nightly CI is passing
+#         uses: rapidsai/shared-actions/check_nightly_success/dispatch@main
+#         with:
+#           repo: cudf
+#           # TODO: Fix nightly CI and remove this line
+#           max_days_without_success: 30
   changed-files:
     secrets: inherit
     needs: telemetry-setup
