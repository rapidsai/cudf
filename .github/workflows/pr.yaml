--- conflicted
+++ resolved
@@ -38,8 +38,6 @@
       - pandas-tests-diff
     secrets: inherit
     uses: rapidsai/shared-workflows/.github/workflows/pr-builder.yaml@branch-24.10
-<<<<<<< HEAD
-=======
     if: always()
     with:
       needs: ${{ toJSON(needs) }}
@@ -104,7 +102,6 @@
               - '!img/**'
               - '!java/**'
               - '!notebooks/**'
->>>>>>> 949f1719
   checks:
     secrets: inherit
     uses: rapidsai/shared-workflows/.github/workflows/checks.yaml@branch-24.10
@@ -127,10 +124,7 @@
     needs: [conda-cpp-build, changed-files]
     secrets: inherit
     uses: rapidsai/shared-workflows/.github/workflows/conda-cpp-tests.yaml@branch-24.10
-<<<<<<< HEAD
-=======
     if: needs.changed-files.outputs.test_cpp == 'true'
->>>>>>> 949f1719
     with:
       build_type: pull-request
   conda-python-build:
@@ -143,10 +137,7 @@
     needs: [conda-python-build, changed-files]
     secrets: inherit
     uses: rapidsai/shared-workflows/.github/workflows/conda-python-tests.yaml@branch-24.10
-<<<<<<< HEAD
-=======
-    if: needs.changed-files.outputs.test_python == 'true'
->>>>>>> 949f1719
+    if: needs.changed-files.outputs.test_python == 'true'
     with:
       build_type: pull-request
       script: "ci/test_python_cudf.sh"
@@ -155,10 +146,7 @@
     needs: [conda-python-build, changed-files]
     secrets: inherit
     uses: rapidsai/shared-workflows/.github/workflows/conda-python-tests.yaml@branch-24.10
-<<<<<<< HEAD
-=======
-    if: needs.changed-files.outputs.test_python == 'true'
->>>>>>> 949f1719
+    if: needs.changed-files.outputs.test_python == 'true'
     with:
       build_type: pull-request
       script: "ci/test_python_other.sh"
@@ -166,10 +154,7 @@
     needs: [conda-cpp-build, changed-files]
     secrets: inherit
     uses: rapidsai/shared-workflows/.github/workflows/custom-job.yaml@branch-24.10
-<<<<<<< HEAD
-=======
     if: needs.changed-files.outputs.test_java == 'true'
->>>>>>> 949f1719
     with:
       build_type: pull-request
       node_type: "gpu-v100-latest-1"
@@ -190,10 +175,7 @@
     needs: [conda-python-build, changed-files]
     secrets: inherit
     uses: rapidsai/shared-workflows/.github/workflows/custom-job.yaml@branch-24.10
-<<<<<<< HEAD
-=======
     if: needs.changed-files.outputs.test_notebooks == 'true'
->>>>>>> 949f1719
     with:
       build_type: pull-request
       node_type: "gpu-v100-latest-1"
@@ -214,8 +196,6 @@
     needs: checks
     secrets: inherit
     uses: rapidsai/shared-workflows/.github/workflows/wheels-build.yaml@branch-24.10
-<<<<<<< HEAD
-=======
     with:
       # build for every combination of arch and CUDA version, but only for the latest Python
       matrix_filter: group_by([.ARCH, (.CUDA_VER|split(".")|map(tonumber)|.[0])]) | map(max_by(.PY_VER|split(".")|map(tonumber)))
@@ -232,7 +212,6 @@
     needs: wheel-build-pylibcudf
     secrets: inherit
     uses: rapidsai/shared-workflows/.github/workflows/wheels-build.yaml@branch-24.10
->>>>>>> 949f1719
     with:
       build_type: pull-request
       script: "ci/build_wheel_cudf.sh"
@@ -240,10 +219,7 @@
     needs: [wheel-build-cudf, changed-files]
     secrets: inherit
     uses: rapidsai/shared-workflows/.github/workflows/wheels-test.yaml@branch-24.10
-<<<<<<< HEAD
-=======
-    if: needs.changed-files.outputs.test_python == 'true'
->>>>>>> 949f1719
+    if: needs.changed-files.outputs.test_python == 'true'
     with:
       build_type: pull-request
       script: ci/test_wheel_cudf.sh
@@ -260,10 +236,7 @@
     needs: [wheel-build-cudf-polars, changed-files]
     secrets: inherit
     uses: rapidsai/shared-workflows/.github/workflows/wheels-test.yaml@branch-24.10
-<<<<<<< HEAD
-=======
-    if: needs.changed-files.outputs.test_python == 'true'
->>>>>>> 949f1719
+    if: needs.changed-files.outputs.test_python == 'true'
     with:
       # This selects "ARCH=amd64 + the latest supported Python + CUDA".
       matrix_filter: map(select(.ARCH == "amd64")) | group_by(.CUDA_VER|split(".")|map(tonumber)|.[0]) | map(max_by([(.PY_VER|split(".")|map(tonumber)), (.CUDA_VER|split(".")|map(tonumber))]))
@@ -284,10 +257,7 @@
     needs: [wheel-build-dask-cudf, changed-files]
     secrets: inherit
     uses: rapidsai/shared-workflows/.github/workflows/wheels-test.yaml@branch-24.10
-<<<<<<< HEAD
-=======
-    if: needs.changed-files.outputs.test_python == 'true'
->>>>>>> 949f1719
+    if: needs.changed-files.outputs.test_python == 'true'
     with:
       # This selects "ARCH=amd64 + the latest supported Python + CUDA".
       matrix_filter: map(select(.ARCH == "amd64")) | group_by(.CUDA_VER|split(".")|map(tonumber)|.[0]) | map(max_by([(.PY_VER|split(".")|map(tonumber)), (.CUDA_VER|split(".")|map(tonumber))]))
@@ -307,10 +277,7 @@
     needs: [wheel-build-cudf, changed-files]
     secrets: inherit
     uses: rapidsai/shared-workflows/.github/workflows/wheels-test.yaml@branch-24.10
-<<<<<<< HEAD
-=======
-    if: needs.changed-files.outputs.test_python == 'true'
->>>>>>> 949f1719
+    if: needs.changed-files.outputs.test_python == 'true'
     with:
       # This selects "ARCH=amd64 + the latest supported Python + CUDA".
       matrix_filter: map(select(.ARCH == "amd64")) | group_by(.CUDA_VER|split(".")|map(tonumber)|.[0]) | map(max_by([(.PY_VER|split(".")|map(tonumber)), (.CUDA_VER|split(".")|map(tonumber))]))
@@ -321,10 +288,7 @@
     needs: [wheel-build-cudf, changed-files]
     secrets: inherit
     uses: rapidsai/shared-workflows/.github/workflows/wheels-test.yaml@branch-24.10
-<<<<<<< HEAD
-=======
-    if: needs.changed-files.outputs.test_python == 'true'
->>>>>>> 949f1719
+    if: needs.changed-files.outputs.test_python == 'true'
     with:
       # This selects "ARCH=amd64 + the latest supported Python + CUDA".
       matrix_filter: map(select(.ARCH == "amd64")) | group_by(.CUDA_VER|split(".")|map(tonumber)|.[0]) | map(max_by([(.PY_VER|split(".")|map(tonumber)), (.CUDA_VER|split(".")|map(tonumber))]))
