--- conflicted
+++ resolved
@@ -98,11 +98,7 @@
   wheel-build-cudf:
     needs: checks
     secrets: inherit
-<<<<<<< HEAD
-    uses: rapidsai/shared-action-workflows/.github/workflows/wheels-manylinux-build.yml@branch-23.08
-=======
-    uses: rapidsai/shared-action-workflows/.github/workflows/wheels-build.yml@local-script
->>>>>>> f006334a
+    uses: rapidsai/shared-action-workflows/.github/workflows/wheels-build.yml@branch-23.08
     with:
       build_type: pull-request
       build_script: "ci/build_wheel_cudf.sh"
@@ -116,11 +112,7 @@
   wheel-build-dask-cudf:
     needs: wheel-tests-cudf
     secrets: inherit
-<<<<<<< HEAD
-    uses: rapidsai/shared-action-workflows/.github/workflows/wheels-pure-build.yml@branch-23.08
-=======
-    uses: rapidsai/shared-action-workflows/.github/workflows/wheels-build.yml@local-script
->>>>>>> f006334a
+    uses: rapidsai/shared-action-workflows/.github/workflows/wheels-build.yml@branch-23.08
     with:
       matrix_filter: map(select(.arch == "amd64" and .python == "3.10" and (.ctk == "11.8.0" or .ctk == "12.0.1")))
       build_type: pull-request
