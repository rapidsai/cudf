--- conflicted
+++ resolved
@@ -25,14 +25,11 @@
       - wheel-tests-cudf
       - wheel-build-dask-cudf
       - wheel-tests-dask-cudf
-<<<<<<< HEAD
       - devcontainer
-=======
       - unit-tests-cudf-pandas
       - pandas-tests
       #- pandas-tests-diff
       #- pandas-tests-diff-comment
->>>>>>> deeabc96
     secrets: inherit
     uses: rapidsai/shared-workflows/.github/workflows/pr-builder.yaml@branch-24.02
   checks:
@@ -134,16 +131,14 @@
       matrix_filter: map(select(.ARCH == "amd64" and .PY_VER == "3.10" and (.CUDA_VER == "11.8.0" or .CUDA_VER == "12.0.1")))
       build_type: pull-request
       script: ci/test_wheel_dask_cudf.sh
-<<<<<<< HEAD
   devcontainer:
     secrets: inherit
     uses: rapidsai/shared-action-workflows/.github/workflows/build-in-devcontainer.yaml@branch-23.10
     with:
       build_command: |
         sccache -z;
-        build-all -DBUILD_BENCHMARKS=ON --verbose;
+        build-all -DBUILD_BENCHMARKS=ON -DNVBench_ENABLE_CUPTI=OFF --verbose;
         sccache -s;
-=======
   unit-tests-cudf-pandas:
     needs: wheel-build-cudf
     secrets: inherit
@@ -192,5 +187,4 @@
   #            owner: context.repo.owner,
   #            repo: context.repo.repo,
   #            body: `${summary_comment}\n\nHere is [a link to the full test summary](${summary_url}).\n`
-  #          })
->>>>>>> deeabc96
+  #          })