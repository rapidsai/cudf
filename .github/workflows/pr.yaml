--- conflicted
+++ resolved
@@ -110,13 +110,8 @@
   conda-cpp-tests:
     needs: [conda-cpp-build, changed-files]
     secrets: inherit
-<<<<<<< HEAD
-    uses: rapidsai/shared-workflows/.github/workflows/conda-cpp-tests.yaml@branch-24.10
+    uses: rapidsai/shared-workflows/.github/workflows/conda-cpp-tests.yaml@branch-24.12
     if: fromJSON(needs.changed-files.outputs.changed_file_groups).test_cpp
-=======
-    uses: rapidsai/shared-workflows/.github/workflows/conda-cpp-tests.yaml@branch-24.12
-    if: needs.changed-files.outputs.test_cpp == 'true'
->>>>>>> 6b3d57d3
     with:
       build_type: pull-request
   conda-python-build:
@@ -128,13 +123,8 @@
   conda-python-cudf-tests:
     needs: [conda-python-build, changed-files]
     secrets: inherit
-<<<<<<< HEAD
-    uses: rapidsai/shared-workflows/.github/workflows/conda-python-tests.yaml@branch-24.10
-    if: fromJSON(needs.changed-files.outputs.changed_file_groups).test_python
-=======
     uses: rapidsai/shared-workflows/.github/workflows/conda-python-tests.yaml@branch-24.12
-    if: needs.changed-files.outputs.test_python == 'true'
->>>>>>> 6b3d57d3
+    if: fromJSON(needs.changed-files.outputs.changed_file_groups).test_python
     with:
       build_type: pull-request
       script: "ci/test_python_cudf.sh"
@@ -142,26 +132,16 @@
     # Tests for dask_cudf, custreamz, cudf_kafka are separated for CI parallelism
     needs: [conda-python-build, changed-files]
     secrets: inherit
-<<<<<<< HEAD
-    uses: rapidsai/shared-workflows/.github/workflows/conda-python-tests.yaml@branch-24.10
-    if: fromJSON(needs.changed-files.outputs.changed_file_groups).test_python
-=======
     uses: rapidsai/shared-workflows/.github/workflows/conda-python-tests.yaml@branch-24.12
-    if: needs.changed-files.outputs.test_python == 'true'
->>>>>>> 6b3d57d3
+    if: fromJSON(needs.changed-files.outputs.changed_file_groups).test_python
     with:
       build_type: pull-request
       script: "ci/test_python_other.sh"
   conda-java-tests:
     needs: [conda-cpp-build, changed-files]
     secrets: inherit
-<<<<<<< HEAD
-    uses: rapidsai/shared-workflows/.github/workflows/custom-job.yaml@branch-24.10
+    uses: rapidsai/shared-workflows/.github/workflows/custom-job.yaml@branch-24.12
     if: fromJSON(needs.changed-files.outputs.changed_file_groups).test_java
-=======
-    uses: rapidsai/shared-workflows/.github/workflows/custom-job.yaml@branch-24.12
-    if: needs.changed-files.outputs.test_java == 'true'
->>>>>>> 6b3d57d3
     with:
       build_type: pull-request
       node_type: "gpu-v100-latest-1"
@@ -181,13 +161,8 @@
   conda-notebook-tests:
     needs: [conda-python-build, changed-files]
     secrets: inherit
-<<<<<<< HEAD
-    uses: rapidsai/shared-workflows/.github/workflows/custom-job.yaml@branch-24.10
+    uses: rapidsai/shared-workflows/.github/workflows/custom-job.yaml@branch-24.12
     if: fromJSON(needs.changed-files.outputs.changed_file_groups).test_notebooks
-=======
-    uses: rapidsai/shared-workflows/.github/workflows/custom-job.yaml@branch-24.12
-    if: needs.changed-files.outputs.test_notebooks == 'true'
->>>>>>> 6b3d57d3
     with:
       build_type: pull-request
       node_type: "gpu-v100-latest-1"
@@ -230,13 +205,8 @@
   wheel-tests-cudf:
     needs: [wheel-build-cudf, changed-files]
     secrets: inherit
-<<<<<<< HEAD
-    uses: rapidsai/shared-workflows/.github/workflows/wheels-test.yaml@branch-24.10
-    if: fromJSON(needs.changed-files.outputs.changed_file_groups).test_python
-=======
-    uses: rapidsai/shared-workflows/.github/workflows/wheels-test.yaml@branch-24.12
-    if: needs.changed-files.outputs.test_python == 'true'
->>>>>>> 6b3d57d3
+    uses: rapidsai/shared-workflows/.github/workflows/wheels-test.yaml@branch-24.12
+    if: fromJSON(needs.changed-files.outputs.changed_file_groups).test_python
     with:
       build_type: pull-request
       script: ci/test_wheel_cudf.sh
@@ -252,13 +222,8 @@
   wheel-tests-cudf-polars:
     needs: [wheel-build-cudf-polars, changed-files]
     secrets: inherit
-<<<<<<< HEAD
-    uses: rapidsai/shared-workflows/.github/workflows/wheels-test.yaml@branch-24.10
-    if: fromJSON(needs.changed-files.outputs.changed_file_groups).test_python
-=======
-    uses: rapidsai/shared-workflows/.github/workflows/wheels-test.yaml@branch-24.12
-    if: needs.changed-files.outputs.test_python == 'true'
->>>>>>> 6b3d57d3
+    uses: rapidsai/shared-workflows/.github/workflows/wheels-test.yaml@branch-24.12
+    if: fromJSON(needs.changed-files.outputs.changed_file_groups).test_python
     with:
       # This selects "ARCH=amd64 + the latest supported Python + CUDA".
       matrix_filter: map(select(.ARCH == "amd64")) | group_by(.CUDA_VER|split(".")|map(tonumber)|.[0]) | map(max_by([(.PY_VER|split(".")|map(tonumber)), (.CUDA_VER|split(".")|map(tonumber))]))
@@ -289,13 +254,8 @@
   wheel-tests-dask-cudf:
     needs: [wheel-build-dask-cudf, changed-files]
     secrets: inherit
-<<<<<<< HEAD
-    uses: rapidsai/shared-workflows/.github/workflows/wheels-test.yaml@branch-24.10
-    if: fromJSON(needs.changed-files.outputs.changed_file_groups).test_python
-=======
-    uses: rapidsai/shared-workflows/.github/workflows/wheels-test.yaml@branch-24.12
-    if: needs.changed-files.outputs.test_python == 'true'
->>>>>>> 6b3d57d3
+    uses: rapidsai/shared-workflows/.github/workflows/wheels-test.yaml@branch-24.12
+    if: fromJSON(needs.changed-files.outputs.changed_file_groups).test_python
     with:
       # This selects "ARCH=amd64 + the latest supported Python + CUDA".
       matrix_filter: map(select(.ARCH == "amd64")) | group_by(.CUDA_VER|split(".")|map(tonumber)|.[0]) | map(max_by([(.PY_VER|split(".")|map(tonumber)), (.CUDA_VER|split(".")|map(tonumber))]))
@@ -314,13 +274,8 @@
   unit-tests-cudf-pandas:
     needs: [wheel-build-cudf, changed-files]
     secrets: inherit
-<<<<<<< HEAD
-    uses: rapidsai/shared-workflows/.github/workflows/wheels-test.yaml@branch-24.10
+    uses: rapidsai/shared-workflows/.github/workflows/wheels-test.yaml@branch-24.12
     if: fromJSON(needs.changed-files.outputs.changed_file_groups).test_python || fromJSON(needs.changed-files.outputs.changed_file_groups).test_cudf_pandas
-=======
-    uses: rapidsai/shared-workflows/.github/workflows/wheels-test.yaml@branch-24.12
-    if: needs.changed-files.outputs.test_python == 'true' || needs.changed-files.outputs.test_cudf_pandas == 'true'
->>>>>>> 6b3d57d3
     with:
       # This selects "ARCH=amd64 + the latest supported Python + CUDA".
       matrix_filter: map(select(.ARCH == "amd64")) | group_by(.CUDA_VER|split(".")|map(tonumber)|.[0]) | map(max_by([(.PY_VER|split(".")|map(tonumber)), (.CUDA_VER|split(".")|map(tonumber))]))
@@ -330,13 +285,8 @@
     # run the Pandas unit tests using PR branch
     needs: [wheel-build-cudf, changed-files]
     secrets: inherit
-<<<<<<< HEAD
-    uses: rapidsai/shared-workflows/.github/workflows/wheels-test.yaml@branch-24.10
+    uses: rapidsai/shared-workflows/.github/workflows/wheels-test.yaml@branch-24.12
     if: fromJSON(needs.changed-files.outputs.changed_file_groups).test_python || fromJSON(needs.changed-files.outputs.changed_file_groups).test_cudf_pandas
-=======
-    uses: rapidsai/shared-workflows/.github/workflows/wheels-test.yaml@branch-24.12
-    if: needs.changed-files.outputs.test_python == 'true' || needs.changed-files.outputs.test_cudf_pandas == 'true'
->>>>>>> 6b3d57d3
     with:
       # This selects "ARCH=amd64 + the latest supported Python + CUDA".
       matrix_filter: map(select(.ARCH == "amd64")) | group_by(.CUDA_VER|split(".")|map(tonumber)|.[0]) | map(max_by([(.PY_VER|split(".")|map(tonumber)), (.CUDA_VER|split(".")|map(tonumber))]))
