--- conflicted
+++ resolved
@@ -23,15 +23,10 @@
       - static-configure
       - conda-notebook-tests
       - docs-build
-<<<<<<< HEAD
-      - wheel-build-cpp
-      - wheel-build-python
-      - wheel-tests-python
-=======
+      - wheel-build-libcudf
       - wheel-build-pylibcudf
       - wheel-build-cudf
       - wheel-tests-cudf
->>>>>>> 592342c1
       - wheel-build-cudf-polars
       - wheel-tests-cudf-polars
       - wheel-build-dask-cudf
@@ -127,50 +122,39 @@
       arch: "amd64"
       container_image: "rapidsai/ci-conda:latest"
       run_script: "ci/build_docs.sh"
-<<<<<<< HEAD
   wheel-build-cpp:
-=======
+    needs: checks
+    secrets: inherit
+    uses: rapidsai/shared-workflows/.github/workflows/wheels-build.yaml@branch-24.10
+    with:
+      matrix_filter: group_by([.ARCH, (.CUDA_VER|split(".")|map(tonumber)|.[0])]) | map(max_by(.PY_VER|split(".")|map(tonumber)))
+      build_type: pull-request
+      script: "ci/build_wheel_cpp.sh"
   wheel-build-pylibcudf:
->>>>>>> 592342c1
-    needs: checks
-    secrets: inherit
-    uses: rapidsai/shared-workflows/.github/workflows/wheels-build.yaml@branch-24.10
-    with:
-      matrix_filter: group_by([.ARCH, (.CUDA_VER|split(".")|map(tonumber)|.[0])]) | map(max_by(.PY_VER|split(".")|map(tonumber)))
-      build_type: pull-request
-<<<<<<< HEAD
-      script: "ci/build_wheel_cpp.sh"
+    needs: checks
+    secrets: inherit
+    uses: rapidsai/shared-workflows/.github/workflows/wheels-build.yaml@branch-24.10
+    with:
+      build_type: pull-request
+      script: "ci/build_wheel_pylibcudf.sh"
   wheel-build-python:
     needs: [checks, wheel-build-cpp]
-=======
-      script: "ci/build_wheel_pylibcudf.sh"
-  wheel-build-cudf:
-    needs: wheel-build-pylibcudf
->>>>>>> 592342c1
-    secrets: inherit
-    uses: rapidsai/shared-workflows/.github/workflows/wheels-build.yaml@branch-24.10
-    with:
-      build_type: pull-request
-<<<<<<< HEAD
+    secrets: inherit
+    uses: rapidsai/shared-workflows/.github/workflows/wheels-build.yaml@branch-24.10
+    with:
+      build_type: pull-request
       script: "ci/build_wheel_python.sh"
   wheel-tests-python:
     needs: wheel-build-python
-=======
-      script: "ci/build_wheel_cudf.sh"
-  wheel-tests-cudf:
-    needs: wheel-build-cudf
->>>>>>> 592342c1
     secrets: inherit
     uses: rapidsai/shared-workflows/.github/workflows/wheels-test.yaml@branch-24.10
     with:
       build_type: pull-request
       script: ci/test_wheel_cudf.sh
   wheel-build-cudf-polars:
-<<<<<<< HEAD
-    needs: wheel-build-python
-=======
-    needs: wheel-build-pylibcudf
->>>>>>> 592342c1
+    needs:
+      - wheel-build-pylibcudf
+      - wheel-build-cudf
     secrets: inherit
     uses: rapidsai/shared-workflows/.github/workflows/wheels-build.yaml@branch-24.10
     with:
