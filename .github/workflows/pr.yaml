name: pr

on:
  push:
    branches:
      - "pull-request/[0-9]+"

concurrency:
  group: ${{ github.workflow }}-${{ github.ref }}
  cancel-in-progress: true

jobs:
  pr-builder:
    needs:
      - checks
      - conda-cpp-build
      - conda-cpp-tests
      - conda-python-build
      - conda-python-cudf-tests
      - conda-python-other-tests
      - conda-java-tests
      - conda-notebook-tests
      - docs-build
      - wheel-build-cudf
      - wheel-tests-cudf
      - wheel-build-dask-cudf
      - wheel-tests-dask-cudf
      - devcontainer
      - unit-tests-cudf-pandas
      - pandas-tests
      #- pandas-tests-diff
      #- pandas-tests-diff-comment
    secrets: inherit
<<<<<<< HEAD
    uses: rapidsai/shared-workflows/.github/workflows/pr-builder.yaml@test-cuda-12.2
  checks:
    secrets: inherit
    uses: rapidsai/shared-workflows/.github/workflows/checks.yaml@test-cuda-12.2
=======
    uses: rapidsai/shared-workflows/.github/workflows/pr-builder.yaml@branch-24.04
  checks:
    secrets: inherit
    uses: rapidsai/shared-workflows/.github/workflows/checks.yaml@branch-24.04
>>>>>>> ac81f5fd
    with:
      enable_check_generated_files: false
  conda-cpp-build:
    needs: checks
    secrets: inherit
<<<<<<< HEAD
    uses: rapidsai/shared-workflows/.github/workflows/conda-cpp-build.yaml@test-cuda-12.2
=======
    uses: rapidsai/shared-workflows/.github/workflows/conda-cpp-build.yaml@branch-24.04
>>>>>>> ac81f5fd
    with:
      build_type: pull-request
  conda-cpp-tests:
    needs: conda-cpp-build
    secrets: inherit
<<<<<<< HEAD
    uses: rapidsai/shared-workflows/.github/workflows/conda-cpp-tests.yaml@test-cuda-12.2
=======
    uses: rapidsai/shared-workflows/.github/workflows/conda-cpp-tests.yaml@branch-24.04
>>>>>>> ac81f5fd
    with:
      build_type: pull-request
  conda-python-build:
    needs: conda-cpp-build
    secrets: inherit
<<<<<<< HEAD
    uses: rapidsai/shared-workflows/.github/workflows/conda-python-build.yaml@test-cuda-12.2
=======
    uses: rapidsai/shared-workflows/.github/workflows/conda-python-build.yaml@branch-24.04
>>>>>>> ac81f5fd
    with:
      build_type: pull-request
  conda-python-cudf-tests:
    needs: conda-python-build
    secrets: inherit
<<<<<<< HEAD
    uses: rapidsai/shared-workflows/.github/workflows/conda-python-tests.yaml@test-cuda-12.2
=======
    uses: rapidsai/shared-workflows/.github/workflows/conda-python-tests.yaml@branch-24.04
>>>>>>> ac81f5fd
    with:
      build_type: pull-request
      test_script: "ci/test_python_cudf.sh"
  conda-python-other-tests:
    # Tests for dask_cudf, custreamz, cudf_kafka are separated for CI parallelism
    needs: conda-python-build
    secrets: inherit
<<<<<<< HEAD
    uses: rapidsai/shared-workflows/.github/workflows/conda-python-tests.yaml@test-cuda-12.2
=======
    uses: rapidsai/shared-workflows/.github/workflows/conda-python-tests.yaml@branch-24.04
>>>>>>> ac81f5fd
    with:
      build_type: pull-request
      test_script: "ci/test_python_other.sh"
  conda-java-tests:
    needs: conda-cpp-build
    secrets: inherit
<<<<<<< HEAD
    uses: rapidsai/shared-workflows/.github/workflows/custom-job.yaml@test-cuda-12.2
=======
    uses: rapidsai/shared-workflows/.github/workflows/custom-job.yaml@branch-24.04
>>>>>>> ac81f5fd
    with:
      build_type: pull-request
      node_type: "gpu-v100-latest-1"
      arch: "amd64"
      container_image: "rapidsai/ci-conda:latest"
      run_script: "ci/test_java.sh"
  conda-notebook-tests:
    needs: conda-python-build
    secrets: inherit
<<<<<<< HEAD
    uses: rapidsai/shared-workflows/.github/workflows/custom-job.yaml@test-cuda-12.2
=======
    uses: rapidsai/shared-workflows/.github/workflows/custom-job.yaml@branch-24.04
>>>>>>> ac81f5fd
    with:
      build_type: pull-request
      node_type: "gpu-v100-latest-1"
      arch: "amd64"
      container_image: "rapidsai/ci-conda:latest"
      run_script: "ci/test_notebooks.sh"
  docs-build:
    needs: conda-python-build
    secrets: inherit
<<<<<<< HEAD
    uses: rapidsai/shared-workflows/.github/workflows/custom-job.yaml@test-cuda-12.2
=======
    uses: rapidsai/shared-workflows/.github/workflows/custom-job.yaml@branch-24.04
>>>>>>> ac81f5fd
    with:
      build_type: pull-request
      node_type: "gpu-v100-latest-1"
      arch: "amd64"
      container_image: "rapidsai/ci-conda:latest"
      run_script: "ci/build_docs.sh"
  wheel-build-cudf:
    needs: checks
    secrets: inherit
<<<<<<< HEAD
    uses: rapidsai/shared-workflows/.github/workflows/wheels-build.yaml@test-cuda-12.2
=======
    uses: rapidsai/shared-workflows/.github/workflows/wheels-build.yaml@branch-24.04
>>>>>>> ac81f5fd
    with:
      build_type: pull-request
      build-2_28-wheels: "true"
      script: "ci/build_wheel_cudf.sh"
  wheel-tests-cudf:
    needs: wheel-build-cudf
    secrets: inherit
<<<<<<< HEAD
    uses: rapidsai/shared-workflows/.github/workflows/wheels-test.yaml@test-cuda-12.2
=======
    uses: rapidsai/shared-workflows/.github/workflows/wheels-test.yaml@branch-24.04
>>>>>>> ac81f5fd
    with:
      build_type: pull-request
      script: ci/test_wheel_cudf.sh
  wheel-build-dask-cudf:
    needs: wheel-build-cudf
    secrets: inherit
<<<<<<< HEAD
    uses: rapidsai/shared-workflows/.github/workflows/wheels-build.yaml@test-cuda-12.2
=======
    uses: rapidsai/shared-workflows/.github/workflows/wheels-build.yaml@branch-24.04
>>>>>>> ac81f5fd
    with:
      matrix_filter: map(select(.ARCH == "amd64" and .PY_VER == "3.10" and (.CUDA_VER == "11.8.0" or .CUDA_VER == "12.0.1")))
      build_type: pull-request
      script: "ci/build_wheel_dask_cudf.sh"
  wheel-tests-dask-cudf:
    needs: wheel-build-dask-cudf
    secrets: inherit
<<<<<<< HEAD
    uses: rapidsai/shared-workflows/.github/workflows/wheels-test.yaml@test-cuda-12.2
=======
    uses: rapidsai/shared-workflows/.github/workflows/wheels-test.yaml@branch-24.04
>>>>>>> ac81f5fd
    with:
      matrix_filter: map(select(.ARCH == "amd64" and .PY_VER == "3.10" and (.CUDA_VER == "11.8.0" or .CUDA_VER == "12.0.1")))
      build_type: pull-request
      script: ci/test_wheel_dask_cudf.sh
  devcontainer:
    secrets: inherit
<<<<<<< HEAD
    uses: rapidsai/shared-action-workflows/.github/workflows/build-in-devcontainer.yaml@test-cuda-12.2
=======
    uses: rapidsai/shared-workflows/.github/workflows/build-in-devcontainer.yaml@branch-24.04
>>>>>>> ac81f5fd
    with:
      build_command: |
        sccache -z;
        build-all -DBUILD_BENCHMARKS=ON --verbose;
        sccache -s;
  unit-tests-cudf-pandas:
    needs: wheel-build-cudf
    secrets: inherit
<<<<<<< HEAD
    uses: rapidsai/shared-workflows/.github/workflows/wheels-test.yaml@test-cuda-12.2
=======
    uses: rapidsai/shared-workflows/.github/workflows/wheels-test.yaml@branch-24.04
>>>>>>> ac81f5fd
    with:
      matrix_filter: map(select(.ARCH == "amd64" and .PY_VER == "3.10" and (.CUDA_VER == "11.8.0" or .CUDA_VER == "12.0.1")))
      build_type: pull-request
      script: ci/cudf_pandas_scripts/run_tests.sh
  pandas-tests:
    # run the Pandas unit tests using PR branch
    needs: wheel-build-cudf
    secrets: inherit
<<<<<<< HEAD
    uses: rapidsai/shared-workflows/.github/workflows/wheels-test.yaml@test-cuda-12.2
=======
    uses: rapidsai/shared-workflows/.github/workflows/wheels-test.yaml@branch-24.04
>>>>>>> ac81f5fd
    with:
      matrix_filter: map(select(.ARCH == "amd64")) | max_by(.CUDA_VER) | [.]
      build_type: pull-request
      script: ci/cudf_pandas_scripts/pandas-tests/run.sh pr
  #pandas-tests-diff:
  #  # diff the results of running the Pandas unit tests and publish a job summary
  #  needs: [pandas-tests-main, pandas-tests-pr]
  #  secrets: inherit
  #  # This branch exports a `job_output` output that the downstream job reads.
<<<<<<< HEAD
  #  uses: rapidsai/shared-workflows/.github/workflows/custom-job.yaml@test-cuda-12.2
=======
  #  uses: rapidsai/shared-workflows/.github/workflows/custom-job.yaml@branch-24.04
>>>>>>> ac81f5fd
  #  with:
  #    node_type: cpu4
  #    build_type: pull-request
  #    run_script: ci/cudf_pandas_scripts/pandas-tests/diff.sh
  #pandas-tests-diff-comment:
  #  # Post comment of pass/fail rate on PR
  #  runs-on: ubuntu-latest
  #  needs: pandas-tests-diff
  #  steps:
  #    - uses: actions/github-script@v6
  #      with:
  #        script: |
  #          const branch = process.env.GITHUB_REF_NAME;
  #          const prBranchPattern = new RegExp("^pull-request/[0-9]+$");
  #          if (!branch.match(prBranchPattern)) {
  #            throw new Error(`${branch} does not match PR branch pattern.`);
  #          }
  #          const summary_url = `${context.serverUrl}/${context.repo.owner}/${context.repo.repo}/actions/runs/${context.runId}`;
  #          const prNumber = branch.split("/")[1];
  #          const summary_comment = `${{ needs.pandas-tests-diff.outputs.job_output }}`;
  #          github.rest.issues.createComment({
  #            issue_number: prNumber,
  #            owner: context.repo.owner,
  #            repo: context.repo.repo,
  #            body: `${summary_comment}\n\nHere is [a link to the full test summary](${summary_url}).\n`
  #          })<|MERGE_RESOLUTION|>--- conflicted
+++ resolved
@@ -31,57 +31,34 @@
       #- pandas-tests-diff
       #- pandas-tests-diff-comment
     secrets: inherit
-<<<<<<< HEAD
     uses: rapidsai/shared-workflows/.github/workflows/pr-builder.yaml@test-cuda-12.2
   checks:
     secrets: inherit
     uses: rapidsai/shared-workflows/.github/workflows/checks.yaml@test-cuda-12.2
-=======
-    uses: rapidsai/shared-workflows/.github/workflows/pr-builder.yaml@branch-24.04
-  checks:
-    secrets: inherit
-    uses: rapidsai/shared-workflows/.github/workflows/checks.yaml@branch-24.04
->>>>>>> ac81f5fd
     with:
       enable_check_generated_files: false
   conda-cpp-build:
     needs: checks
     secrets: inherit
-<<<<<<< HEAD
     uses: rapidsai/shared-workflows/.github/workflows/conda-cpp-build.yaml@test-cuda-12.2
-=======
-    uses: rapidsai/shared-workflows/.github/workflows/conda-cpp-build.yaml@branch-24.04
->>>>>>> ac81f5fd
     with:
       build_type: pull-request
   conda-cpp-tests:
     needs: conda-cpp-build
     secrets: inherit
-<<<<<<< HEAD
     uses: rapidsai/shared-workflows/.github/workflows/conda-cpp-tests.yaml@test-cuda-12.2
-=======
-    uses: rapidsai/shared-workflows/.github/workflows/conda-cpp-tests.yaml@branch-24.04
->>>>>>> ac81f5fd
     with:
       build_type: pull-request
   conda-python-build:
     needs: conda-cpp-build
     secrets: inherit
-<<<<<<< HEAD
     uses: rapidsai/shared-workflows/.github/workflows/conda-python-build.yaml@test-cuda-12.2
-=======
-    uses: rapidsai/shared-workflows/.github/workflows/conda-python-build.yaml@branch-24.04
->>>>>>> ac81f5fd
     with:
       build_type: pull-request
   conda-python-cudf-tests:
     needs: conda-python-build
     secrets: inherit
-<<<<<<< HEAD
     uses: rapidsai/shared-workflows/.github/workflows/conda-python-tests.yaml@test-cuda-12.2
-=======
-    uses: rapidsai/shared-workflows/.github/workflows/conda-python-tests.yaml@branch-24.04
->>>>>>> ac81f5fd
     with:
       build_type: pull-request
       test_script: "ci/test_python_cudf.sh"
@@ -89,22 +66,14 @@
     # Tests for dask_cudf, custreamz, cudf_kafka are separated for CI parallelism
     needs: conda-python-build
     secrets: inherit
-<<<<<<< HEAD
     uses: rapidsai/shared-workflows/.github/workflows/conda-python-tests.yaml@test-cuda-12.2
-=======
-    uses: rapidsai/shared-workflows/.github/workflows/conda-python-tests.yaml@branch-24.04
->>>>>>> ac81f5fd
     with:
       build_type: pull-request
       test_script: "ci/test_python_other.sh"
   conda-java-tests:
     needs: conda-cpp-build
     secrets: inherit
-<<<<<<< HEAD
     uses: rapidsai/shared-workflows/.github/workflows/custom-job.yaml@test-cuda-12.2
-=======
-    uses: rapidsai/shared-workflows/.github/workflows/custom-job.yaml@branch-24.04
->>>>>>> ac81f5fd
     with:
       build_type: pull-request
       node_type: "gpu-v100-latest-1"
@@ -114,11 +83,7 @@
   conda-notebook-tests:
     needs: conda-python-build
     secrets: inherit
-<<<<<<< HEAD
     uses: rapidsai/shared-workflows/.github/workflows/custom-job.yaml@test-cuda-12.2
-=======
-    uses: rapidsai/shared-workflows/.github/workflows/custom-job.yaml@branch-24.04
->>>>>>> ac81f5fd
     with:
       build_type: pull-request
       node_type: "gpu-v100-latest-1"
@@ -128,11 +93,7 @@
   docs-build:
     needs: conda-python-build
     secrets: inherit
-<<<<<<< HEAD
     uses: rapidsai/shared-workflows/.github/workflows/custom-job.yaml@test-cuda-12.2
-=======
-    uses: rapidsai/shared-workflows/.github/workflows/custom-job.yaml@branch-24.04
->>>>>>> ac81f5fd
     with:
       build_type: pull-request
       node_type: "gpu-v100-latest-1"
@@ -142,11 +103,7 @@
   wheel-build-cudf:
     needs: checks
     secrets: inherit
-<<<<<<< HEAD
     uses: rapidsai/shared-workflows/.github/workflows/wheels-build.yaml@test-cuda-12.2
-=======
-    uses: rapidsai/shared-workflows/.github/workflows/wheels-build.yaml@branch-24.04
->>>>>>> ac81f5fd
     with:
       build_type: pull-request
       build-2_28-wheels: "true"
@@ -154,22 +111,14 @@
   wheel-tests-cudf:
     needs: wheel-build-cudf
     secrets: inherit
-<<<<<<< HEAD
     uses: rapidsai/shared-workflows/.github/workflows/wheels-test.yaml@test-cuda-12.2
-=======
-    uses: rapidsai/shared-workflows/.github/workflows/wheels-test.yaml@branch-24.04
->>>>>>> ac81f5fd
     with:
       build_type: pull-request
       script: ci/test_wheel_cudf.sh
   wheel-build-dask-cudf:
     needs: wheel-build-cudf
     secrets: inherit
-<<<<<<< HEAD
     uses: rapidsai/shared-workflows/.github/workflows/wheels-build.yaml@test-cuda-12.2
-=======
-    uses: rapidsai/shared-workflows/.github/workflows/wheels-build.yaml@branch-24.04
->>>>>>> ac81f5fd
     with:
       matrix_filter: map(select(.ARCH == "amd64" and .PY_VER == "3.10" and (.CUDA_VER == "11.8.0" or .CUDA_VER == "12.0.1")))
       build_type: pull-request
@@ -177,22 +126,14 @@
   wheel-tests-dask-cudf:
     needs: wheel-build-dask-cudf
     secrets: inherit
-<<<<<<< HEAD
     uses: rapidsai/shared-workflows/.github/workflows/wheels-test.yaml@test-cuda-12.2
-=======
-    uses: rapidsai/shared-workflows/.github/workflows/wheels-test.yaml@branch-24.04
->>>>>>> ac81f5fd
     with:
       matrix_filter: map(select(.ARCH == "amd64" and .PY_VER == "3.10" and (.CUDA_VER == "11.8.0" or .CUDA_VER == "12.0.1")))
       build_type: pull-request
       script: ci/test_wheel_dask_cudf.sh
   devcontainer:
     secrets: inherit
-<<<<<<< HEAD
     uses: rapidsai/shared-action-workflows/.github/workflows/build-in-devcontainer.yaml@test-cuda-12.2
-=======
-    uses: rapidsai/shared-workflows/.github/workflows/build-in-devcontainer.yaml@branch-24.04
->>>>>>> ac81f5fd
     with:
       build_command: |
         sccache -z;
@@ -201,11 +142,7 @@
   unit-tests-cudf-pandas:
     needs: wheel-build-cudf
     secrets: inherit
-<<<<<<< HEAD
     uses: rapidsai/shared-workflows/.github/workflows/wheels-test.yaml@test-cuda-12.2
-=======
-    uses: rapidsai/shared-workflows/.github/workflows/wheels-test.yaml@branch-24.04
->>>>>>> ac81f5fd
     with:
       matrix_filter: map(select(.ARCH == "amd64" and .PY_VER == "3.10" and (.CUDA_VER == "11.8.0" or .CUDA_VER == "12.0.1")))
       build_type: pull-request
@@ -214,11 +151,7 @@
     # run the Pandas unit tests using PR branch
     needs: wheel-build-cudf
     secrets: inherit
-<<<<<<< HEAD
     uses: rapidsai/shared-workflows/.github/workflows/wheels-test.yaml@test-cuda-12.2
-=======
-    uses: rapidsai/shared-workflows/.github/workflows/wheels-test.yaml@branch-24.04
->>>>>>> ac81f5fd
     with:
       matrix_filter: map(select(.ARCH == "amd64")) | max_by(.CUDA_VER) | [.]
       build_type: pull-request
@@ -228,11 +161,7 @@
   #  needs: [pandas-tests-main, pandas-tests-pr]
   #  secrets: inherit
   #  # This branch exports a `job_output` output that the downstream job reads.
-<<<<<<< HEAD
   #  uses: rapidsai/shared-workflows/.github/workflows/custom-job.yaml@test-cuda-12.2
-=======
-  #  uses: rapidsai/shared-workflows/.github/workflows/custom-job.yaml@branch-24.04
->>>>>>> ac81f5fd
   #  with:
   #    node_type: cpu4
   #    build_type: pull-request
