name: pr

on:
  push:
    branches:
      - "pull-request/[0-9]+"

concurrency:
  group: ${{ github.workflow }}-${{ github.ref }}
  cancel-in-progress: true

jobs:
  pr-builder:
    needs:
      - checks
      - conda-cpp-build
      - conda-cpp-checks
      - conda-cpp-tests
      - conda-python-build
      - conda-python-cudf-tests
      - conda-python-other-tests
      - conda-java-tests
      - static-configure
      - conda-notebook-tests
      - docs-build
      - wheel-build-cudf
      - wheel-tests-cudf
<<<<<<< HEAD
      - test-cudf-polars
=======
      - wheel-build-cudf-polars
      - wheel-tests-cudf-polars
>>>>>>> d1588c88
      - wheel-build-dask-cudf
      - wheel-tests-dask-cudf
      - devcontainer
      - unit-tests-cudf-pandas
      - pandas-tests
      - pandas-tests-diff
    secrets: inherit
    uses: rapidsai/shared-workflows/.github/workflows/pr-builder.yaml@branch-24.08
  checks:
    secrets: inherit
    uses: rapidsai/shared-workflows/.github/workflows/checks.yaml@branch-24.08
    with:
      enable_check_generated_files: false
  conda-cpp-build:
    needs: checks
    secrets: inherit
    uses: rapidsai/shared-workflows/.github/workflows/conda-cpp-build.yaml@branch-24.08
    with:
      build_type: pull-request
  conda-cpp-checks:
    needs: conda-cpp-build
    secrets: inherit
    uses: rapidsai/shared-workflows/.github/workflows/conda-cpp-post-build-checks.yaml@branch-24.08
    with:
      build_type: pull-request
      enable_check_symbols: true
  conda-cpp-tests:
    needs: conda-cpp-build
    secrets: inherit
    uses: rapidsai/shared-workflows/.github/workflows/conda-cpp-tests.yaml@branch-24.08
    with:
      build_type: pull-request
  conda-python-build:
    needs: conda-cpp-build
    secrets: inherit
    uses: rapidsai/shared-workflows/.github/workflows/conda-python-build.yaml@branch-24.08
    with:
      build_type: pull-request
  conda-python-cudf-tests:
    needs: conda-python-build
    secrets: inherit
    uses: rapidsai/shared-workflows/.github/workflows/conda-python-tests.yaml@branch-24.08
    with:
      build_type: pull-request
      script: "ci/test_python_cudf.sh"
  conda-python-other-tests:
    # Tests for dask_cudf, custreamz, cudf_kafka are separated for CI parallelism
    needs: conda-python-build
    secrets: inherit
    uses: rapidsai/shared-workflows/.github/workflows/conda-python-tests.yaml@branch-24.08
    with:
      build_type: pull-request
      script: "ci/test_python_other.sh"
  conda-java-tests:
    needs: conda-cpp-build
    secrets: inherit
    uses: rapidsai/shared-workflows/.github/workflows/custom-job.yaml@branch-24.08
    with:
      build_type: pull-request
      node_type: "gpu-v100-latest-1"
      arch: "amd64"
      container_image: "rapidsai/ci-conda:latest"
      run_script: "ci/test_java.sh"
  static-configure:
    needs: checks
    secrets: inherit
    uses: rapidsai/shared-workflows/.github/workflows/custom-job.yaml@branch-24.08
    with:
      build_type: pull-request
      # Use the wheel container so we can skip conda solves and since our
      # primary static consumers (Spark) are not in conda anyway.
      container_image: "rapidsai/ci-wheel:latest"
      run_script: "ci/configure_cpp_static.sh"
  conda-notebook-tests:
    needs: conda-python-build
    secrets: inherit
    uses: rapidsai/shared-workflows/.github/workflows/custom-job.yaml@branch-24.08
    with:
      build_type: pull-request
      node_type: "gpu-v100-latest-1"
      arch: "amd64"
      container_image: "rapidsai/ci-conda:latest"
      run_script: "ci/test_notebooks.sh"
  docs-build:
    needs: conda-python-build
    secrets: inherit
    uses: rapidsai/shared-workflows/.github/workflows/custom-job.yaml@branch-24.08
    with:
      build_type: pull-request
      node_type: "gpu-v100-latest-1"
      arch: "amd64"
      container_image: "rapidsai/ci-conda:latest"
      run_script: "ci/build_docs.sh"
  wheel-build-cudf:
    needs: checks
    secrets: inherit
    uses: rapidsai/shared-workflows/.github/workflows/wheels-build.yaml@branch-24.08
    with:
      build_type: pull-request
      script: "ci/build_wheel_cudf.sh"
  wheel-tests-cudf:
    needs: wheel-build-cudf
    secrets: inherit
    uses: rapidsai/shared-workflows/.github/workflows/wheels-test.yaml@branch-24.08
    with:
      build_type: pull-request
      script: ci/test_wheel_cudf.sh
<<<<<<< HEAD
  test-cudf-polars:
    needs: wheel-build-cudf
    secrets: inherit
=======
  wheel-build-cudf-polars:
    needs: wheel-build-cudf
    secrets: inherit
    uses: rapidsai/shared-workflows/.github/workflows/wheels-build.yaml@branch-24.08
    with:
      # This selects "ARCH=amd64 + the latest supported Python + CUDA".
      matrix_filter: map(select(.ARCH == "amd64")) | group_by(.CUDA_VER|split(".")|map(tonumber)|.[0]) | map(max_by([(.PY_VER|split(".")|map(tonumber)), (.CUDA_VER|split(".")|map(tonumber))]))
      build_type: pull-request
      script: "ci/build_wheel_cudf_polars.sh"
  wheel-tests-cudf-polars:
    needs: wheel-build-cudf-polars
    secrets: inherit
>>>>>>> d1588c88
    uses: rapidsai/shared-workflows/.github/workflows/wheels-test.yaml@branch-24.08
    with:
      # This selects "ARCH=amd64 + the latest supported Python + CUDA".
      matrix_filter: map(select(.ARCH == "amd64")) | group_by(.CUDA_VER|split(".")|map(tonumber)|.[0]) | map(max_by([(.PY_VER|split(".")|map(tonumber)), (.CUDA_VER|split(".")|map(tonumber))]))
      build_type: pull-request
      # This always runs, but only fails if this PR touches code in
      # pylibcudf or cudf_polars
<<<<<<< HEAD
      script: "ci/test_cudf_polars.sh"
=======
      script: "ci/test_wheel_cudf_polars.sh"
>>>>>>> d1588c88
  wheel-build-dask-cudf:
    needs: wheel-build-cudf
    secrets: inherit
    uses: rapidsai/shared-workflows/.github/workflows/wheels-build.yaml@branch-24.08
    with:
      # This selects "ARCH=amd64 + the latest supported Python + CUDA".
      matrix_filter: map(select(.ARCH == "amd64")) | group_by(.CUDA_VER|split(".")|map(tonumber)|.[0]) | map(max_by([(.PY_VER|split(".")|map(tonumber)), (.CUDA_VER|split(".")|map(tonumber))]))
      build_type: pull-request
      script: "ci/build_wheel_dask_cudf.sh"
  wheel-tests-dask-cudf:
    needs: wheel-build-dask-cudf
    secrets: inherit
    uses: rapidsai/shared-workflows/.github/workflows/wheels-test.yaml@branch-24.08
    with:
      # This selects "ARCH=amd64 + the latest supported Python + CUDA".
      matrix_filter: map(select(.ARCH == "amd64")) | group_by(.CUDA_VER|split(".")|map(tonumber)|.[0]) | map(max_by([(.PY_VER|split(".")|map(tonumber)), (.CUDA_VER|split(".")|map(tonumber))]))
      build_type: pull-request
      script: ci/test_wheel_dask_cudf.sh
  devcontainer:
    secrets: inherit
    uses: rapidsai/shared-workflows/.github/workflows/build-in-devcontainer.yaml@branch-24.08
    with:
      arch: '["amd64"]'
      cuda: '["12.2"]'
      build_command: |
        sccache -z;
        build-all -DBUILD_BENCHMARKS=ON --verbose;
        sccache -s;
  unit-tests-cudf-pandas:
    needs: wheel-build-cudf
    secrets: inherit
    uses: rapidsai/shared-workflows/.github/workflows/wheels-test.yaml@branch-24.08
    with:
      matrix_filter: map(select(.ARCH == "amd64")) | group_by(.CUDA_VER|split(".")|map(tonumber)|.[0]) | map(max_by([(.PY_VER|split(".")|map(tonumber)), (.CUDA_VER|split(".")|map(tonumber))]))
      build_type: pull-request
      script: ci/cudf_pandas_scripts/run_tests.sh
  pandas-tests:
    # run the Pandas unit tests using PR branch
    needs: wheel-build-cudf
    secrets: inherit
    uses: rapidsai/shared-workflows/.github/workflows/wheels-test.yaml@branch-24.08
    with:
      matrix_filter: map(select(.ARCH == "amd64" and .PY_VER == "3.9" and .CUDA_VER == "12.2.2" ))
      build_type: pull-request
      script: ci/cudf_pandas_scripts/pandas-tests/run.sh pr
      # Hide test failures because they exceed the GITHUB_STEP_SUMMARY output limit.
      test_summary_show: "none"
  pandas-tests-diff:
    # diff the results of running the Pandas unit tests and publish a job summary
    needs: pandas-tests
    uses: rapidsai/shared-workflows/.github/workflows/custom-job.yaml@branch-24.08
    with:
        node_type: cpu4
        build_type: pull-request
        run_script: "ci/cudf_pandas_scripts/pandas-tests/diff.sh"<|MERGE_RESOLUTION|>--- conflicted
+++ resolved
@@ -25,12 +25,8 @@
       - docs-build
       - wheel-build-cudf
       - wheel-tests-cudf
-<<<<<<< HEAD
-      - test-cudf-polars
-=======
       - wheel-build-cudf-polars
       - wheel-tests-cudf-polars
->>>>>>> d1588c88
       - wheel-build-dask-cudf
       - wheel-tests-dask-cudf
       - devcontainer
@@ -138,11 +134,6 @@
     with:
       build_type: pull-request
       script: ci/test_wheel_cudf.sh
-<<<<<<< HEAD
-  test-cudf-polars:
-    needs: wheel-build-cudf
-    secrets: inherit
-=======
   wheel-build-cudf-polars:
     needs: wheel-build-cudf
     secrets: inherit
@@ -155,7 +146,6 @@
   wheel-tests-cudf-polars:
     needs: wheel-build-cudf-polars
     secrets: inherit
->>>>>>> d1588c88
     uses: rapidsai/shared-workflows/.github/workflows/wheels-test.yaml@branch-24.08
     with:
       # This selects "ARCH=amd64 + the latest supported Python + CUDA".
@@ -163,11 +153,7 @@
       build_type: pull-request
       # This always runs, but only fails if this PR touches code in
       # pylibcudf or cudf_polars
-<<<<<<< HEAD
-      script: "ci/test_cudf_polars.sh"
-=======
       script: "ci/test_wheel_cudf_polars.sh"
->>>>>>> d1588c88
   wheel-build-dask-cudf:
     needs: wheel-build-cudf
     secrets: inherit
