--- conflicted
+++ resolved
@@ -17,11 +17,7 @@
   pandas-tests:
       # run the Pandas unit tests
       secrets: inherit
-<<<<<<< HEAD
-      uses: rapidsai/shared-workflows/.github/workflows/wheels-test.yaml@branch-25.02
-=======
       uses: rapidsai/shared-workflows/.github/workflows/wheels-test.yaml@branch-25.04
->>>>>>> 51b0f9ec
       with:
         # This selects "ARCH=amd64 + the latest supported Python + CUDA".
         matrix_filter: map(select(.ARCH == "amd64")) | group_by(.CUDA_VER|split(".")|map(tonumber)|.[0]) | map(max_by([(.PY_VER|split(".")|map(tonumber)), (.CUDA_VER|split(".")|map(tonumber))]))
